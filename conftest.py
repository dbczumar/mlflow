import os
import posixpath
import pytest


def pytest_addoption(parser):
    parser.addoption(
        "--requires-ssh",
        action="store_true",
        dest="requires_ssh",
        default=False,
        help="Run tests decorated with 'requires_ssh' annotation. "
        "These tests require keys to be configured locally "
        "for SSH authentication.",
    )
    parser.addoption(
        "--ignore-flavors",
        action="store_true",
        dest="ignore_flavors",
        default=False,
        help="Ignore tests for model flavors.",
    )


def pytest_configure(config):
    # Register markers to suppress `PytestUnknownMarkWarning`
    config.addinivalue_line("markers", "requires_ssh")
    config.addinivalue_line("markers", "notrackingurimock")
    config.addinivalue_line("markers", "allow_infer_pip_requirements_fallback")


def pytest_runtest_setup(item):
    markers = [mark.name for mark in item.iter_markers()]
    if "requires_ssh" in markers and not item.config.getoption("--requires-ssh"):
        pytest.skip("use `--requires-ssh` to run this test")


@pytest.hookimpl(hookwrapper=True)
def pytest_ignore_collect(path, config):
    outcome = yield
    if not outcome.get_result() and config.getoption("ignore_flavors"):
        # If not ignored by the default hook and `--ignore-flavors` specified

        # Ignored files and directories must be included in dev/run-python-flavor-tests.sh
        model_flavors = [
            "tests/h2o",
            "tests/keras",
            "tests/pytorch",
            "tests/pyfunc",
            "tests/sagemaker",
            "tests/sklearn",
            "tests/spark",
            "tests/mleap",
            "tests/tensorflow",
            "tests/azureml",
            "tests/onnx",
            "tests/gluon",
            "tests/xgboost",
            "tests/lightgbm",
            "tests/catboost",
            "tests/statsmodels",
            "tests/spacy",
            "tests/fastai",
            "tests/models",
            "tests/shap",
            "tests/paddle",
            "tests/prophet",
            "tests/pmdarima",
            "tests/diviner",
            "tests/test_mlflow_lazily_imports_ml_packages.py",
            "tests/utils/test_model_utils.py",
            # this test is included here because it imports many big libraries like tf, keras, etc
            "tests/tracking/fluent/test_fluent_autolog.py",
            # cross flavor autologging related tests.
            "tests/autologging/test_autologging_safety_unit.py",
            "tests/autologging/test_autologging_behaviors_unit.py",
            "tests/autologging/test_autologging_behaviors_integration.py",
            "tests/autologging/test_autologging_utils.py",
            "tests/autologging/test_training_session.py",
        ]

        relpath = os.path.relpath(str(path))
        relpath = relpath.replace(os.sep, posixpath.sep)  # for Windows

        if relpath in model_flavors:
            outcome.force_result(True)


def pytest_collection_modifyitems(session, config, items):  # pylint: disable=unused-argument
    # Executing `tests.server.test_prometheus_exporter` after `tests.server.test_handlers`
    # results in an error because Flask >= 2.2.0 doesn't allow calling setup method such as
    # `before_request` on the application after the first request. To avoid this issue,
    # execute `tests.server.test_prometheus_exporter` first by reordering the test items.
<<<<<<< HEAD
    items.sort(key=lambda item: item.module.__name__ != "tests.server.test_prometheus_exporter")
=======
    items.sort(key=lambda item: item.module.__name__ != "tests.server.test_prometheus_exporter")


@pytest.hookimpl(hookwrapper=True)
def pytest_terminal_summary(
    terminalreporter, exitstatus, config
):  # pylint: disable=unused-argument
    yield
    failed_test_reports = terminalreporter.stats.get("failed", [])
    if failed_test_reports:
        if len(failed_test_reports) <= 30:
            terminalreporter.section("command to run failed test cases")
            ids = [repr(report.nodeid) for report in failed_test_reports]
        else:
            terminalreporter.section("command to run failed test suites")
            # Use dict.fromkeys to preserve the order
            ids = list(dict.fromkeys(report.fspath for report in failed_test_reports))
        terminalreporter.write(" ".join(["pytest"] + ids))
        terminalreporter.write("\n" * 2)
>>>>>>> ca98d871
<|MERGE_RESOLUTION|>--- conflicted
+++ resolved
@@ -91,9 +91,6 @@
     # results in an error because Flask >= 2.2.0 doesn't allow calling setup method such as
     # `before_request` on the application after the first request. To avoid this issue,
     # execute `tests.server.test_prometheus_exporter` first by reordering the test items.
-<<<<<<< HEAD
-    items.sort(key=lambda item: item.module.__name__ != "tests.server.test_prometheus_exporter")
-=======
     items.sort(key=lambda item: item.module.__name__ != "tests.server.test_prometheus_exporter")
 
 
@@ -112,5 +109,4 @@
             # Use dict.fromkeys to preserve the order
             ids = list(dict.fromkeys(report.fspath for report in failed_test_reports))
         terminalreporter.write(" ".join(["pytest"] + ids))
-        terminalreporter.write("\n" * 2)
->>>>>>> ca98d871
+        terminalreporter.write("\n" * 2)