--- conflicted
+++ resolved
@@ -40,17 +40,12 @@
     try_mlflow_log,
     log_fn_args_as_params,
     wrap_patch,
-<<<<<<< HEAD
+    batch_metrics_logger,
     autologging_integration,
     safe_patch,
     PatchFunction,
     with_cleanup_autologging_run_on_exception,
 )
-
-=======
-    batch_metrics_logger,
-)
->>>>>>> 2c77d25a
 from mlflow.entities import Metric
 from mlflow.tracking._model_registry import DEFAULT_AWAIT_MAX_SLEEP_SECONDS
 
@@ -775,12 +770,8 @@
 
 
 @experimental
-<<<<<<< HEAD
 @autologging_integration(FLAVOR_NAME)
-def autolog(every_n_iter=100):
-=======
-def autolog(every_n_iter=100, log_models=True):
->>>>>>> 2c77d25a
+def autolog(every_n_iter=100, log_models=True, disable=False):
     # pylint: disable=E0611
     """
     Enables automatic logging from TensorFlow to MLflow.
@@ -995,76 +986,40 @@
                     last_epoch = len(history.history[metric_key])
                     metrics_logger.record_metrics(restored_metrics, last_epoch)
 
-<<<<<<< HEAD
     class FitPatch(PatchFunction):
         def __init__(self):
             self.log_dir = None
 
-        def invoke_patch(self, original, inst, *args, **kwargs):
+        def _patch_implementation(self, original, inst, *args, **kwargs):
             with _manage_active_run():
                 unlogged_params = ["self", "x", "y", "callbacks", "validation_data", "verbose"]
 
                 log_fn_args_as_params(original, args, kwargs, unlogged_params)
                 early_stop_callback = None
 
-=======
-    def fit(self, *args, **kwargs):
-        with _manage_active_run() as run:
-            original = gorilla.get_original_attribute(tensorflow.keras.Model, "fit")
-
-            unlogged_params = ["self", "x", "y", "callbacks", "validation_data", "verbose"]
-
-            log_fn_args_as_params(original, args, kwargs, unlogged_params)
-            early_stop_callback = None
-
-            run_id = run.info.run_id
-            with batch_metrics_logger(run_id) as metrics_logger:
->>>>>>> 2c77d25a
-                # Checking if the 'callback' argument of fit() is set
-                if len(args) >= 6:
-                    tmp_list = list(args)
-                    early_stop_callback = _early_stop_check(tmp_list[5])
-<<<<<<< HEAD
-                    tmp_list[5], self.log_dir = _setup_callbacks(tmp_list[5])
-                    args = tuple(tmp_list)
-                elif "callbacks" in kwargs:
-                    early_stop_callback = _early_stop_check(kwargs["callbacks"])
-                    kwargs["callbacks"], self.log_dir = _setup_callbacks(kwargs["callbacks"])
-                else:
-                    kwargs["callbacks"], self.log_dir = _setup_callbacks([])
-
-                _log_early_stop_callback_params(early_stop_callback)
-
-                history = original(inst, *args, **kwargs)
-
-                _log_early_stop_callback_metrics(early_stop_callback, history)
-                _flush_queue()
-                _log_artifacts_with_warning(
-                    local_dir=self.log_dir.location, artifact_path="tensorboard_logs"
-                )
-                if self.log_dir.is_temp:
-                    shutil.rmtree(self.log_dir.location)
-
-                return history
-=======
-                    tmp_list[5], log_dir = _setup_callbacks(tmp_list[5], log_models, metrics_logger)
-                    args = tuple(tmp_list)
-                elif kwargs.get("callbacks"):
-                    early_stop_callback = _early_stop_check(kwargs["callbacks"])
-                    kwargs["callbacks"], log_dir = _setup_callbacks(
-                        kwargs["callbacks"], log_models, metrics_logger
-                    )
-                else:
-                    kwargs["callbacks"], log_dir = _setup_callbacks([], log_models, metrics_logger)
-
-                _log_early_stop_callback_params(early_stop_callback)
-
-                history = original(self, *args, **kwargs)
-
-                _log_early_stop_callback_metrics(early_stop_callback, history, metrics_logger)
->>>>>>> 2c77d25a
-
-        def on_exception(self, exception):
+                run_id = run.info.run_id
+                with batch_metrics_logger(run_id) as metrics_logger:
+                    # Checking if the 'callback' argument of fit() is set
+                    if len(args) >= 6:
+                        tmp_list = list(args)
+                        early_stop_callback = _early_stop_check(tmp_list[5])
+                        tmp_list[5], self.log_dir = _setup_callbacks(tmp_list[5], log_models, metrics_logger)
+                        args = tuple(tmp_list)
+                    elif kwargs.get("callbacks"):
+                        early_stop_callback = _early_stop_check(kwargs["callbacks"])
+                        kwargs["callbacks"], self.log_dir = _setup_callbacks(
+                            kwargs["callbacks"], log_models, metrics_logger
+                        )
+                    else:
+                        kwargs["callbacks"], self.log_dir = _setup_callbacks([], log_models, metrics_logger)
+
+                    _log_early_stop_callback_params(early_stop_callback)
+
+                    history = original(self, *args, **kwargs)
+
+                    _log_early_stop_callback_metrics(early_stop_callback, history, metrics_logger)
+
+        def _on_exception(self, exception):
             if (
                 self.log_dir is not None
                 and self.log_dir.is_temp
@@ -1132,11 +1087,6 @@
         (EventFileWriter, "add_event", add_event),
         (EventFileWriterV2, "add_event", add_event),
         (tensorflow.estimator.Estimator, "train", train),
-<<<<<<< HEAD
-        (tensorflow.keras.Model, "fit_generator", fit_generator),
-=======
-        (tensorflow.keras.Model, "fit", fit),
->>>>>>> 2c77d25a
         (tensorflow.estimator.Estimator, "export_saved_model", export_saved_model),
         (tensorflow.estimator.Estimator, "export_savedmodel", export_savedmodel),
         (FileWriter, "add_summary", add_summary),
