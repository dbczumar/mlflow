--- conflicted
+++ resolved
@@ -65,34 +65,10 @@
     }
   }
 
-<<<<<<< HEAD
-  @Test
-  public void
-      testConstructingScoringServerFromInvalidModelPathWithFailOnUnsuccessfulLoadThrowsException() {
-    String badModelPath = "/not/a/valid/path";
-    try {
-      ScoringServer server = new ScoringServer(badModelPath);
-      Assert.fail(
-          "Expected constructing a model server with an invalid model path"
-              + " to throw an exception, but none was thrown.");
-    } catch (IOException | PredictorLoadingException e) {
-      // Success
-    }
-
-    try {
-      ScoringServer server = new ScoringServer(badModelPath, 5001, true);
-      Assert.fail(
-          "Expected constructing a model server with an invalid model path"
-              + " to throw an exception, but none was thrown.");
-    } catch (IOException | PredictorLoadingException e) {
-      // Success
-    }
-=======
   private static final HttpClient httpClient = HttpClientBuilder.create().build();
 
   private static String getHttpResponseBody(HttpResponse response) throws IOException {
     return FileUtils.readInputStreamAsUtf8(response.getEntity().getContent());
->>>>>>> 2e050168
   }
 
   @Test
@@ -113,9 +89,8 @@
     String badModelPath = "/not/a/valid/path";
     try {
       ScoringServer server = new ScoringServer(badModelPath);
-      Assert.fail(
-          "Expected constructing a model server with an invalid model path"
-              + " to throw an exception, but none was thrown.");
+      Assert.fail("Expected constructing a model server with an invalid model path"
+          + " to throw an exception, but none was thrown.");
     } catch (PredictorLoadingException e) {
       // Succeed
     }
@@ -153,29 +128,12 @@
       servers.add(newServer);
     }
 
-<<<<<<< HEAD
-    Thread.sleep(5000);
-
-    for (int portNumber : portNumbers) {
-      try {
-        String requestUrl = String.format("http://localhost:%d/ping", portNumber);
-        HttpResponse response = Unirest.get(requestUrl).asJson();
-        Assert.assertEquals(response.getStatus(), ScoringServer.HTTP_RESPONSE_CODE_SUCCESS);
-      } catch (UnirestException e) {
-        e.printStackTrace();
-        Assert.fail(
-            String.format(
-                "Encountered an exception while attempting to ping the server on port %d!",
-                portNumber));
-      }
-=======
     for (ScoringServer server : servers) {
       int portNumber = server.getPort().get();
       String requestUrl = String.format("http://localhost:%d/ping", portNumber);
       HttpGet getRequest = new HttpGet(requestUrl);
       HttpResponse response = httpClient.execute(getRequest);
       Assert.assertEquals(HttpServletResponse.SC_OK, response.getStatusLine().getStatusCode());
->>>>>>> 2e050168
     }
 
     for (ScoringServer server : servers) {
@@ -243,13 +201,6 @@
       Assert.assertEquals(HttpServletResponse.SC_OK, response1.getStatusLine().getStatusCode());
 
       server.stop();
-<<<<<<< HEAD
-      Assert.fail(
-          "Expected the server stop operation to throw an IllegalStateException,"
-              + "but none was thrown.");
-    } catch (IllegalStateException e) {
-      // Succeed
-=======
 
       try {
         HttpResponse response2 = httpClient.execute(getRequest);
@@ -257,7 +208,6 @@
       } catch (HttpHostConnectException e) {
         // Succeed
       }
->>>>>>> 2e050168
     }
   }
 
@@ -316,47 +266,28 @@
 
     ScoringServer server2 = new ScoringServer(predictor);
     try {
-<<<<<<< HEAD
+      server2.start(portNumber);
+      Assert.fail(
+          "Expected starting a new server on a port that is already bound to throw a state change exception.");
+    } catch (ScoringServer.ServerStateChangeException e) {
+      // Succeed
+    }
+    server1.stop();
+    server2.stop();
+  }
+
+  @Test
+  public void testAttemptingToStartActiveServerThrowsIllegalStateException() {
+    TestPredictor predictor = new TestPredictor(true);
+    ScoringServer server = new ScoringServer(predictor);
+    server.start();
+    try {
       server.start();
       Assert.fail(
-          "Expected the server stop operation to throw an IllegalStateException,"
-              + "but none was thrown.");
-    } catch (IllegalStateException e) {
-=======
-      server2.start(portNumber);
-      Assert.fail(
-          "Expected starting a new server on a port that is already bound to throw an exception.");
-    } catch (ScoringServer.ServerStateChangeException e) {
->>>>>>> 2e050168
-      // Succeed
-    }
-    server1.stop();
-    server2.stop();
-  }
-
-  @Test
-  public void testAttemptingToStartActiveServerThrowsIllegalStateException() {
-    TestPredictor predictor = new TestPredictor(true);
-    ScoringServer server = new ScoringServer(predictor);
-    server.start();
-    try {
-      server.start();
-<<<<<<< HEAD
-      Thread.sleep(5000);
-      try {
-        HttpResponse response = Unirest.get(requestUrl).asJson();
-      } catch (UnirestException e) {
-        Assert.fail(
-            "Encountered an unexpected exception while attempting to ping"
-                + "the active scoring server.");
-      }
-=======
-      Assert.fail(
-          "Expected attempt to start a server that is already active to throw an exception.");
+          "Expected attempt to start a server that is already active to throw an illegal state exception.");
     } catch (IllegalStateException e) {
       // Succeed
     } finally {
->>>>>>> 2e050168
       server.stop();
     }
   }
@@ -378,11 +309,9 @@
     MockEnvironment mockEnv2 = new MockEnvironment();
     ScoringServer.ServerThreadConfiguration threadConfig2 =
         ScoringServer.ServerThreadConfiguration.create(mockEnv2);
-    Assert.assertEquals(
-        ScoringServer.ServerThreadConfiguration.DEFAULT_MINIMUM_SERVER_THREADS,
+    Assert.assertEquals(ScoringServer.ServerThreadConfiguration.DEFAULT_MINIMUM_SERVER_THREADS,
         threadConfig2.getMinThreads());
-    Assert.assertEquals(
-        ScoringServer.ServerThreadConfiguration.DEFAULT_MAXIMUM_SERVER_THREADS,
+    Assert.assertEquals(ScoringServer.ServerThreadConfiguration.DEFAULT_MAXIMUM_SERVER_THREADS,
         threadConfig2.getMaxThreads());
 
     int maxThreads3 = 256;
@@ -391,8 +320,7 @@
         ScoringServer.ServerThreadConfiguration.ENV_VAR_MAXIMUM_SERVER_THREADS, maxThreads3);
     ScoringServer.ServerThreadConfiguration threadConfig3 =
         ScoringServer.ServerThreadConfiguration.create(mockEnv3);
-    Assert.assertEquals(
-        ScoringServer.ServerThreadConfiguration.DEFAULT_MINIMUM_SERVER_THREADS,
+    Assert.assertEquals(ScoringServer.ServerThreadConfiguration.DEFAULT_MINIMUM_SERVER_THREADS,
         threadConfig3.getMinThreads());
     Assert.assertEquals(maxThreads3, threadConfig3.getMaxThreads());
 
@@ -403,8 +331,7 @@
     ScoringServer.ServerThreadConfiguration threadConfig4 =
         ScoringServer.ServerThreadConfiguration.create(mockEnv4);
     Assert.assertEquals(minThreads4, threadConfig4.getMinThreads());
-    Assert.assertEquals(
-        ScoringServer.ServerThreadConfiguration.DEFAULT_MAXIMUM_SERVER_THREADS,
+    Assert.assertEquals(ScoringServer.ServerThreadConfiguration.DEFAULT_MAXIMUM_SERVER_THREADS,
         threadConfig4.getMaxThreads());
   }
 }