--- conflicted
+++ resolved
@@ -6,7 +6,6 @@
 import java.util.ArrayList;
 import java.util.Arrays;
 import java.util.List;
-import java.util.Optional;
 import ml.combust.mleap.runtime.MleapContext;
 import ml.combust.mleap.runtime.frame.DefaultLeapFrame;
 import ml.combust.mleap.runtime.frame.Row;
@@ -51,8 +50,8 @@
   }
 
   @Override
-<<<<<<< HEAD
-  protected DataFrame predict(DataFrame input) throws PredictorEvaluationException {
+  protected PredictorDataWrapper predict(PredictorDataWrapper input)
+      throws PredictorEvaluationException {
     PandasRecordOrientedDataFrame pandasFrame = null;
     try {
       pandasFrame = PandasRecordOrientedDataFrame.fromJson(input.toJson());
@@ -87,19 +86,15 @@
       predictions.add(row.getRaw(0));
     }
 
-    Optional<String> predictionsJson = Optional.empty();
+    String predictionsJson = null;
     try {
-      predictionsJson = Optional.of(SerializationUtils.toJson(predictions));
+      predictionsJson = SerializationUtils.toJson(predictions);
     } catch (JsonProcessingException e) {
       e.printStackTrace();
       throw new PredictorEvaluationException(
           "Failed to serialize prediction results as a JSON list!");
     }
-    return DataFrame.fromJson(predictionsJson.get());
-=======
-  protected PredictorDataWrapper predict(PredictorDataWrapper input) {
-    throw new UnsupportedOperationException("Not yet implemented!");
->>>>>>> 2e050168
+    return new PredictorDataWrapper(predictionsJson, PredictorDataWrapper.ContentType.Json);
   }
 
   /** @return The underlying MLeap pipeline transformer that this predictor uses for inference */
