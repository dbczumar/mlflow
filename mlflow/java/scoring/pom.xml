<?xml version="1.0" encoding="UTF-8"?>
<project xmlns="http://maven.apache.org/POM/4.0.0" xmlns:xsi="http://www.w3.org/2001/XMLSchema-instance" xsi:schemaLocation="http://maven.apache.org/POM/4.0.0 http://maven.apache.org/xsd/maven-4.0.0.xsd">
  <modelVersion>4.0.0</modelVersion>

  <parent>
    <groupId>org.mlflow</groupId>
    <artifactId>mlflow-parent</artifactId>
<<<<<<< HEAD
    <version>2.17.2</version>
=======
    <version>2.18.1-SNAPSHOT</version>
>>>>>>> 3eb016f1
    <relativePath>../pom.xml</relativePath>
  </parent>

  <artifactId>mlflow-scoring</artifactId>
  <packaging>jar</packaging>
  <name>MLflow scoring server</name>
  <url>http://mlflow.org</url>
  <dependencies>
    <dependency>
      <groupId>junit</groupId>
      <artifactId>junit</artifactId>
      <scope>test</scope>
    </dependency>
    <dependency>
      <groupId>com.fasterxml.jackson.dataformat</groupId>
      <artifactId>jackson-dataformat-yaml</artifactId>
      <version>2.10.0</version>
    </dependency>
    <dependency>
      <groupId>com.fasterxml.jackson.core</groupId>
      <artifactId>jackson-databind</artifactId>
      <version>2.10.0</version>
    </dependency>
    <dependency>
      <groupId>com.fasterxml.jackson.core</groupId>
      <artifactId>jackson-annotations</artifactId>
      <version>2.10.0</version>
    </dependency>
    <dependency>
      <groupId>ml.combust.mleap</groupId>
      <artifactId>mleap-spark_2.11</artifactId>
    </dependency>
    <dependency>
      <groupId>ml.combust.mleap</groupId>
      <artifactId>mleap-runtime_2.11</artifactId>
    </dependency>
    <dependency>
      <groupId>org.apache.maven.plugins</groupId>
      <artifactId>maven-surefire-plugin</artifactId>
      <scope>test</scope>
    </dependency>
    <dependency>
      <groupId>org.eclipse.jetty</groupId>
      <artifactId>jetty-server</artifactId>
    </dependency>
    <dependency>
      <groupId>org.eclipse.jetty</groupId>
      <artifactId>jetty-servlet</artifactId>
    </dependency>
    <dependency>
      <groupId>org.eclipse.jetty</groupId>
      <artifactId>jetty-util</artifactId>
    </dependency>
    <dependency>
      <groupId>org.slf4j</groupId>
      <artifactId>slf4j-jdk14</artifactId>
    </dependency>
    <dependency>
      <groupId>org.apache.httpcomponents</groupId>
      <artifactId>httpclient</artifactId>
    </dependency>
    <dependency>
      <groupId>commons-io</groupId>
      <artifactId>commons-io</artifactId>
    </dependency>
  </dependencies>
  <build>
    <plugins>
      <plugin>
        <groupId>org.apache.maven.plugins</groupId>
        <artifactId>maven-checkstyle-plugin</artifactId>
      </plugin>
      <plugin>
        <groupId>org.apache.maven.plugins</groupId>
        <artifactId>maven-shade-plugin</artifactId>
        <version>1.5</version>
        <executions>
          <execution>
            <phase>package</phase>
            <goals>
              <goal>shade</goal>
            </goals>
            <configuration>
              <shadedArtifactAttached>true</shadedArtifactAttached>
              <shadedClassifierName>with-dependencies</shadedClassifierName>
              <artifactSet>
                <includes>
                  <include>*:*</include>
                </includes>
              </artifactSet>
              <transformers>
                <transformer implementation="org.apache.maven.plugins.shade.resource.AppendingTransformer">
                  <resource>reference.conf</resource>
                </transformer>
              </transformers>
            </configuration>
          </execution>
        </executions>
      </plugin>
      <plugin>
        <groupId>org.apache.maven.plugins</groupId>
        <artifactId>maven-source-plugin</artifactId>
      </plugin>
      <plugin>
        <groupId>org.apache.maven.plugins</groupId>
        <artifactId>maven-javadoc-plugin</artifactId>
        <configuration>
          <sourcepath>${project.basedir}/src/main/java</sourcepath>
        </configuration>
      </plugin>
      <plugin>
        <groupId>net.alchim31.maven</groupId>
        <artifactId>scala-maven-plugin</artifactId>
        <executions>
          <execution>
            <id>scala-compile-first</id>
            <phase>process-resources</phase>
            <goals>
              <goal>add-source</goal>
              <goal>compile</goal>
            </goals>
          </execution>
        </executions>
        <configuration>
          <scalaCompatVersion>${scala.version}</scalaCompatVersion>
        </configuration>
      </plugin>
    </plugins>
  </build>
  <profiles>
    <profile>
      <id>do-sign</id>
    </profile>
  </profiles>
</project><|MERGE_RESOLUTION|>--- conflicted
+++ resolved
@@ -5,11 +5,7 @@
   <parent>
     <groupId>org.mlflow</groupId>
     <artifactId>mlflow-parent</artifactId>
-<<<<<<< HEAD
-    <version>2.17.2</version>
-=======
     <version>2.18.1-SNAPSHOT</version>
->>>>>>> 3eb016f1
     <relativePath>../pom.xml</relativePath>
   </parent>
 
