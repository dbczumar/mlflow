--- conflicted
+++ resolved
@@ -37,12 +37,8 @@
 )
 from mlflow.store.tracking.abstract_store import AbstractStore
 from mlflow.store.entities.paged_list import PagedList
-<<<<<<< HEAD
 from mlflow.utils import get_results_from_paginated_fn
 from mlflow.utils.name_utils import _generate_random_name, _generate_unique_integer_id
-=======
-from mlflow.utils.name_utils import _generate_random_name
->>>>>>> ca98d871
 from mlflow.utils.validation import (
     _validate_metric,
     _validate_metric_name,
@@ -80,12 +76,8 @@
 from mlflow.utils.string_utils import is_string_type
 from mlflow.utils.time_utils import get_current_time_millis
 from mlflow.utils.uri import append_to_uri_path
-<<<<<<< HEAD
-from mlflow.utils.mlflow_tags import MLFLOW_LOGGED_MODELS, _get_run_name_from_tags
-=======
 from mlflow.utils.mlflow_tags import MLFLOW_LOGGED_MODELS, MLFLOW_RUN_NAME, _get_run_name_from_tags
 from mlflow.utils.time_utils import get_current_time_millis
->>>>>>> ca98d871
 
 _TRACKING_DIR_ENV_VAR = "MLFLOW_TRACKING_DIR"
 
@@ -294,11 +286,7 @@
                 )
         filtered = SearchExperimentsUtils.filter(experiments, filter_string)
         sorted_experiments = SearchExperimentsUtils.sort(
-<<<<<<< HEAD
-            filtered, order_by or ["creation_time DESC"]
-=======
             filtered, order_by or ["last_update_time DESC"]
->>>>>>> ca98d871
         )
         experiments, next_page_token = SearchUtils.paginate(
             sorted_experiments, page_token, max_results
@@ -568,11 +556,8 @@
         run_info = self._get_run_info(run_id)
         check_run_is_active(run_info)
         new_info = run_info._copy_with_overrides(run_status, end_time, run_name=run_name)
-<<<<<<< HEAD
-=======
         if run_name:
             self._set_run_tag(run_info, RunTag(MLFLOW_RUN_NAME, run_name))
->>>>>>> ca98d871
         self._overwrite_run_info(new_info)
         return new_info
 
@@ -593,11 +578,7 @@
                 "Could not create run under non-active experiment with ID %s." % experiment_id,
                 databricks_pb2.INVALID_STATE,
             )
-<<<<<<< HEAD
-        run_name = run_name if run_name is not None else _generate_random_name()
-=======
         run_name = run_name if run_name else _generate_random_name()
->>>>>>> ca98d871
         run_uuid = uuid.uuid4().hex
         artifact_uri = self._get_artifact_dir(experiment_id, run_uuid)
         run_info = RunInfo(
