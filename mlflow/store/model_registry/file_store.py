--- conflicted
+++ resolved
@@ -632,12 +632,9 @@
                 instances associated with this model version.
             run_link: Link to the run from an MLflow tracking server that generated this model.
             description: Description of the version.
-<<<<<<< HEAD
+            local_model_path: Unused.
             model_id: The ID of the model (from an Experiment) that is being promoted to a
                       registered model version, if applicable.
-=======
-            local_model_path: Unused.
->>>>>>> e8b6598e
 
         Returns:
             A single object of :py:class:`mlflow.entities.model_registry.ModelVersion`
