--- conflicted
+++ resolved
@@ -690,43 +690,8 @@
             artifact_file_path=artifact_file_path,
         )
 
-<<<<<<< HEAD
-    def list_artifacts(self, path=None):
+    def list_artifacts(self, path: Optional[str] = None) -> list:
         return self.resource.list_artifacts(path)
-=======
-    def list_artifacts(self, path: Optional[str] = None) -> list:
-        if path:
-            run_relative_path = posixpath.join(self.run_relative_artifact_repo_root_path, path)
-        else:
-            run_relative_path = self.run_relative_artifact_repo_root_path
-        infos = []
-        page_token = None
-        while True:
-            json_body = message_to_json(
-                ListArtifacts(run_id=self.run_id, path=run_relative_path, page_token=page_token)
-            )
-            response = self._call_endpoint(MlflowService, ListArtifacts, json_body)
-            artifact_list = response.files
-            # If `path` is a file, ListArtifacts returns a single list element with the
-            # same name as `path`. The list_artifacts API expects us to return an empty list in this
-            # case, so we do so here.
-            if (
-                len(artifact_list) == 1
-                and artifact_list[0].path == run_relative_path
-                and not artifact_list[0].is_dir
-            ):
-                return []
-            for output_file in artifact_list:
-                file_rel_path = posixpath.relpath(
-                    path=output_file.path, start=self.run_relative_artifact_repo_root_path
-                )
-                artifact_size = None if output_file.is_dir else output_file.file_size
-                infos.append(FileInfo(file_rel_path, output_file.is_dir, artifact_size))
-            if len(artifact_list) == 0 or not response.next_page_token:
-                break
-            page_token = response.next_page_token
-        return infos
->>>>>>> 6bcec85d
 
     def delete_artifacts(self, artifact_path=None):
         raise MlflowException("Not implemented yet")