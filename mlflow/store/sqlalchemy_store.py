import sqlalchemy
import uuid
from contextlib import contextmanager
from six.moves import urllib

from mlflow.entities.lifecycle_stage import LifecycleStage
from mlflow.store.dbmodels.db_types import MYSQL
from mlflow.store.dbmodels.models import Base, SqlExperiment, SqlRun, SqlMetric, SqlParam, SqlTag
from mlflow.entities import RunStatus, SourceType, Experiment
from mlflow.store.abstract_store import AbstractStore
from mlflow.entities import ViewType
from mlflow.exceptions import MlflowException
from mlflow.protos.databricks_pb2 import INVALID_PARAMETER_VALUE, RESOURCE_ALREADY_EXISTS, \
    INVALID_STATE, RESOURCE_DOES_NOT_EXIST
from mlflow.tracking.utils import _is_local_uri
from mlflow.utils.file_utils import build_path, mkdir
from mlflow.utils.mlflow_tags import MLFLOW_PARENT_RUN_ID, MLFLOW_RUN_NAME
from mlflow.protos.databricks_pb2 import INTERNAL_ERROR


class SqlAlchemyStore(AbstractStore):
    """
    SQLAlchemy compliant backend store for tracking meta data for MLflow entities. Currently
    supported database types are ``mysql``, ``mssql``, ``sqlite``, and ``postgresql``. This store
    interacts with SQL store using SQLAlchemy abstractions defined for MLflow entities.
    :py:class:`mlflow.store.dbmodels.models.SqlExperiment`,
    :py:class:`mlflow.store.dbmodels.models.SqlRun`,
    :py:class:`mlflow.store.dbmodels.models.SqlTag`,
    :py:class:`mlflow.store.dbmodels.models.SqlMetric`, and
    :py:class:`mlflow.store.dbmodels.models.SqlParam`.

    Run artifacts are stored in a separate location using artifact stores conforming to
    :py:class:`mlflow.store.artifact_repo.ArtifactRepository`. Default artifact locations for
    user experiments are stored in the database along with metadata. Each run artifact location
    is recorded in :py:class:`mlflow.store.dbmodels.models.SqlRun` and stored in the backend DB.
    """
    ARTIFACTS_FOLDER_NAME = "artifacts"

    def __init__(self, db_uri, default_artifact_root):
        """
        Create a database backed store.

        :param db_uri: SQL connection string used by SQLAlchemy Engine to connect to the database.
                       Argument is expected to be in the format:
                       ``db_type://<user_name>:<password>@<host>:<port>/<database_name>`
                       Supported database types are ``mysql``, ``mssql``, ``sqlite``,
                       and ``postgresql``.
        :param default_artifact_root: Path/URI to location suitable for large data (such as a blob
                                      store object, DBFS path, or shared NFS file system).
        """
        super(SqlAlchemyStore, self).__init__()
        self.db_uri = db_uri
        self.db_type = urllib.parse.urlparse(db_uri).scheme
        self.artifact_root_uri = default_artifact_root
        self.engine = sqlalchemy.create_engine(db_uri)
        Base.metadata.create_all(self.engine)
        Base.metadata.bind = self.engine
        SessionMaker = sqlalchemy.orm.sessionmaker(bind=self.engine)
        self.ManagedSessionMaker = self._get_managed_session_maker(SessionMaker)

        if _is_local_uri(default_artifact_root):
            mkdir(default_artifact_root)

        if len(self.list_experiments()) == 0:
            with self.ManagedSessionMaker() as session:
                self._create_default_experiment(session)

    @staticmethod
    def _get_managed_session_maker(SessionMaker):
        """
        Creates a factory for producing exception-safe SQLAlchemy sessions that are made available
        using a context manager. Any session produced by this factory is automatically committed
        if no exceptions are encountered within its associated context. If an exception is
        encountered, the session is rolled back. Finally, any session produced by this factory is
        automatically closed when the session's associated context is exited.
        """

        @contextmanager
        def make_managed_session():
            """Provide a transactional scope around a series of operations."""
            session = SessionMaker()
            try:
                yield session
                session.commit()
            except:
                session.rollback()
                raise
            finally:
                session.close()

        return make_managed_session

    def _set_no_auto_for_zero_values(self, session):
        if self.db_type == MYSQL:
            session.execute("SET @@SESSION.sql_mode='NO_AUTO_VALUE_ON_ZERO';")

    # DB helper methods to allow zero values for columns with auto increments
    def _unset_no_auto_for_zero_values(self, session):
        if self.db_type == MYSQL:
            session.execute("SET @@SESSION.sql_mode='';")

    def _create_default_experiment(self, session):
        """
        MLflow UI and client code expects a default experiment with ID 0.
        This method uses SQL insert statement to create the default experiment as a hack, since
        experiment table uses 'experiment_id' column is a PK and is also set to auto increment.
        MySQL and other implementation do not allow value '0' for such cases.

        ToDo: Identify a less hacky mechanism to create default experiment 0
        """
        table = SqlExperiment.__tablename__
        default_experiment = {
            SqlExperiment.experiment_id.name: Experiment.DEFAULT_EXPERIMENT_ID,
            SqlExperiment.name.name: Experiment.DEFAULT_EXPERIMENT_NAME,
            SqlExperiment.artifact_location.name: self._get_artifact_location(0),
            SqlExperiment.lifecycle_stage.name: LifecycleStage.ACTIVE
        }

        def decorate(s):
            if isinstance(s, str):
                return "'{}'".format(s)
            else:
                return "{}".format(s)

        # Get a list of keys to ensure we have a deterministic ordering
        columns = list(default_experiment.keys())
        values = ", ".join([decorate(default_experiment.get(c)) for c in columns])

        try:
            self._set_no_auto_for_zero_values(session)
            session.execute("INSERT INTO {} ({}) VALUES ({});".format(
                table, ", ".join(columns), values))
        finally:
            self._unset_no_auto_for_zero_values(session)

    def _save_to_db(self, session, objs):
        """
        Store in db
        """
        if type(objs) is list:
            session.add_all(objs)
        else:
            # single object
            session.add(objs)

    def _get_or_create(self, session, model, **kwargs):
        instance = session.query(model).filter_by(**kwargs).first()
        created = False

        if instance:
            return instance, created
        else:
            instance = model(**kwargs)
            self._save_to_db(objs=instance, session=session)
            created = True

        return instance, created

    def _get_artifact_location(self, experiment_id):
        return build_path(self.artifact_root_uri, str(experiment_id))

    def create_experiment(self, name, artifact_location=None):
        if name is None or name == '':
            raise MlflowException('Invalid experiment name', INVALID_PARAMETER_VALUE)

        with self.ManagedSessionMaker() as session:
            try:
                experiment = SqlExperiment(
                    name=name, lifecycle_stage=LifecycleStage.ACTIVE,
                    artifact_location=artifact_location
                )
                session.add(experiment)
                if not artifact_location:
                    # this requires a double write. The first one to generate an autoincrement-ed ID
                    eid = session.query(SqlExperiment).filter_by(name=name).first().experiment_id
                    experiment.artifact_location = self._get_artifact_location(eid)
            except sqlalchemy.exc.IntegrityError as e:
                raise MlflowException('Experiment(name={}) already exists. '
                                      'Error: {}'.format(name, str(e)), RESOURCE_ALREADY_EXISTS)

            return experiment.experiment_id

    def _list_experiments(self, session, ids=None, names=None, view_type=ViewType.ACTIVE_ONLY):
        stages = LifecycleStage.view_type_to_stages(view_type)
        conditions = [SqlExperiment.lifecycle_stage.in_(stages)]

        if ids and len(ids) > 0:
            conditions.append(SqlExperiment.experiment_id.in_(ids))

        if names and len(names) > 0:
            conditions.append(SqlExperiment.name.in_(names))

        return session.query(SqlExperiment).filter(*conditions)

    def list_experiments(self, view_type=ViewType.ACTIVE_ONLY):
        with self.ManagedSessionMaker() as session:
            return [exp.to_mlflow_entity() for exp in
                    self._list_experiments(session=session, view_type=view_type)]

    def _get_experiment(self, session, experiment_id, view_type):
        experiments = self._list_experiments(
            session=session, ids=[experiment_id], view_type=view_type).all()
        if len(experiments) == 0:
            raise MlflowException('No Experiment with id={} exists'.format(experiment_id),
                                  RESOURCE_DOES_NOT_EXIST)
        if len(experiments) > 1:
            raise MlflowException('Expected only 1 experiment with id={}. Found {}.'.format(
                experiment_id, len(experiments)), INVALID_STATE)

        return experiments[0]

    def get_experiment(self, experiment_id):
        with self.ManagedSessionMaker() as session:
            return self._get_experiment(session, experiment_id, ViewType.ALL).to_mlflow_entity()

    def get_experiment_by_name(self, experiment_name):
        """
        Specialized implementation for SQL backed store.
        """
        with self.ManagedSessionMaker() as session:
            experiments = self._list_experiments(
                names=[experiment_name], view_type=ViewType.ALL, session=session).all()
            if len(experiments) == 0:
                return None

            if len(experiments) > 1:
                raise MlflowException('Expected only 1 experiment with name={}. Found {}.'.format(
                    experiment_name, len(experiments)), INVALID_STATE)

            return experiments[0].to_mlflow_entity()

    def delete_experiment(self, experiment_id):
        with self.ManagedSessionMaker() as session:
            experiment = self._get_experiment(session, experiment_id, ViewType.ACTIVE_ONLY)
            experiment.lifecycle_stage = LifecycleStage.DELETED
            self._save_to_db(objs=experiment, session=session)

    def restore_experiment(self, experiment_id):
        with self.ManagedSessionMaker() as session:
            experiment = self._get_experiment(session, experiment_id, ViewType.DELETED_ONLY)
            experiment.lifecycle_stage = LifecycleStage.ACTIVE
            self._save_to_db(objs=experiment, session=session)

    def rename_experiment(self, experiment_id, new_name):
        with self.ManagedSessionMaker() as session:
            experiment = self._get_experiment(session, experiment_id, ViewType.ALL)
            if experiment.lifecycle_stage != LifecycleStage.ACTIVE:
                raise MlflowException('Cannot rename a non-active experiment.', INVALID_STATE)

            experiment.name = new_name
            self._save_to_db(objs=experiment, session=session)

    def create_run(self, experiment_id, user_id, run_name, source_type, source_name,
                   entry_point_name, start_time, source_version, tags, parent_run_id):
        with self.ManagedSessionMaker() as session:
            experiment = self.get_experiment(experiment_id)

            if experiment.lifecycle_stage != LifecycleStage.ACTIVE:
                raise MlflowException('Experiment id={} must be active'.format(experiment_id),
                                      INVALID_STATE)

            run_uuid = uuid.uuid4().hex
            artifact_location = build_path(experiment.artifact_location, run_uuid,
                                           SqlAlchemyStore.ARTIFACTS_FOLDER_NAME)
            run = SqlRun(name=run_name or "", artifact_uri=artifact_location, run_uuid=run_uuid,
                         experiment_id=experiment_id, source_type=SourceType.to_string(source_type),
                         source_name=source_name, entry_point_name=entry_point_name,
                         user_id=user_id, status=RunStatus.to_string(RunStatus.RUNNING),
                         start_time=start_time, end_time=None,
                         source_version=source_version, lifecycle_stage=LifecycleStage.ACTIVE)

            for tag in tags:
                run.tags.append(SqlTag(key=tag.key, value=tag.value))
            if parent_run_id:
                run.tags.append(SqlTag(key=MLFLOW_PARENT_RUN_ID, value=parent_run_id))
            if run_name:
                run.tags.append(SqlTag(key=MLFLOW_RUN_NAME, value=run_name))

            self._save_to_db(objs=run, session=session)

            return run.to_mlflow_entity()

    def _get_run(self, session, run_uuid):
        runs = session.query(SqlRun).filter(SqlRun.run_uuid == run_uuid).all()

        if len(runs) == 0:
            raise MlflowException('Run with id={} not found'.format(run_uuid),
                                  RESOURCE_DOES_NOT_EXIST)
        if len(runs) > 1:
            raise MlflowException('Expected only 1 run with id={}. Found {}.'.format(run_uuid,
                                                                                     len(runs)),
                                  INVALID_STATE)

        return runs[0]

    def _check_run_is_active(self, run):
        if run.lifecycle_stage != LifecycleStage.ACTIVE:
            raise MlflowException("The run {} must be in 'active' state. Current state is {}."
                                  .format(run.run_uuid, run.lifecycle_stage),
                                  INVALID_PARAMETER_VALUE)

    def _check_run_is_deleted(self, run):
        if run.lifecycle_stage != LifecycleStage.DELETED:
            raise MlflowException("The run {} must be in 'deleted' state. Current state is {}."
                                  .format(run.run_uuid, run.lifecycle_stage),
                                  INVALID_PARAMETER_VALUE)

    def update_run_info(self, run_uuid, run_status, end_time):
        with self.ManagedSessionMaker() as session:
            run = self._get_run(run_uuid=run_uuid, session=session)
            self._check_run_is_active(run)
            run.status = RunStatus.to_string(run_status)
            run.end_time = end_time

            self._save_to_db(objs=run, session=session)
            run = run.to_mlflow_entity()

            return run.info

    def get_run(self, run_uuid):
        with self.ManagedSessionMaker() as session:
            run = self._get_run(run_uuid=run_uuid, session=session)
            return run.to_mlflow_entity()

    def restore_run(self, run_id):
        with self.ManagedSessionMaker() as session:
            run = self._get_run(run_uuid=run_id, session=session)
            self._check_run_is_deleted(run)
            run.lifecycle_stage = LifecycleStage.ACTIVE
            self._save_to_db(objs=run, session=session)

    def delete_run(self, run_id):
        with self.ManagedSessionMaker() as session:
            run = self._get_run(run_uuid=run_id, session=session)
            self._check_run_is_active(run)
            run.lifecycle_stage = LifecycleStage.DELETED
            self._save_to_db(objs=run, session=session)

    def log_metric(self, run_uuid, metric):
        with self.ManagedSessionMaker() as session:
            run = self._get_run(run_uuid=run_uuid, session=session)
            self._check_run_is_active(run)

            try:
                self._get_or_create(model=SqlMetric, run_uuid=run_uuid, key=metric.key,
                                    value=metric.value, timestamp=metric.timestamp, session=session)
                # Explicitly commit the session in order to catch potential integrity errors
                # while maintaining the current managed session scope ("commit" checks that
                # a transaction satisfies uniqueness constraints and throws integrity errors
                # when they are violated; "get_or_create()" does not perform these checks). It is
                # important that we maintain the same session scope because, in the case of
                # an integrity error, we want to examine the uniqueness of metric (timestamp, value)
                # tuples using the same database state that the session uses during "commit".
                # Creating a new session synchronizes the state with the database. As a result, if
                # the conflicting (timestamp, value) tuple were to be removed prior to the creation
                # of a new session, we would be unable to determine the cause of failure for the
                # first session's "commit" operation.
                session.commit()
            except sqlalchemy.exc.IntegrityError:
                # Roll back the current session to make it usable for further transactions. In the
                # event of an error during "commit", a rollback is required in order to continue
                # using the session. In this case, we re-use the session because the SqlRun, `run`,
                # is lazily evaluated during the invocation of `run.metrics`.
                session.rollback()
                existing_metric = [m for m in run.metrics
                                   if m.key == metric.key and m.timestamp == metric.timestamp]
                if len(existing_metric) > 0:
                    m = existing_metric[0]
                    raise MlflowException(
                        "Metric={} must be unique. Metric already logged value {}"
                        " at {}".format(metric, m.value, m.timestamp), INVALID_PARAMETER_VALUE)
                else:
                    raise

    def get_metric_history(self, run_uuid, metric_key):
        with self.ManagedSessionMaker() as session:
            metrics = session.query(SqlMetric).filter_by(run_uuid=run_uuid, key=metric_key).all()
            return [metric.to_mlflow_entity() for metric in metrics]

    def log_param(self, run_uuid, param):
        with self.ManagedSessionMaker() as session:
            run = self._get_run(run_uuid=run_uuid, session=session)
            self._check_run_is_active(run)
            # if we try to update the value of an existing param this will fail
            # because it will try to create it with same run_uuid, param key
            try:
                # This will check for various integrity checks for params table.
                # ToDo: Consider prior checks for null, type, param name validations, ... etc.
                self._get_or_create(model=SqlParam, session=session, run_uuid=run_uuid,
                                    key=param.key, value=param.value)
                # Explicitly commit the session in order to catch potential integrity errors
                # while maintaining the current managed session scope ("commit" checks that
                # a transaction satisfies uniqueness constraints and throws integrity errors
                # when they are violated; "get_or_create()" does not perform these checks). It is
                # important that we maintain the same session scope because, in the case of
                # an integrity error, we want to examine the uniqueness of parameter values using
                # the same database state that the session uses during "commit". Creating a new
                # session synchronizes the state with the database. As a result, if the conflicting
                # parameter value were to be removed prior to the creation of a new session,
                # we would be unable to determine the cause of failure for the first session's
                # "commit" operation.
                session.commit()
            except sqlalchemy.exc.IntegrityError:
                # Roll back the current session to make it usable for further transactions. In the
                # event of an error during "commit", a rollback is required in order to continue
                # using the session. In this case, we re-use the session because the SqlRun, `run`,
                # is lazily evaluated during the invocation of `run.params`.
                session.rollback()
                existing_params = [p.value for p in run.params if p.key == param.key]
                if len(existing_params) > 0:
                    old_value = existing_params[0]
                    raise MlflowException(
                        "Changing param value is not allowed. Param with key='{}' was already"
                        " logged with value='{}' for run ID='{}. Attempted logging new value"
                        " '{}'.".format(
                            param.key, old_value, run_uuid, param.value), INVALID_PARAMETER_VALUE)
                else:
                    raise

    def set_tag(self, run_uuid, tag):
<<<<<<< HEAD
        with self.ManagedSessionMaker() as session:
            run = self._get_run(run_uuid=run_uuid, session=session)
            self._check_run_is_active(run)
            new_tag = SqlTag(run_uuid=run_uuid, key=tag.key, value=tag.value)
            self._save_to_db(objs=new_tag, session=session)
=======
        run = self._get_run(run_uuid)
        self._check_run_is_active(run)
        self.session.merge(SqlTag(run_uuid=run_uuid, key=tag.key, value=tag.value))
        self.session.commit()
>>>>>>> cf05c5bd

    def search_runs(self, experiment_ids, search_filter, run_view_type):
        with self.ManagedSessionMaker() as session:
            runs = [run.to_mlflow_entity()
                    for exp in experiment_ids
                    for run in self._list_runs(session, exp, run_view_type)]
            return [run for run in runs if not search_filter or search_filter.filter(run)]

    def _list_runs(self, session, experiment_id, run_view_type):
        exp = self._list_experiments(
            ids=[experiment_id], view_type=ViewType.ALL, session=session).first()
        stages = set(LifecycleStage.view_type_to_stages(run_view_type))
        return [run for run in exp.runs if run.lifecycle_stage in stages]

    def log_batch(self, run_id, metrics, params, tags):
        run = self._get_run(run_id)
        self._check_run_is_active(run)
        try:
            for param in params:
                self.log_param(run_id, param)
            for metric in metrics:
                self.log_metric(run_id, metric)
            for tag in tags:
                self.set_tag(run_id, tag)
        except MlflowException as e:
            raise e
        except Exception as e:
            raise MlflowException(e, INTERNAL_ERROR)<|MERGE_RESOLUTION|>--- conflicted
+++ resolved
@@ -418,18 +418,10 @@
                     raise
 
     def set_tag(self, run_uuid, tag):
-<<<<<<< HEAD
         with self.ManagedSessionMaker() as session:
             run = self._get_run(run_uuid=run_uuid, session=session)
             self._check_run_is_active(run)
-            new_tag = SqlTag(run_uuid=run_uuid, key=tag.key, value=tag.value)
-            self._save_to_db(objs=new_tag, session=session)
-=======
-        run = self._get_run(run_uuid)
-        self._check_run_is_active(run)
-        self.session.merge(SqlTag(run_uuid=run_uuid, key=tag.key, value=tag.value))
-        self.session.commit()
->>>>>>> cf05c5bd
+            session.merge(SqlTag(run_uuid=run_uuid, key=tag.key, value=tag.value))
 
     def search_runs(self, experiment_ids, search_filter, run_view_type):
         with self.ManagedSessionMaker() as session:
@@ -445,8 +437,9 @@
         return [run for run in exp.runs if run.lifecycle_stage in stages]
 
     def log_batch(self, run_id, metrics, params, tags):
-        run = self._get_run(run_id)
-        self._check_run_is_active(run)
+        with self.ManagedSessionMaker() as session:
+            run = self._get_run(run_uuid=run_id, session=session)
+            self._check_run_is_active(run)
         try:
             for param in params:
                 self.log_param(run_id, param)
