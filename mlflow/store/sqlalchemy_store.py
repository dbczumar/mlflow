import sqlalchemy
import uuid
from contextlib import contextmanager
from six.moves import urllib

from mlflow.entities.lifecycle_stage import LifecycleStage
from mlflow.store.dbmodels.db_types import MYSQL
from mlflow.store.dbmodels.models import Base, SqlExperiment, SqlRun, SqlMetric, SqlParam, SqlTag
from mlflow.entities import RunStatus, SourceType, Experiment
from mlflow.store.abstract_store import AbstractStore
from mlflow.entities import ViewType
from mlflow.exceptions import MlflowException
from mlflow.protos.databricks_pb2 import INVALID_PARAMETER_VALUE, RESOURCE_ALREADY_EXISTS, \
    INVALID_STATE, RESOURCE_DOES_NOT_EXIST, INTERNAL_ERROR
from mlflow.tracking.utils import _is_local_uri
from mlflow.utils.file_utils import build_path, mkdir
from mlflow.utils.mlflow_tags import MLFLOW_PARENT_RUN_ID, MLFLOW_RUN_NAME


class SqlAlchemyStore(AbstractStore):
    """
    SQLAlchemy compliant backend store for tracking meta data for MLflow entities. Currently
    supported database types are ``mysql``, ``mssql``, ``sqlite``, and ``postgresql``. This store
    interacts with SQL store using SQLAlchemy abstractions defined for MLflow entities.
    :py:class:`mlflow.store.dbmodels.models.SqlExperiment`,
    :py:class:`mlflow.store.dbmodels.models.SqlRun`,
    :py:class:`mlflow.store.dbmodels.models.SqlTag`,
    :py:class:`mlflow.store.dbmodels.models.SqlMetric`, and
    :py:class:`mlflow.store.dbmodels.models.SqlParam`.

    Run artifacts are stored in a separate location using artifact stores conforming to
    :py:class:`mlflow.store.artifact_repo.ArtifactRepository`. Default artifact locations for
    user experiments are stored in the database along with metadata. Each run artifact location
    is recorded in :py:class:`mlflow.store.dbmodels.models.SqlRun` and stored in the backend DB.
    """
    ARTIFACTS_FOLDER_NAME = "artifacts"

    def __init__(self, db_uri, default_artifact_root):
        """
        Create a database backed store.

        :param db_uri: SQL connection string used by SQLAlchemy Engine to connect to the database.
                       Argument is expected to be in the format:
                       ``db_type://<user_name>:<password>@<host>:<port>/<database_name>`
                       Supported database types are ``mysql``, ``mssql``, ``sqlite``,
                       and ``postgresql``.
        :param default_artifact_root: Path/URI to location suitable for large data (such as a blob
                                      store object, DBFS path, or shared NFS file system).
        """
        super(SqlAlchemyStore, self).__init__()
        self.db_uri = db_uri
        self.db_type = urllib.parse.urlparse(db_uri).scheme
        self.artifact_root_uri = default_artifact_root
        self.engine = sqlalchemy.create_engine(db_uri)
        Base.metadata.create_all(self.engine)
        Base.metadata.bind = self.engine
        SessionMaker = sqlalchemy.orm.sessionmaker(bind=self.engine)
        self.ManagedSessionMaker = self._get_managed_session_maker(SessionMaker)

        if _is_local_uri(default_artifact_root):
            mkdir(default_artifact_root)

        if len(self.list_experiments()) == 0:
            with self.ManagedSessionMaker() as session:
                self._create_default_experiment(session)

    @staticmethod
    def _get_managed_session_maker(SessionMaker):
        """
        Creates a factory for producing exception-safe SQLAlchemy sessions that are made available
        using a context manager. Any session produced by this factory is automatically committed
        if no exceptions are encountered within its associated context. If an exception is
        encountered, the session is rolled back. Finally, any session produced by this factory is
        automatically closed when the session's associated context is exited.
        """

        @contextmanager
        def make_managed_session():
            """Provide a transactional scope around a series of operations."""
            session = SessionMaker()
            try:
                yield session
                session.commit()
            except MlflowException:
                session.rollback()
                raise
            except Exception as e:
                session.rollback()
                raise MlflowException(message=e, error_code=INTERNAL_ERROR)
            finally:
                session.close()

        return make_managed_session

    def _set_no_auto_for_zero_values(self, session):
        if self.db_type == MYSQL:
            session.execute("SET @@SESSION.sql_mode='NO_AUTO_VALUE_ON_ZERO';")

    # DB helper methods to allow zero values for columns with auto increments
    def _unset_no_auto_for_zero_values(self, session):
        if self.db_type == MYSQL:
            session.execute("SET @@SESSION.sql_mode='';")

    def _create_default_experiment(self, session):
        """
        MLflow UI and client code expects a default experiment with ID 0.
        This method uses SQL insert statement to create the default experiment as a hack, since
        experiment table uses 'experiment_id' column is a PK and is also set to auto increment.
        MySQL and other implementation do not allow value '0' for such cases.

        ToDo: Identify a less hacky mechanism to create default experiment 0
        """
        table = SqlExperiment.__tablename__
        default_experiment = {
            SqlExperiment.experiment_id.name: Experiment.DEFAULT_EXPERIMENT_ID,
            SqlExperiment.name.name: Experiment.DEFAULT_EXPERIMENT_NAME,
            SqlExperiment.artifact_location.name: self._get_artifact_location(0),
            SqlExperiment.lifecycle_stage.name: LifecycleStage.ACTIVE
        }

        def decorate(s):
            if isinstance(s, str):
                return "'{}'".format(s)
            else:
                return "{}".format(s)

        # Get a list of keys to ensure we have a deterministic ordering
        columns = list(default_experiment.keys())
        values = ", ".join([decorate(default_experiment.get(c)) for c in columns])

        try:
            self._set_no_auto_for_zero_values(session)
            session.execute("INSERT INTO {} ({}) VALUES ({});".format(
                table, ", ".join(columns), values))
        finally:
            self._unset_no_auto_for_zero_values(session)

    def _save_to_db(self, session, objs):
        """
        Store in db
        """
        if type(objs) is list:
            session.add_all(objs)
        else:
            # single object
            session.add(objs)

    def _get_or_create(self, session, model, **kwargs):
        instance = session.query(model).filter_by(**kwargs).first()
        created = False

        if instance:
            return instance, created
        else:
            instance = model(**kwargs)
            self._save_to_db(objs=instance, session=session)
            created = True

        return instance, created

    def _get_artifact_location(self, experiment_id):
        return build_path(self.artifact_root_uri, str(experiment_id))

    def create_experiment(self, name, artifact_location=None):
        if name is None or name == '':
            raise MlflowException('Invalid experiment name', INVALID_PARAMETER_VALUE)

        with self.ManagedSessionMaker() as session:
            try:
                experiment = SqlExperiment(
                    name=name, lifecycle_stage=LifecycleStage.ACTIVE,
                    artifact_location=artifact_location
                )
                session.add(experiment)
                if not artifact_location:
                    # this requires a double write. The first one to generate an autoincrement-ed ID
                    eid = session.query(SqlExperiment).filter_by(name=name).first().experiment_id
                    experiment.artifact_location = self._get_artifact_location(eid)
            except sqlalchemy.exc.IntegrityError as e:
                raise MlflowException('Experiment(name={}) already exists. '
                                      'Error: {}'.format(name, str(e)), RESOURCE_ALREADY_EXISTS)

            return experiment.experiment_id

    def _list_experiments(self, session, ids=None, names=None, view_type=ViewType.ACTIVE_ONLY):
        stages = LifecycleStage.view_type_to_stages(view_type)
        conditions = [SqlExperiment.lifecycle_stage.in_(stages)]

        if ids and len(ids) > 0:
            conditions.append(SqlExperiment.experiment_id.in_(ids))

        if names and len(names) > 0:
            conditions.append(SqlExperiment.name.in_(names))

        return session.query(SqlExperiment).filter(*conditions)

    def list_experiments(self, view_type=ViewType.ACTIVE_ONLY):
        with self.ManagedSessionMaker() as session:
            return [exp.to_mlflow_entity() for exp in
                    self._list_experiments(session=session, view_type=view_type)]

    def _get_experiment(self, session, experiment_id, view_type):
        experiments = self._list_experiments(
            session=session, ids=[experiment_id], view_type=view_type).all()
        if len(experiments) == 0:
            raise MlflowException('No Experiment with id={} exists'.format(experiment_id),
                                  RESOURCE_DOES_NOT_EXIST)
        if len(experiments) > 1:
            raise MlflowException('Expected only 1 experiment with id={}. Found {}.'.format(
                experiment_id, len(experiments)), INVALID_STATE)

        return experiments[0]

    def get_experiment(self, experiment_id):
        with self.ManagedSessionMaker() as session:
            return self._get_experiment(session, experiment_id, ViewType.ALL).to_mlflow_entity()

    def get_experiment_by_name(self, experiment_name):
        """
        Specialized implementation for SQL backed store.
        """
        with self.ManagedSessionMaker() as session:
            experiments = self._list_experiments(
                names=[experiment_name], view_type=ViewType.ALL, session=session).all()
            if len(experiments) == 0:
                return None

            if len(experiments) > 1:
                raise MlflowException('Expected only 1 experiment with name={}. Found {}.'.format(
                    experiment_name, len(experiments)), INVALID_STATE)

            return experiments[0].to_mlflow_entity()

    def delete_experiment(self, experiment_id):
        with self.ManagedSessionMaker() as session:
            experiment = self._get_experiment(session, experiment_id, ViewType.ACTIVE_ONLY)
            experiment.lifecycle_stage = LifecycleStage.DELETED
            self._save_to_db(objs=experiment, session=session)

    def restore_experiment(self, experiment_id):
        with self.ManagedSessionMaker() as session:
            experiment = self._get_experiment(session, experiment_id, ViewType.DELETED_ONLY)
            experiment.lifecycle_stage = LifecycleStage.ACTIVE
            self._save_to_db(objs=experiment, session=session)

    def rename_experiment(self, experiment_id, new_name):
        with self.ManagedSessionMaker() as session:
            experiment = self._get_experiment(session, experiment_id, ViewType.ALL)
            if experiment.lifecycle_stage != LifecycleStage.ACTIVE:
                raise MlflowException('Cannot rename a non-active experiment.', INVALID_STATE)

            experiment.name = new_name
            self._save_to_db(objs=experiment, session=session)

    def create_run(self, experiment_id, user_id, run_name, source_type, source_name,
                   entry_point_name, start_time, source_version, tags, parent_run_id):
        with self.ManagedSessionMaker() as session:
            experiment = self.get_experiment(experiment_id)

            if experiment.lifecycle_stage != LifecycleStage.ACTIVE:
                raise MlflowException('Experiment id={} must be active'.format(experiment_id),
                                      INVALID_STATE)

            run_uuid = uuid.uuid4().hex
            artifact_location = build_path(experiment.artifact_location, run_uuid,
                                           SqlAlchemyStore.ARTIFACTS_FOLDER_NAME)
            run = SqlRun(name=run_name or "", artifact_uri=artifact_location, run_uuid=run_uuid,
                         experiment_id=experiment_id, source_type=SourceType.to_string(source_type),
                         source_name=source_name, entry_point_name=entry_point_name,
                         user_id=user_id, status=RunStatus.to_string(RunStatus.RUNNING),
                         start_time=start_time, end_time=None,
                         source_version=source_version, lifecycle_stage=LifecycleStage.ACTIVE)

            for tag in tags:
                run.tags.append(SqlTag(key=tag.key, value=tag.value))
            if parent_run_id:
                run.tags.append(SqlTag(key=MLFLOW_PARENT_RUN_ID, value=parent_run_id))
            if run_name:
                run.tags.append(SqlTag(key=MLFLOW_RUN_NAME, value=run_name))

            self._save_to_db(objs=run, session=session)

            return run.to_mlflow_entity()

    def _get_run(self, session, run_uuid):
        runs = session.query(SqlRun).filter(SqlRun.run_uuid == run_uuid).all()

        if len(runs) == 0:
            raise MlflowException('Run with id={} not found'.format(run_uuid),
                                  RESOURCE_DOES_NOT_EXIST)
        if len(runs) > 1:
            raise MlflowException('Expected only 1 run with id={}. Found {}.'.format(run_uuid,
                                                                                     len(runs)),
                                  INVALID_STATE)

        return runs[0]

    def _check_run_is_active(self, run):
        if run.lifecycle_stage != LifecycleStage.ACTIVE:
            raise MlflowException("The run {} must be in 'active' state. Current state is {}."
                                  .format(run.run_uuid, run.lifecycle_stage),
                                  INVALID_PARAMETER_VALUE)

    def _check_run_is_deleted(self, run):
        if run.lifecycle_stage != LifecycleStage.DELETED:
            raise MlflowException("The run {} must be in 'deleted' state. Current state is {}."
                                  .format(run.run_uuid, run.lifecycle_stage),
                                  INVALID_PARAMETER_VALUE)

    def update_run_info(self, run_uuid, run_status, end_time):
        with self.ManagedSessionMaker() as session:
            run = self._get_run(run_uuid=run_uuid, session=session)
            self._check_run_is_active(run)
            run.status = RunStatus.to_string(run_status)
            run.end_time = end_time

            self._save_to_db(objs=run, session=session)
            run = run.to_mlflow_entity()

            return run.info

    def get_run(self, run_uuid):
        with self.ManagedSessionMaker() as session:
            run = self._get_run(run_uuid=run_uuid, session=session)
            return run.to_mlflow_entity()

    def restore_run(self, run_id):
        with self.ManagedSessionMaker() as session:
            run = self._get_run(run_uuid=run_id, session=session)
            self._check_run_is_deleted(run)
            run.lifecycle_stage = LifecycleStage.ACTIVE
            self._save_to_db(objs=run, session=session)

    def delete_run(self, run_id):
        with self.ManagedSessionMaker() as session:
            run = self._get_run(run_uuid=run_id, session=session)
            self._check_run_is_active(run)
            run.lifecycle_stage = LifecycleStage.DELETED
            self._save_to_db(objs=run, session=session)

    def log_metric(self, run_uuid, metric):
<<<<<<< HEAD
        run = self._get_run(run_uuid)
        self._check_run_is_active(run)
        try:
            # This will check for various integrity checks for metrics table.
            # ToDo: Consider prior checks for null, type, metric name validations, ... etc.
            self._get_or_create(SqlMetric, run_uuid=run_uuid, key=metric.key,
                                value=metric.value, timestamp=metric.timestamp)
        except sqlalchemy.exc.IntegrityError as ie:
            # Querying metrics from run entails pushing the query down to DB layer.
            # Hence the rollback.
            self.session.rollback()
            raise MlflowException("Log metric request failed for run ID={}. Attempted to log"
                                  " metric={}. Error={}".format(run_uuid,
                                                                (metric.key, metric.value),
                                                                str(ie)))
=======
        with self.ManagedSessionMaker() as session:
            run = self._get_run(run_uuid=run_uuid, session=session)
            self._check_run_is_active(run)

            try:
                self._get_or_create(model=SqlMetric, run_uuid=run_uuid, key=metric.key,
                                    value=metric.value, timestamp=metric.timestamp, session=session)
                # Explicitly commit the session in order to catch potential integrity errors
                # while maintaining the current managed session scope ("commit" checks that
                # a transaction satisfies uniqueness constraints and throws integrity errors
                # when they are violated; "get_or_create()" does not perform these checks). It is
                # important that we maintain the same session scope because, in the case of
                # an integrity error, we want to examine the uniqueness of metric (timestamp, value)
                # tuples using the same database state that the session uses during "commit".
                # Creating a new session synchronizes the state with the database. As a result, if
                # the conflicting (timestamp, value) tuple were to be removed prior to the creation
                # of a new session, we would be unable to determine the cause of failure for the
                # first session's "commit" operation.
                session.commit()
            except sqlalchemy.exc.IntegrityError:
                # Roll back the current session to make it usable for further transactions. In the
                # event of an error during "commit", a rollback is required in order to continue
                # using the session. In this case, we re-use the session because the SqlRun, `run`,
                # is lazily evaluated during the invocation of `run.metrics`.
                session.rollback()
                existing_metric = [m for m in run.metrics
                                   if m.key == metric.key and m.timestamp == metric.timestamp]
                if len(existing_metric) > 0:
                    m = existing_metric[0]
                    raise MlflowException(
                        "Metric={} must be unique. Metric already logged value {}"
                        " at {}".format(metric, m.value, m.timestamp), INVALID_PARAMETER_VALUE)
                else:
                    raise
>>>>>>> 07bf5283

    def get_metric_history(self, run_uuid, metric_key):
        with self.ManagedSessionMaker() as session:
            metrics = session.query(SqlMetric).filter_by(run_uuid=run_uuid, key=metric_key).all()
            return [metric.to_mlflow_entity() for metric in metrics]

    def log_param(self, run_uuid, param):
<<<<<<< HEAD
        run = self._get_run(run_uuid)
        self._check_run_is_active(run)
        # if we try to update the value of an existing param this will fail
        # because it will try to create it with same run_uuid, param key
        try:
            # This will check for various integrity checks for params table.
            # ToDo: Consider prior checks for null, type, param name validations, ... etc.
            self._get_or_create(SqlParam, run_uuid=run_uuid, key=param.key,
                                value=param.value)
        except sqlalchemy.exc.IntegrityError as ie:
            # Querying params from run entails pushing the query down to DB layer.
            # Hence the rollback.
            self.session.rollback()
            existing_params = [p.value for p in run.params if p.key == param.key]
            if len(existing_params) == 0:
                raise MlflowException("Log param request failed for run ID={}. Attempted to log"
                                      " param={}. Error={}".format(run_uuid,
                                                                   (param.key, param.value),
                                                                   str(ie)))
            else:
                old_value = existing_params[0]
                raise MlflowException("Changing param value is not allowed. Param with key='{}' was"
                                      " already logged with value='{}' for run ID='{}. Attempted "
                                      " logging new value '{}'.".format(param.key, old_value,
                                                                        run_uuid, param.value),
                                      INVALID_PARAMETER_VALUE)
=======
        with self.ManagedSessionMaker() as session:
            run = self._get_run(run_uuid=run_uuid, session=session)
            self._check_run_is_active(run)
            # if we try to update the value of an existing param this will fail
            # because it will try to create it with same run_uuid, param key
            try:
                # This will check for various integrity checks for params table.
                # ToDo: Consider prior checks for null, type, param name validations, ... etc.
                self._get_or_create(model=SqlParam, session=session, run_uuid=run_uuid,
                                    key=param.key, value=param.value)
                # Explicitly commit the session in order to catch potential integrity errors
                # while maintaining the current managed session scope ("commit" checks that
                # a transaction satisfies uniqueness constraints and throws integrity errors
                # when they are violated; "get_or_create()" does not perform these checks). It is
                # important that we maintain the same session scope because, in the case of
                # an integrity error, we want to examine the uniqueness of parameter values using
                # the same database state that the session uses during "commit". Creating a new
                # session synchronizes the state with the database. As a result, if the conflicting
                # parameter value were to be removed prior to the creation of a new session,
                # we would be unable to determine the cause of failure for the first session's
                # "commit" operation.
                session.commit()
            except sqlalchemy.exc.IntegrityError:
                # Roll back the current session to make it usable for further transactions. In the
                # event of an error during "commit", a rollback is required in order to continue
                # using the session. In this case, we re-use the session because the SqlRun, `run`,
                # is lazily evaluated during the invocation of `run.params`.
                session.rollback()
                existing_params = [p.value for p in run.params if p.key == param.key]
                if len(existing_params) > 0:
                    old_value = existing_params[0]
                    raise MlflowException(
                        "Changing param value is not allowed. Param with key='{}' was already"
                        " logged with value='{}' for run ID='{}. Attempted logging new value"
                        " '{}'.".format(
                            param.key, old_value, run_uuid, param.value), INVALID_PARAMETER_VALUE)
                else:
                    raise
>>>>>>> 07bf5283

    def set_tag(self, run_uuid, tag):
        with self.ManagedSessionMaker() as session:
            run = self._get_run(run_uuid=run_uuid, session=session)
            self._check_run_is_active(run)
            session.merge(SqlTag(run_uuid=run_uuid, key=tag.key, value=tag.value))

    def search_runs(self, experiment_ids, search_filter, run_view_type):
        with self.ManagedSessionMaker() as session:
            runs = [run.to_mlflow_entity()
                    for exp in experiment_ids
                    for run in self._list_runs(session, exp, run_view_type)]
            return [run for run in runs if not search_filter or search_filter.filter(run)]

    def _list_runs(self, session, experiment_id, run_view_type):
        exp = self._list_experiments(
            ids=[experiment_id], view_type=ViewType.ALL, session=session).first()
        stages = set(LifecycleStage.view_type_to_stages(run_view_type))
        return [run for run in exp.runs if run.lifecycle_stage in stages]

    def log_batch(self, run_id, metrics, params, tags):
        with self.ManagedSessionMaker() as session:
            run = self._get_run(run_uuid=run_id, session=session)
            self._check_run_is_active(run)
        try:
            for param in params:
                self.log_param(run_id, param)
            for metric in metrics:
                self.log_metric(run_id, metric)
            for tag in tags:
                self.set_tag(run_id, tag)
        except MlflowException as e:
            raise e
        except Exception as e:
            raise MlflowException(e, INTERNAL_ERROR)<|MERGE_RESOLUTION|>--- conflicted
+++ resolved
@@ -339,58 +339,13 @@
             self._save_to_db(objs=run, session=session)
 
     def log_metric(self, run_uuid, metric):
-<<<<<<< HEAD
-        run = self._get_run(run_uuid)
-        self._check_run_is_active(run)
-        try:
-            # This will check for various integrity checks for metrics table.
+        with self.ManagedSessionMaker() as session:
+            run = self._get_run(run_uuid=run_uuid, session=session)
+            self._check_run_is_active(run)
             # ToDo: Consider prior checks for null, type, metric name validations, ... etc.
-            self._get_or_create(SqlMetric, run_uuid=run_uuid, key=metric.key,
-                                value=metric.value, timestamp=metric.timestamp)
-        except sqlalchemy.exc.IntegrityError as ie:
-            # Querying metrics from run entails pushing the query down to DB layer.
-            # Hence the rollback.
-            self.session.rollback()
-            raise MlflowException("Log metric request failed for run ID={}. Attempted to log"
-                                  " metric={}. Error={}".format(run_uuid,
-                                                                (metric.key, metric.value),
-                                                                str(ie)))
-=======
-        with self.ManagedSessionMaker() as session:
-            run = self._get_run(run_uuid=run_uuid, session=session)
-            self._check_run_is_active(run)
-
-            try:
-                self._get_or_create(model=SqlMetric, run_uuid=run_uuid, key=metric.key,
-                                    value=metric.value, timestamp=metric.timestamp, session=session)
-                # Explicitly commit the session in order to catch potential integrity errors
-                # while maintaining the current managed session scope ("commit" checks that
-                # a transaction satisfies uniqueness constraints and throws integrity errors
-                # when they are violated; "get_or_create()" does not perform these checks). It is
-                # important that we maintain the same session scope because, in the case of
-                # an integrity error, we want to examine the uniqueness of metric (timestamp, value)
-                # tuples using the same database state that the session uses during "commit".
-                # Creating a new session synchronizes the state with the database. As a result, if
-                # the conflicting (timestamp, value) tuple were to be removed prior to the creation
-                # of a new session, we would be unable to determine the cause of failure for the
-                # first session's "commit" operation.
-                session.commit()
-            except sqlalchemy.exc.IntegrityError:
-                # Roll back the current session to make it usable for further transactions. In the
-                # event of an error during "commit", a rollback is required in order to continue
-                # using the session. In this case, we re-use the session because the SqlRun, `run`,
-                # is lazily evaluated during the invocation of `run.metrics`.
-                session.rollback()
-                existing_metric = [m for m in run.metrics
-                                   if m.key == metric.key and m.timestamp == metric.timestamp]
-                if len(existing_metric) > 0:
-                    m = existing_metric[0]
-                    raise MlflowException(
-                        "Metric={} must be unique. Metric already logged value {}"
-                        " at {}".format(metric, m.value, m.timestamp), INVALID_PARAMETER_VALUE)
-                else:
-                    raise
->>>>>>> 07bf5283
+            self._get_or_create(model=SqlMetric, run_uuid=run_uuid, key=metric.key,
+                                value=metric.value, timestamp=metric.timestamp, session=session)
+            session.commit()
 
     def get_metric_history(self, run_uuid, metric_key):
         with self.ManagedSessionMaker() as session:
@@ -398,34 +353,6 @@
             return [metric.to_mlflow_entity() for metric in metrics]
 
     def log_param(self, run_uuid, param):
-<<<<<<< HEAD
-        run = self._get_run(run_uuid)
-        self._check_run_is_active(run)
-        # if we try to update the value of an existing param this will fail
-        # because it will try to create it with same run_uuid, param key
-        try:
-            # This will check for various integrity checks for params table.
-            # ToDo: Consider prior checks for null, type, param name validations, ... etc.
-            self._get_or_create(SqlParam, run_uuid=run_uuid, key=param.key,
-                                value=param.value)
-        except sqlalchemy.exc.IntegrityError as ie:
-            # Querying params from run entails pushing the query down to DB layer.
-            # Hence the rollback.
-            self.session.rollback()
-            existing_params = [p.value for p in run.params if p.key == param.key]
-            if len(existing_params) == 0:
-                raise MlflowException("Log param request failed for run ID={}. Attempted to log"
-                                      " param={}. Error={}".format(run_uuid,
-                                                                   (param.key, param.value),
-                                                                   str(ie)))
-            else:
-                old_value = existing_params[0]
-                raise MlflowException("Changing param value is not allowed. Param with key='{}' was"
-                                      " already logged with value='{}' for run ID='{}. Attempted "
-                                      " logging new value '{}'.".format(param.key, old_value,
-                                                                        run_uuid, param.value),
-                                      INVALID_PARAMETER_VALUE)
-=======
         with self.ManagedSessionMaker() as session:
             run = self._get_run(run_uuid=run_uuid, session=session)
             self._check_run_is_active(run)
@@ -464,7 +391,6 @@
                             param.key, old_value, run_uuid, param.value), INVALID_PARAMETER_VALUE)
                 else:
                     raise
->>>>>>> 07bf5283
 
     def set_tag(self, run_uuid, tag):
         with self.ManagedSessionMaker() as session:
