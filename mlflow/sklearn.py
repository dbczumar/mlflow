--- conflicted
+++ resolved
@@ -28,42 +28,29 @@
 
 FLAVOR_NAME = "sklearn"
 
-<<<<<<< HEAD
-=======
+SERIALIZATION_FORMAT_PICKLE = "pickle"
+SERIALIZATION_FORMAT_CLOUDPICKLE = "cloudpickle"
+
+SUPPORTED_SERIALIZATION_FORMATS = [
+    SERIALIZATION_FORMAT_PICKLE,
+    SERIALIZATION_FORMAT_CLOUDPICKLE
+]
+
 
 def get_default_conda_env():
+    """
+    :return: The default Conda environment for MLflow Models produced by calls to
+    :func:`save_model()` and :func:`log_model()`.
+    """
     import sklearn
+
     return _mlflow_conda_env(
         additional_conda_deps=[
             "scikit-learn={}".format(sklearn.__version__),
         ],
         additional_pip_deps=None,
-        additional_conda_channels=None,
+        additional_conda_channels=None
     )
-
->>>>>>> 04b6ec78
-SERIALIZATION_FORMAT_PICKLE = "pickle"
-SERIALIZATION_FORMAT_CLOUDPICKLE = "cloudpickle"
-
-SUPPORTED_SERIALIZATION_FORMATS = [
-    SERIALIZATION_FORMAT_PICKLE,
-    SERIALIZATION_FORMAT_CLOUDPICKLE
-]
-
-
-def get_default_conda_env():
-    """
-    :return: The default Conda environment for MLflow Models produced by calls to
-    :func:`save_model()` and :func:`log_model()`.
-    """
-    import sklearn
-
-    return _mlflow_conda_env(
-        additional_conda_deps=[
-            "scikit-learn={}".format(sklearn.__version__),
-        ],
-        additional_pip_deps=None,
-        additional_conda_channels=None)
 
 
 def save_model(sk_model, path, conda_env=None, mlflow_model=Model(),
@@ -76,14 +63,8 @@
     :param conda_env: Either a dictionary representation of a Conda environment or the path to a
                       Conda environment yaml file. If provided, this decribes the environment
                       this model should be run in. At minimum, it should specify the dependencies
-<<<<<<< HEAD
                       contained in :func:`get_default_conda_env()`. If `None`, the default
                       :func:`get_default_conda_env()`` environment is added to the model.
-=======
-                      contained in ``mlflow.sklearn.get_default_conda_env()``. If `None`, the
-                      default ``mlflow.sklearn.get_default_conda_env()`` environment will be added
-                      to the model.
->>>>>>> 04b6ec78
                       The following is an *example* dictionary representation of a Conda
                       environment::
 
@@ -124,10 +105,6 @@
     >>>                           serialization_format=mlflow.sklearn.SERIALIZATION_FORMAT_PICKLE)
     """
     import sklearn
-<<<<<<< HEAD
-
-=======
->>>>>>> 04b6ec78
     if serialization_format not in SUPPORTED_SERIALIZATION_FORMATS:
         raise MlflowException(
                 message=(
@@ -177,14 +154,8 @@
     :param conda_env: Either a dictionary representation of a Conda environment or the path to a
                       Conda environment yaml file. If provided, this decribes the environment
                       this model should be run in. At minimum, it should specify the dependencies
-<<<<<<< HEAD
                       contained in :func:`get_default_conda_env()`. If `None`, the default
                       :func:`get_default_conda_env()` environment is added to the model.
-=======
-                      contained in ``mlflow.sklearn.get_default_conda_env()``. If `None`,
-                      the default ``mlflow.sklearn.get_default_conda_env()`` environment will be
-                      added to the model.
->>>>>>> 04b6ec78
                       The following is an *example* dictionary representation of a Conda
                       environment::
 
