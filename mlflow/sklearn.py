"""
The ``mlflow.sklearn`` module provides an API for logging and loading scikit-learn models. This
module exports scikit-learn models with the following flavors:

Python (native) `pickle <http://scikit-learn.org/stable/modules/model_persistence.html>`_ format
    This is the main flavor that can be loaded back into scikit-learn.

:py:mod:`mlflow.pyfunc`
    Produced for use by generic pyfunc-based deployment tools and batch inference.
"""

from __future__ import absolute_import

import json
import os
import pickle
import shutil

import click
import flask
import pandas
import sklearn

<<<<<<< HEAD
=======
from mlflow.utils import cli_args
from mlflow.utils.file_utils import TempDir
>>>>>>> d74d5194
from mlflow import pyfunc
from mlflow.models import Model
import mlflow.tracking


def save_model(sk_model, path, conda_env=None, mlflow_model=Model()):
    """
    Save a scikit-learn model to a path on the local file system.

    :param sk_model: scikit-learn model to be saved.
    :param path: Local path where the model is to be saved.
    :param conda_env: Path to a Conda environment file. If provided, this decribes the environment
           this model should be run in. At minimum, it should specify python, scikit-learn,
           and mlflow with appropriate versions.
    :param mlflow_model: :py:mod:`mlflow.models.Model` this flavor is being added to.
    """
    if os.path.exists(path):
        raise Exception("Path '{}' already exists".format(path))
    os.makedirs(path)
    model_file = os.path.join(path, "model.pkl")
    with open(model_file, "wb") as out:
        pickle.dump(sk_model, out)
    model_conda_env = None
    if conda_env:
        model_conda_env = os.path.basename(os.path.abspath(conda_env))
        shutil.copyfile(conda_env, os.path.join(path, model_conda_env))
    pyfunc.add_to_model(mlflow_model, loader_module="mlflow.sklearn", data="model.pkl",
                        env=model_conda_env)
    mlflow_model.add_flavor("sklearn",
                            pickled_model="model.pkl",
                            sklearn_version=sklearn.__version__)
    mlflow_model.save(os.path.join(path, "MLmodel"))


def log_model(sk_model, artifact_path, conda_env=None):
    """
    Log a scikit-learn model as an MLflow artifact for the current run.

    :param sk_model: scikit-learn model to be saved.
    :param artifact_path: Run-relative artifact path.
    :param conda_env: Path to a Conda environment file. If provided, this decribes the environment
           this model should be run in. At minimum, it should specify python, scikit-learn,
           and mlflow with appropriate versions.
    """
    return Model.log(artifact_path=artifact_path,
                     flavor=mlflow.sklearn,
                     sk_model=sk_model,
                     conda_env=conda_env)


def _load_model_from_local_file(path):
    """Load a scikit-learn model saved as an MLflow artifact on the local file system."""
    # TODO: we could validate the SciKit-Learn version here
    model = Model.load(os.path.join(path, "MLmodel"))
    assert "sklearn" in model.flavors
    params = model.flavors["sklearn"]
    with open(os.path.join(path, params["pickled_model"]), "rb") as f:
        return pickle.load(f)


def load_pyfunc(path):
    """
    Load a persisted scikit-learn model as a ``python_function`` model.

    :param path: Local filesystem path to the model saved by :py:func:`mlflow.sklearn.save_model`.
    :rtype: Pyfunc format model with function
            ``model.predict(pandas DataFrame) -> pandas DataFrame``.
    """

    with open(path, "rb") as f:
        return pickle.load(f)


def load_model(path, run_id=None):
    """
    Load a scikit-learn model from a local file (if ``run_id`` is None) or a run.

    :param path: Local filesystem path or run-relative artifact path to the model saved
                 by :py:func:`mlflow.sklearn.save_model`.
    :param run_id: Run ID. If provided, combined with ``path`` to identify the model.
    """
    if run_id is not None:
        path = mlflow.tracking.utils._get_model_log_dir(model_name=path, run_id=run_id)
    return _load_model_from_local_file(path)


@click.group("sklearn")
def commands():
    """Serve scikit-learn models."""
    pass


@commands.command("serve")
@cli_args.MODEL_PATH
@click.option("--run_id", "-r", metavar="RUN_ID", help="Run ID to look for the model in.")
@click.option("--port", "-p", default=5000, help="Server port. [default: 5000]")
@click.option("--host", default="127.0.0.1",
              help="The networking interface on which the prediction server listens. Defaults to "
                   "127.0.0.1.  Use 0.0.0.0 to bind to all addresses, which is useful for running "
                   "inside of docker.")
def serve_model(model_path, run_id=None, port=None, host="127.0.0.1"):
    """
    Serve a scikit-learn model saved with MLflow.

    If ``run_id`` is specified, ``model_path`` is treated as an artifact path within that run;
    otherwise it is treated as a local path.
    """
    model = load_model(run_id=run_id, path=model_path)
    app = flask.Flask(__name__)

    @app.route('/invocations', methods=['POST'])
    def predict():  # pylint: disable=unused-variable
        if flask.request.content_type != 'application/json':
            return flask.Response(status=415, response='JSON data expected', mimetype='text/plain')
        data = flask.request.data.decode('utf-8')
        records = pandas.read_json(data, orient="records")
        predictions = model.predict(records)
        result = json.dumps({"predictions": predictions.tolist()})
        return flask.Response(status=200, response=result + "\n", mimetype='application/json')

    app.run(host, port=port)<|MERGE_RESOLUTION|>--- conflicted
+++ resolved
@@ -21,11 +21,7 @@
 import pandas
 import sklearn
 
-<<<<<<< HEAD
-=======
 from mlflow.utils import cli_args
-from mlflow.utils.file_utils import TempDir
->>>>>>> d74d5194
 from mlflow import pyfunc
 from mlflow.models import Model
 import mlflow.tracking
