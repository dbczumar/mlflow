"""
Internal package providing a Python CRUD interface to MLflow experiments, runs, registered models,
and model versions. This is a lower level API than the :py:mod:`mlflow.tracking.fluent` module,
and is exposed in the :py:mod:`mlflow.tracking` module.
"""
import contextlib
import logging
import json
import os
import posixpath
import sys
import tempfile
import yaml
from typing import Any, Dict, Sequence, List, Optional, Union, TYPE_CHECKING

from mlflow.entities import Experiment, Run, RunInfo, Param, Metric, RunTag, FileInfo, ViewType
from mlflow.store.entities.paged_list import PagedList
from mlflow.entities.model_registry import RegisteredModel, ModelVersion
from mlflow.entities.model_registry.model_version_stages import ALL_STAGES
from mlflow.exceptions import MlflowException
from mlflow.protos.databricks_pb2 import FEATURE_DISABLED
from mlflow.store.model_registry import SEARCH_REGISTERED_MODEL_MAX_RESULTS_DEFAULT
from mlflow.store.tracking import SEARCH_MAX_RESULTS_DEFAULT
from mlflow.tracking._model_registry.client import ModelRegistryClient
from mlflow.tracking._model_registry import utils as registry_utils
from mlflow.tracking._model_registry import DEFAULT_AWAIT_MAX_SLEEP_SECONDS
from mlflow.tracking._tracking_service import utils
from mlflow.tracking._tracking_service.client import TrackingServiceClient
from mlflow.tracking.artifact_utils import _upload_artifacts_to_databricks
from mlflow.tracking.registry import UnsupportedModelRegistryStoreURIException
from mlflow.utils.annotations import deprecated
from mlflow.utils.databricks_utils import get_databricks_run_url
from mlflow.utils.logging_utils import eprint
from mlflow.utils.uri import is_databricks_uri
from mlflow.utils.validation import _validate_model_version_or_stage_exists

if TYPE_CHECKING:
    import matplotlib  # pylint: disable=unused-import
    import plotly  # pylint: disable=unused-import
    import numpy  # pylint: disable=unused-import
    import PIL  # pylint: disable=unused-import

_logger = logging.getLogger(__name__)


class MlflowClient:
    """
    Client of an MLflow Tracking Server that creates and manages experiments and runs, and of an
    MLflow Registry Server that creates and manages registered models and model versions. It's a
    thin wrapper around TrackingServiceClient and RegistryClient so there is a unified API but we
    can keep the implementation of the tracking and registry clients independent from each other.
    """

    def __init__(self, tracking_uri: Optional[str] = None, registry_uri: Optional[str] = None):
        """
        :param tracking_uri: Address of local or remote tracking server. If not provided, defaults
                             to the service set by ``mlflow.tracking.set_tracking_uri``. See
                             `Where Runs Get Recorded <../tracking.html#where-runs-get-recorded>`_
                             for more info.
        :param registry_uri: Address of local or remote model registry server. If not provided,
                             defaults to the service set by ``mlflow.tracking.set_registry_uri``. If
                             no such service was set, defaults to the tracking uri of the client.
        """
        final_tracking_uri = utils._resolve_tracking_uri(tracking_uri)
        self._registry_uri = registry_utils._resolve_registry_uri(registry_uri, tracking_uri)
        self._tracking_client = TrackingServiceClient(final_tracking_uri)
        # `MlflowClient` also references a `ModelRegistryClient` instance that is provided by the
        # `MlflowClient._get_registry_client()` method. This `ModelRegistryClient` is not explicitly
        # defined as an instance variable in the `MlflowClient` constructor; an instance variable
        # is assigned lazily by `MlflowClient._get_registry_client()` and should not be referenced
        # outside of the `MlflowClient._get_registry_client()` method

    @property
    def tracking_uri(self):
        return self._tracking_client.tracking_uri

    def _get_registry_client(self):
        """
        Attempts to create a py:class:`ModelRegistryClient` if one does not already exist.

        :raises: py:class:`mlflow.exceptions.MlflowException` if the py:class:`ModelRegistryClient`
                 cannot be created. This may occur, for example, when the registry URI refers
                 to an unsupported store type (e.g., the FileStore).
        :return: A py:class:`ModelRegistryClient` instance
        """
        # Attempt to fetch a `ModelRegistryClient` that is lazily instantiated and defined as
        # an instance variable on this `MlflowClient` instance. Because the instance variable
        # is undefined until the first invocation of _get_registry_client(), the `getattr()`
        # function is used to safely fetch the variable (if it is defined) or a NoneType
        # (if it is not defined)
        registry_client_attr = "_registry_client_lazy"
        registry_client = getattr(self, registry_client_attr, None)
        if registry_client is None:
            try:
                registry_client = ModelRegistryClient(self._registry_uri)
                # Define an instance variable on this `MlflowClient` instance to reference the
                # `ModelRegistryClient` that was just constructed. `setattr()` is used to ensure
                # that the variable name is consistent with the variable name specified in the
                # preceding call to `getattr()`
                setattr(self, registry_client_attr, registry_client)
            except UnsupportedModelRegistryStoreURIException as exc:
                raise MlflowException(
                    "Model Registry features are not supported by the store with URI:"
                    " '{uri}'. Stores with the following URI schemes are supported:"
                    " {schemes}.".format(uri=self._registry_uri, schemes=exc.supported_uri_schemes),
                    FEATURE_DISABLED,
                )
        return registry_client

    # Tracking API

    def get_run(self, run_id: str) -> Run:
        """
        Fetch the run from backend store. The resulting :py:class:`Run <mlflow.entities.Run>`
        contains a collection of run metadata -- :py:class:`RunInfo <mlflow.entities.RunInfo>`,
        as well as a collection of run parameters, tags, and metrics --
        :py:class:`RunData <mlflow.entities.RunData>`. In the case where multiple metrics with the
        same key are logged for the run, the :py:class:`RunData <mlflow.entities.RunData>` contains
        the most recently logged value at the largest step for each metric.

        :param run_id: Unique identifier for the run.

        :return: A single :py:class:`mlflow.entities.Run` object, if the run exists. Otherwise,
                 raises an exception.

        .. code-block:: python
            :caption: Example

            import mlflow
            from mlflow import MlflowClient

            with mlflow.start_run() as run:
                mlflow.log_param("p", 0)

            # The run has finished since we have exited the with block
            # Fetch the run
            client = MlflowClient()
            run = client.get_run(run.info.run_id)
            print("run_id: {}".format(run.info.run_id))
            print("params: {}".format(run.data.params))
            print("status: {}".format(run.info.status))

        .. code-block:: text
            :caption: Output

            run_id: e36b42c587a1413ead7c3b6764120618
            params: {'p': '0'}
            status: FINISHED
        """
        return self._tracking_client.get_run(run_id)

    def get_metric_history(self, run_id: str, key: str) -> List[Metric]:
        """
        Return a list of metric objects corresponding to all values logged for a given metric.

        :param run_id: Unique identifier for run
        :param key: Metric name within the run

        :return: A list of :py:class:`mlflow.entities.Metric` entities if logged, else empty list

        .. code-block:: python
            :caption: Example

            from mlflow import MlflowClient

            def print_metric_info(history):
                for m in history:
                    print("name: {}".format(m.key))
                    print("value: {}".format(m.value))
                    print("step: {}".format(m.step))
                    print("timestamp: {}".format(m.timestamp))
                    print("--")

            # Create a run under the default experiment (whose id is "0"). Since this is low-level
            # CRUD operation, the method will create a run. To end the run, you'll have
            # to explicitly end it.
            client = MlflowClient()
            experiment_id = "0"
            run = client.create_run(experiment_id)
            print("run_id: {}".format(run.info.run_id))
            print("--")

            # Log couple of metrics, update their initial value, and fetch each
            # logged metrics' history.
            for k, v in [("m1", 1.5), ("m2", 2.5)]:
                client.log_metric(run.info.run_id, k, v, step=0)
                client.log_metric(run.info.run_id, k, v + 1, step=1)
                print_metric_info(client.get_metric_history(run.info.run_id, k))
            client.set_terminated(run.info.run_id)

        .. code-block:: text
            :caption: Output

            run_id: c360d15714994c388b504fe09ea3c234
            --
            name: m1
            value: 1.5
            step: 0
            timestamp: 1603423788607
            --
            name: m1
            value: 2.5
            step: 1
            timestamp: 1603423788608
            --
            name: m2
            value: 2.5
            step: 0
            timestamp: 1603423788609
            --
            name: m2
            value: 3.5
            step: 1
            timestamp: 1603423788610
            --
        """
        return self._tracking_client.get_metric_history(run_id, key)

    def create_run(
        self,
        experiment_id: str,
        start_time: Optional[int] = None,
        tags: Optional[Dict[str, Any]] = None,
    ) -> Run:
        """
        Create a :py:class:`mlflow.entities.Run` object that can be associated with
        metrics, parameters, artifacts, etc.
        Unlike :py:func:`mlflow.projects.run`, creates objects but does not run code.
        Unlike :py:func:`mlflow.start_run`, does not change the "active run" used by
        :py:func:`mlflow.log_param`.

        :param experiment_id: The string ID of the experiment to create a run in.
        :param start_time: If not provided, use the current timestamp.
        :param tags: A dictionary of key-value pairs that are converted into
                     :py:class:`mlflow.entities.RunTag` objects.
        :return: :py:class:`mlflow.entities.Run` that was created.

        .. code-block:: python
            :caption: Example

            from mlflow import MlflowClient

            # Create a run with a tag under the default experiment (whose id is '0').
            tags = {"engineering": "ML Platform"}
            client = MlflowClient()
            experiment_id = "0"
            run = client.create_run(experiment_id, tags=tags)

            # Show newly created run metadata info
            print("Run tags: {}".format(run.data.tags))
            print("Experiment id: {}".format(run.info.experiment_id))
            print("Run id: {}".format(run.info.run_id))
            print("lifecycle_stage: {}".format(run.info.lifecycle_stage))
            print("status: {}".format(run.info.status))

        .. code-block:: text
            :caption: Output

            Run tags: {'engineering': 'ML Platform'}
            Experiment id: 0
            Run id: 65fb9e2198764354bab398105f2e70c1
            lifecycle_stage: active
            status: RUNNING
        """
        return self._tracking_client.create_run(experiment_id, start_time, tags)

    def list_run_infos(
        self,
        experiment_id: str,
        run_view_type: int = ViewType.ACTIVE_ONLY,
        max_results: int = SEARCH_MAX_RESULTS_DEFAULT,
        order_by: Optional[List[str]] = None,
        page_token: Optional[str] = None,
    ) -> PagedList[RunInfo]:
        """
        Return run information for runs which belong to the experiment_id.

        :param experiment_id: The experiment id which to search
        :param run_view_type: ACTIVE_ONLY, DELETED_ONLY, or ALL runs
        :param max_results: Maximum number of results desired.
        :param order_by: List of order_by clauses. Currently supported values are
            are ``metric.key``, ``parameter.key``, ``tag.key``, ``attribute.key``.
            For example, ``order_by=["tag.release ASC", "metric.click_rate DESC"]``.

        :return: A :py:class:`PagedList <mlflow.store.entities.PagedList>` of
            :py:class:`RunInfo <mlflow.entities.RunInfo>` objects that satisfy the search
            expressions. If the underlying tracking store supports pagination, the token for the
            next page may be obtained via the ``token`` attribute of the returned object.

        .. code-block:: python
            :caption: Example

            import mlflow
            from mlflow import MlflowClient
            from mlflow.entities import ViewType

            def print_run_infos(run_infos):
                for r in run_infos:
                    print("- run_id: {}, lifecycle_stage: {}".format(r.run_id, r.lifecycle_stage))

            # Create two runs
            with mlflow.start_run() as run1:
                mlflow.log_metric("click_rate", 1.55)

            with mlflow.start_run() as run2:
                mlflow.log_metric("click_rate", 2.50)

            # Delete the last run
            client = MlflowClient()
            client.delete_run(run2.info.run_id)

            # Get all runs under the default experiment (whose id is 0)
            print("Active runs:")
            print_run_infos(mlflow.list_run_infos("0", run_view_type=ViewType.ACTIVE_ONLY))

            print("Deleted runs:")
            print_run_infos(mlflow.list_run_infos("0", run_view_type=ViewType.DELETED_ONLY))

            print("All runs:")
            print_run_infos(mlflow.list_run_infos("0", run_view_type=ViewType.ALL,
                            order_by=["metric.click_rate DESC"]))

        .. code-block:: text
            :caption: Output

            Active runs:
            - run_id: 47b11b33f9364ee2b148c41375a30a68, lifecycle_stage: active
            Deleted runs:
            - run_id: bc4803439bdd4a059103811267b6b2f4, lifecycle_stage: deleted
            All runs:
            - run_id: bc4803439bdd4a059103811267b6b2f4, lifecycle_stage: deleted
            - run_id: 47b11b33f9364ee2b148c41375a30a68, lifecycle_stage: active
        """
        return self._tracking_client.list_run_infos(
            experiment_id, run_view_type, max_results, order_by, page_token
        )

<<<<<<< HEAD
    @experimental
=======
    def list_experiments(
        self,
        view_type: int = ViewType.ACTIVE_ONLY,
        max_results: Optional[int] = None,
        page_token: Optional[str] = None,
    ) -> PagedList[Experiment]:
        """
        :param view_type: Qualify requested type of experiments.
        :param max_results: If passed, specifies the maximum number of experiments desired. If not
                            passed, all experiments will be returned for the File and SQL backends.
                            For the REST backend, the server will pick a maximum number of results
                            to return.
        :param page_token: Token specifying the next page of results. It should be obtained from
                            a ``list_experiments`` call.
        :return: A :py:class:`PagedList <mlflow.store.entities.PagedList>` of
                 :py:class:`Experiment <mlflow.entities.Experiment>` objects. The pagination token
                 for the next page can be obtained via the ``token`` attribute of the object.

        .. code-block:: python
            :caption: Example

            from mlflow import MlflowClient
            from mlflow.entities import ViewType

            def print_experiment_info(experiments):
                for e in experiments:
                    print("- experiment_id: {}, name: {}, lifecycle_stage: {}"
                          .format(e.experiment_id, e.name, e.lifecycle_stage))

            client = MlflowClient()
            for name in ["Experiment 1", "Experiment 2"]:
                exp_id = client.create_experiment(name)

            # Delete the last experiment
            client.delete_experiment(exp_id)

            # Fetch experiments by view type
            print("Active experiments:")
            print_experiment_info(client.list_experiments(view_type=ViewType.ACTIVE_ONLY))
            print("Deleted experiments:")
            print_experiment_info(client.list_experiments(view_type=ViewType.DELETED_ONLY))
            print("All experiments:")
            print_experiment_info(client.list_experiments(view_type=ViewType.ALL))

        .. code-block:: text
            :caption: Output

            Active experiments:
            - experiment_id: 0, name: Default, lifecycle_stage: active
            - experiment_id: 1, name: Experiment 1, lifecycle_stage: active
            Deleted experiments:
            - experiment_id: 2, name: Experiment 2, lifecycle_stage: deleted
            All experiments:
            - experiment_id: 0, name: Default, lifecycle_stage: active
            - experiment_id: 1, name: Experiment 1, lifecycle_stage: active
            - experiment_id: 2, name: Experiment 2, lifecycle_stage: deleted
        """
        return self._tracking_client.list_experiments(
            view_type=view_type, max_results=max_results, page_token=page_token
        )

>>>>>>> 7c2a4bd6
    def search_experiments(
        self,
        view_type: int = ViewType.ACTIVE_ONLY,
        max_results: Optional[int] = SEARCH_MAX_RESULTS_DEFAULT,
        filter_string: Optional[str] = None,
        order_by: Optional[List[str]] = None,
        page_token=None,
    ) -> PagedList[Experiment]:
        """
        Search for experiments that match the specified search query.

        :param view_type: One of enum values ``ACTIVE_ONLY``, ``DELETED_ONLY``, or ``ALL``
                          defined in :py:class:`mlflow.entities.ViewType`.
        :param max_results: Maximum number of experiments desired. Certain server backend may apply
                            its own limit.
        :param filter_string:
            Filter query string (e.g., ``"name = 'my_experiment'"``), defaults to searching for all
            experiments. The following identifiers, comparators, and logical operators are
            supported.

            Identifiers
              - ``name``: Experiment name.
              - ``tags.<tag_key>``: Experiment tag. If ``tag_key`` contains
                spaces, it must be wrapped with backticks (e.g., ``"tags.`extra key`"``).

            Comparators
              - ``=``: Equal to.
              - ``!=``: Not equal to.
              - ``LIKE``: Case-sensitive pattern match.
              - ``ILIKE``: Case-insensitive pattern match.

            Logical operators
              - ``AND``: Combines two sub-queries and returns True if both of them are True.

        :param order_by:
            List of columns to order by. The ``order_by`` column can contain an optional ``DESC`` or
            ``ASC`` value (e.g., ``"name DESC"``). The default is ``ASC`` so ``"name"`` is
            equivalent to ``"name ASC"``. The following identifiers are supported.

            - ``name``: Experiment name.
            - ``experiment_id``: Experiment ID.

        :param page_token: Token specifying the next page of results. It should be obtained from
                           a ``search_experiments`` call.
        :return: A :py:class:`PagedList <mlflow.store.entities.PagedList>` of
                 :py:class:`Experiment <mlflow.entities.Experiment>` objects. The pagination token
                 for the next page can be obtained via the ``token`` attribute of the object.

        .. code-block:: python
            :caption: Example

            import mlflow


            def assert_experiment_names_equal(experiments, expected_names):
                actual_names = [e.name for e in experiments if e.name != "Default"]
                assert actual_names == expected_names, (actual_names, expected_names)


            mlflow.set_tracking_uri("sqlite:///:memory:")
            client = mlflow.MlflowClient()

            # Create experiments
            for name, tags in [
                ("a", None),
                ("b", None),
                ("ab", {"k": "v"}),
                ("bb", {"k": "V"}),
            ]:
                client.create_experiment(name, tags=tags)

            # Search for experiments with name "a"
            experiments = client.search_experiments(filter_string="name = 'a'")
            assert_experiment_names_equal(experiments, ["a"])

            # Search for experiments with name starting with "a"
            experiments = client.search_experiments(filter_string="name LIKE 'a%'")
            assert_experiment_names_equal(experiments, ["ab", "a"])

            # Search for experiments with tag key "k" and value ending with "v" or "V"
            experiments = client.search_experiments(filter_string="tags.k ILIKE '%v'")
            assert_experiment_names_equal(experiments, ["bb", "ab"])

            # Search for experiments with name ending with "b" and tag {"k": "v"}
            experiments = client.search_experiments(filter_string="name LIKE '%b' AND tags.k = 'v'")
            assert_experiment_names_equal(experiments, ["ab"])

            # Sort experiments by name in ascending order
            experiments = client.search_experiments(order_by=["name"])
            assert_experiment_names_equal(experiments, ["a", "ab", "b", "bb"])

            # Sort experiments by ID in descending order
            experiments = client.search_experiments(order_by=["experiment_id DESC"])
            assert_experiment_names_equal(experiments, ["bb", "ab", "b", "a"])
        """
        return self._tracking_client.search_experiments(
            view_type=view_type,
            max_results=max_results,
            filter_string=filter_string,
            order_by=order_by,
            page_token=page_token,
        )

    def get_experiment(self, experiment_id: str) -> Experiment:
        """
        Retrieve an experiment by experiment_id from the backend store

        :param experiment_id: The experiment ID returned from ``create_experiment``.
        :return: :py:class:`mlflow.entities.Experiment`

        .. code-block:: python
            :caption: Example

            from mlflow import MlflowClient

            client = MlflowClient()
            exp_id = client.create_experiment("Experiment")
            experiment = client.get_experiment(exp_id)

            # Show experiment info
            print("Name: {}".format(experiment.name))
            print("Experiment ID: {}".format(experiment.experiment_id))
            print("Artifact Location: {}".format(experiment.artifact_location))
            print("Lifecycle_stage: {}".format(experiment.lifecycle_stage))

        .. code-block:: text
            :caption: Output

            Name: Experiment
            Experiment ID: 1
            Artifact Location: file:///.../mlruns/1
            Lifecycle_stage: active
        """
        return self._tracking_client.get_experiment(experiment_id)

    def get_experiment_by_name(self, name: str) -> Optional[Experiment]:
        """
        Retrieve an experiment by experiment name from the backend store

        :param name: The experiment name, which is case sensitive.
        :return: An instance of :py:class:`mlflow.entities.Experiment`
                 if an experiment with the specified name exists, otherwise None.

        .. code-block:: python
            :caption: Example

            from mlflow import MlflowClient

            # Case-sensitive name
            client = MlflowClient()
            experiment = client.get_experiment_by_name("Default")

            # Show experiment info
            print("Name: {}".format(experiment.name))
            print("Experiment ID: {}".format(experiment.experiment_id))
            print("Artifact Location: {}".format(experiment.artifact_location))
            print("Lifecycle_stage: {}".format(experiment.lifecycle_stage))

        .. code-block:: text
            :caption: Output

            Name: Default
            Experiment ID: 0
            Artifact Location: file:///.../mlruns/0
            Lifecycle_stage: active
        """
        return self._tracking_client.get_experiment_by_name(name)

    def create_experiment(
        self,
        name: str,
        artifact_location: Optional[str] = None,
        tags: Optional[Dict[str, Any]] = None,
    ) -> str:
        """Create an experiment.

        :param name: The experiment name. Must be unique.
        :param artifact_location: The location to store run artifacts.
                                  If not provided, the server picks an appropriate default.
        :param tags: A dictionary of key-value pairs that are converted into
                                :py:class:`mlflow.entities.ExperimentTag` objects, set as
                                experiment tags upon experiment creation.
        :return: String as an integer ID of the created experiment.

        .. code-block:: python
            :caption: Example

            from pathlib import Path
            from mlflow import MlflowClient

            # Create an experiment with a name that is unique and case sensitive.
            client = MlflowClient()
            experiment_id = client.create_experiment(
                "Social NLP Experiments",
                artifact_location=Path.cwd().joinpath("mlruns").as_uri(),
                tags={"version": "v1", "priority": "P1"},
            )
            client.set_experiment_tag(experiment_id, "nlp.framework", "Spark NLP")

            # Fetch experiment metadata information
            experiment = client.get_experiment(experiment_id)
            print("Name: {}".format(experiment.name))
            print("Experiment_id: {}".format(experiment.experiment_id))
            print("Artifact Location: {}".format(experiment.artifact_location))
            print("Tags: {}".format(experiment.tags))
            print("Lifecycle_stage: {}".format(experiment.lifecycle_stage))

        .. code-block:: text
            :caption: Output

            Name: Social NLP Experiments
            Experiment_id: 1
            Artifact Location: file:///.../mlruns
            Tags: {'version': 'v1', 'priority': 'P1', 'nlp.framework': 'Spark NLP'}
            Lifecycle_stage: active
        """
        return self._tracking_client.create_experiment(name, artifact_location, tags)

    def delete_experiment(self, experiment_id: str) -> None:
        """
        Delete an experiment from the backend store.

        :param experiment_id: The experiment ID returned from ``create_experiment``.

        .. code-block:: python
            :caption: Example

            from mlflow import MlflowClient

            # Create an experiment with a name that is unique and case sensitive
            client = MlflowClient()
            experiment_id = client.create_experiment("New Experiment")
            client.delete_experiment(experiment_id)

            # Examine the deleted experiment details.
            experiment = client.get_experiment(experiment_id)
            print("Name: {}".format(experiment.name))
            print("Artifact Location: {}".format(experiment.artifact_location))
            print("Lifecycle_stage: {}".format(experiment.lifecycle_stage))

        .. code-block:: text
            :caption: Output

            Name: New Experiment
            Artifact Location: file:///.../mlruns/1
            Lifecycle_stage: deleted
        """
        self._tracking_client.delete_experiment(experiment_id)

    def restore_experiment(self, experiment_id: str) -> None:
        """
        Restore a deleted experiment unless permanently deleted.

        :param experiment_id: The experiment ID returned from ``create_experiment``.

        .. code-block:: python
            :caption: Example

            from mlflow import MlflowClient

            def print_experiment_info(experiment):
                print("Name: {}".format(experiment.name))
                print("Experiment Id: {}".format(experiment.experiment_id))
                print("Lifecycle_stage: {}".format(experiment.lifecycle_stage))

            # Create and delete an experiment
            client = MlflowClient()
            experiment_id = client.create_experiment("New Experiment")
            client.delete_experiment(experiment_id)

            # Examine the deleted experiment details.
            experiment = client.get_experiment(experiment_id)
            print_experiment_info(experiment)
            print("--")

            # Restore the experiment and fetch its info
            client.restore_experiment(experiment_id)
            experiment = client.get_experiment(experiment_id)
            print_experiment_info(experiment)

        .. code-block:: text
            :caption: Output

            Name: New Experiment
            Experiment Id: 1
            Lifecycle_stage: deleted
            --
            Name: New Experiment
            Experiment Id: 1
            Lifecycle_stage: active
        """
        self._tracking_client.restore_experiment(experiment_id)

    def rename_experiment(self, experiment_id: str, new_name: str) -> None:
        """
        Update an experiment's name. The new name must be unique.

        :param experiment_id: The experiment ID returned from ``create_experiment``.

        .. code-block:: python
            :caption: Example

            from mlflow import MlflowClient

            def print_experiment_info(experiment):
                print("Name: {}".format(experiment.name))
                print("Experiment_id: {}".format(experiment.experiment_id))
                print("Lifecycle_stage: {}".format(experiment.lifecycle_stage))

            # Create an experiment with a name that is unique and case sensitive
            client = MlflowClient()
            experiment_id = client.create_experiment("Social NLP Experiments")

            # Fetch experiment metadata information
            experiment = client.get_experiment(experiment_id)
            print_experiment_info(experiment)
            print("--")

            # Rename and fetch experiment metadata information
            client.rename_experiment(experiment_id, "Social Media NLP Experiments")
            experiment = client.get_experiment(experiment_id)
            print_experiment_info(experiment)

        .. code-block:: text
            :caption: Output

            Name: Social NLP Experiments
            Experiment_id: 1
            Lifecycle_stage: active
            --
            Name: Social Media NLP Experiments
            Experiment_id: 1
            Lifecycle_stage: active
        """
        self._tracking_client.rename_experiment(experiment_id, new_name)

    def log_metric(
        self,
        run_id: str,
        key: str,
        value: float,
        timestamp: Optional[int] = None,
        step: Optional[int] = None,
    ) -> None:
        """
        Log a metric against the run ID.

        :param run_id: The run id to which the metric should be logged.
        :param key: Metric name (string). This string may only contain alphanumerics, underscores
                    (_), dashes (-), periods (.), spaces ( ), and slashes (/).
                    All backend stores will support keys up to length 250, but some may
                    support larger keys.
        :param value: Metric value (float). Note that some special values such
                      as +/- Infinity may be replaced by other values depending on the store. For
                      example, the SQLAlchemy store replaces +/- Inf with max / min float values.
                      All backend stores will support values up to length 5000, but some
                      may support larger values.
        :param timestamp: Time when this metric was calculated. Defaults to the current system time.
        :param step: Integer training step (iteration) at which was the metric calculated.
                     Defaults to 0.

        .. code-block:: python
            :caption: Example

            from mlflow import MlflowClient

            def print_run_info(r):
                print("run_id: {}".format(r.info.run_id))
                print("metrics: {}".format(r.data.metrics))
                print("status: {}".format(r.info.status))

            # Create a run under the default experiment (whose id is '0').
            # Since these are low-level CRUD operations, this method will create a run.
            # To end the run, you'll have to explicitly end it.
            client = MlflowClient()
            experiment_id = "0"
            run = client.create_run(experiment_id)
            print_run_info(run)
            print("--")

            # Log the metric. Unlike mlflow.log_metric this method
            # does not start a run if one does not exist. It will log
            # the metric for the run id in the backend store.
            client.log_metric(run.info.run_id, "m", 1.5)
            client.set_terminated(run.info.run_id)
            run = client.get_run(run.info.run_id)
            print_run_info(run)

        .. code-block:: text
            :caption: Output

            run_id: 95e79843cb2c463187043d9065185e24
            metrics: {}
            status: RUNNING
            --
            run_id: 95e79843cb2c463187043d9065185e24
            metrics: {'m': 1.5}
            status: FINISHED
        """
        self._tracking_client.log_metric(run_id, key, value, timestamp, step)

    def log_param(self, run_id: str, key: str, value: Any) -> Any:
        """
        Log a parameter (e.g. model hyperparameter) against the run ID.

        :param run_id: The run id to which the param should be logged.
        :param key: Parameter name (string). This string may only contain alphanumerics, underscores
                    (_), dashes (-), periods (.), spaces ( ), and slashes (/).
                    All backend stores support keys up to length 250, but some may
                    support larger keys.
        :param value: Parameter value (string, but will be string-ified if not).
                      All backend stores support values up to length 500, but some
                      may support larger values.
        :return: the parameter value that is logged.

        .. code-block:: python
            :caption: Example

            from mlflow import MlflowClient

            def print_run_info(r):
                print("run_id: {}".format(r.info.run_id))
                print("params: {}".format(r.data.params))
                print("status: {}".format(r.info.status))

            # Create a run under the default experiment (whose id is '0').
            # Since these are low-level CRUD operations, this method will create a run.
            # To end the run, you'll have to explicitly end it.
            client = MlflowClient()
            experiment_id = "0"
            run = client.create_run(experiment_id)
            print_run_info(run)
            print("--")

            # Log the parameter. Unlike mlflow.log_param this method
            # does not start a run if one does not exist. It will log
            # the parameter in the backend store
            p_value = client.log_param(run.info.run_id, "p", 1)
            assert p_value == 1
            client.set_terminated(run.info.run_id)
            run = client.get_run(run.info.run_id)
            print_run_info(run)

        .. code-block:: text
            :caption: Output

            run_id: e649e49c7b504be48ee3ae33c0e76c93
            params: {}
            status: RUNNING
            --
            run_id: e649e49c7b504be48ee3ae33c0e76c93
            params: {'p': '1'}
            status: FINISHED
        """
        self._tracking_client.log_param(run_id, key, value)
        return value

    def set_experiment_tag(self, experiment_id: str, key: str, value: Any) -> None:
        """
        Set a tag on the experiment with the specified ID. Value is converted to a string.

        :param experiment_id: String ID of the experiment.
        :param key: Name of the tag.
        :param value: Tag value (converted to a string).

        .. code-block:: python
            :caption: Example

            from mlflow import MlflowClient

            # Create an experiment and set its tag
            client = MlflowClient()
            experiment_id = client.create_experiment("Social Media NLP Experiments")
            client.set_experiment_tag(experiment_id, "nlp.framework", "Spark NLP")

            # Fetch experiment metadata information
            experiment = client.get_experiment(experiment_id)
            print("Name: {}".format(experiment.name))
            print("Tags: {}".format(experiment.tags))

        .. code-block:: text
            :caption: Output

            Name: Social Media NLP Experiments
            Tags: {'nlp.framework': 'Spark NLP'}
        """
        self._tracking_client.set_experiment_tag(experiment_id, key, value)

    def set_tag(self, run_id: str, key: str, value: Any) -> None:
        """
        Set a tag on the run with the specified ID. Value is converted to a string.

        :param run_id: String ID of the run.
        :param key: Tag name (string). This string may only contain alphanumerics,
                    underscores (_), dashes (-), periods (.), spaces ( ), and slashes (/).
                    All backend stores will support keys up to length 250, but some may
                    support larger keys.
        :param value: Tag value (string, but will be string-ified if not).
                      All backend stores will support values up to length 5000, but some
                      may support larger values.

        .. code-block:: python
            :caption: Example

            from mlflow import MlflowClient

            def print_run_info(run):
                print("run_id: {}".format(run.info.run_id))
                print("Tags: {}".format(run.data.tags))

            # Create a run under the default experiment (whose id is '0').
            client = MlflowClient()
            experiment_id = "0"
            run = client.create_run(experiment_id)
            print_run_info(run)
            print("--")

            # Set a tag and fetch updated run info
            client.set_tag(run.info.run_id, "nlp.framework", "Spark NLP")
            run = client.get_run(run.info.run_id)
            print_run_info(run)

        .. code-block:: text
            :caption: Output

            run_id: 4f226eb5758145e9b28f78514b59a03b
            Tags: {}
            --
            run_id: 4f226eb5758145e9b28f78514b59a03b
            Tags: {'nlp.framework': 'Spark NLP'}
        """
        self._tracking_client.set_tag(run_id, key, value)

    def delete_tag(self, run_id: str, key: str) -> None:
        """
        Delete a tag from a run. This is irreversible.

        :param run_id: String ID of the run
        :param key: Name of the tag

        .. code-block:: python
            :caption: Example

            from mlflow import MlflowClient

            def print_run_info(run):
                print("run_id: {}".format(run.info.run_id))
                print("Tags: {}".format(run.data.tags))

            # Create a run under the default experiment (whose id is '0').
            client = MlflowClient()
            tags = {"t1": 1, "t2": 2}
            experiment_id = "0"
            run = client.create_run(experiment_id, tags=tags)
            print_run_info(run)
            print("--")

            # Delete tag and fetch updated info
            client.delete_tag(run.info.run_id, "t1")
            run = client.get_run(run.info.run_id)
            print_run_info(run)

        .. code-block:: text
            :caption: Output

            run_id: b7077267a59a45d78cd9be0de4bc41f5
            Tags: {'t2': '2', 't1': '1'}
            --
            run_id: b7077267a59a45d78cd9be0de4bc41f5
            Tags: {'t2': '2'}
        """
        self._tracking_client.delete_tag(run_id, key)

    def log_batch(
        self,
        run_id: str,
        metrics: Sequence[Metric] = (),
        params: Sequence[Param] = (),
        tags: Sequence[RunTag] = (),
    ) -> None:
        """
        Log multiple metrics, params, and/or tags.

        :param run_id: String ID of the run
        :param metrics: If provided, List of Metric(key, value, timestamp) instances.
        :param params: If provided, List of Param(key, value) instances.
        :param tags: If provided, List of RunTag(key, value) instances.

        Raises an MlflowException if any errors occur.
        :return: None

        .. code-block:: python
            :caption: Example

            import time

            from mlflow import MlflowClient
            from mlflow.entities import Metric, Param, RunTag

            def print_run_info(r):
                print("run_id: {}".format(r.info.run_id))
                print("params: {}".format(r.data.params))
                print("metrics: {}".format(r.data.metrics))
                print("tags: {}".format(r.data.tags))
                print("status: {}".format(r.info.status))

            # Create MLflow entities and a run under the default experiment (whose id is '0').
            timestamp = int(time.time() * 1000)
            metrics = [Metric('m', 1.5, timestamp, 1)]
            params = [Param("p", 'p')]
            tags = [RunTag("t", "t")]
            experiment_id = "0"
            client = MlflowClient()
            run = client.create_run(experiment_id)

            # Log entities, terminate the run, and fetch run status
            client.log_batch(run.info.run_id, metrics=metrics, params=params, tags=tags)
            client.set_terminated(run.info.run_id)
            run = client.get_run(run.info.run_id)
            print_run_info(run)

        .. code-block:: text
            :caption: Output

            run_id: ef0247fa3205410595acc0f30f620871
            params: {'p': 'p'}
            metrics: {'m': 1.5}
            tags: {'t': 't'}
            status: FINISHED
        """
        self._tracking_client.log_batch(run_id, metrics, params, tags)

    def log_artifact(self, run_id, local_path, artifact_path=None) -> None:
        """
        Write a local file or directory to the remote ``artifact_uri``.

        :param local_path: Path to the file or directory to write.
        :param artifact_path: If provided, the directory in ``artifact_uri`` to write to.

        .. code-block:: python
            :caption: Example

            from mlflow import MlflowClient

            features = "rooms, zipcode, median_price, school_rating, transport"
            with open("features.txt", 'w') as f:
                f.write(features)

            # Create a run under the default experiment (whose id is '0').
            client = MlflowClient()
            experiment_id = "0"
            run = client.create_run(experiment_id)

            # log and fetch the artifact
            client.log_artifact(run.info.run_id, "features.txt")
            artifacts = client.list_artifacts(run.info.run_id)
            for artifact in artifacts:
                print("artifact: {}".format(artifact.path))
                print("is_dir: {}".format(artifact.is_dir))
            client.set_terminated(run.info.run_id)

        .. code-block:: text
            :caption: Output

            artifact: features.txt
            is_dir: False
        """
        self._tracking_client.log_artifact(run_id, local_path, artifact_path)

    def log_artifacts(
        self, run_id: str, local_dir: str, artifact_path: Optional[str] = None
    ) -> None:
        """
        Write a directory of files to the remote ``artifact_uri``.

        :param local_dir: Path to the directory of files to write.
        :param artifact_path: If provided, the directory in ``artifact_uri`` to write to.

        .. code-block:: python
            :caption: Example

            import os
            import json

            # Create some artifacts data to preserve
            features = "rooms, zipcode, median_price, school_rating, transport"
            data = {"state": "TX", "Available": 25, "Type": "Detached"}

            # Create couple of artifact files under the local directory "data"
            os.makedirs("data", exist_ok=True)
            with open("data/data.json", 'w', encoding='utf-8') as f:
                json.dump(data, f, indent=2)
            with open("data/features.txt", 'w') as f:
                f.write(features)

            # Create a run under the default experiment (whose id is '0'), and log
            # all files in "data" to root artifact_uri/states
            client = MlflowClient()
            experiment_id = "0"
            run = client.create_run(experiment_id)
            client.log_artifacts(run.info.run_id, "data", artifact_path="states")
            artifacts = client.list_artifacts(run.info.run_id)
            for artifact in artifacts:
                print("artifact: {}".format(artifact.path))
                print("is_dir: {}".format(artifact.is_dir))
            client.set_terminated(run.info.run_id)

        .. code-block:: text
            :caption: Output

            artifact: states
            is_dir: True
        """
        self._tracking_client.log_artifacts(run_id, local_dir, artifact_path)

    @contextlib.contextmanager
    def _log_artifact_helper(self, run_id, artifact_file):
        """
        Yields a temporary path to store a file, and then calls `log_artifact` against that path.

        :param run_id: String ID of the run.
        :param artifact_file: The run-relative artifact file path in posixpath format.
        :return: Temporary path to store a file.
        """
        norm_path = posixpath.normpath(artifact_file)
        filename = posixpath.basename(norm_path)
        artifact_dir = posixpath.dirname(norm_path)
        artifact_dir = None if artifact_dir == "" else artifact_dir

        with tempfile.TemporaryDirectory() as tmp_dir:
            tmp_path = os.path.join(tmp_dir, filename)
            yield tmp_path
            self.log_artifact(run_id, tmp_path, artifact_dir)

    def log_text(self, run_id: str, text: str, artifact_file: str) -> None:
        """
        Log text as an artifact.

        :param run_id: String ID of the run.
        :param text: String containing text to log.
        :param artifact_file: The run-relative artifact file path in posixpath format to which
                              the text is saved (e.g. "dir/file.txt").

        .. code-block:: python
            :caption: Example

            from mlflow import MlflowClient

            client = MlflowClient()
            run = client.create_run(experiment_id="0")

            # Log text to a file under the run's root artifact directory
            client.log_text(run.info.run_id, "text1", "file1.txt")

            # Log text in a subdirectory of the run's root artifact directory
            client.log_text(run.info.run_id, "text2", "dir/file2.txt")

            # Log HTML text
            client.log_text(run.info.run_id, "<h1>header</h1>", "index.html")
        """
        with self._log_artifact_helper(run_id, artifact_file) as tmp_path:
            with open(tmp_path, "w") as f:
                f.write(text)

    def log_dict(self, run_id: str, dictionary: Any, artifact_file: str) -> None:
        """
        Log a JSON/YAML-serializable object (e.g. `dict`) as an artifact. The serialization
        format (JSON or YAML) is automatically inferred from the extension of `artifact_file`.
        If the file extension doesn't exist or match any of [".json", ".yml", ".yaml"],
        JSON format is used.

        :param run_id: String ID of the run.
        :param dictionary: Dictionary to log.
        :param artifact_file: The run-relative artifact file path in posixpath format to which
                              the dictionary is saved (e.g. "dir/data.json").

        .. code-block:: python
            :caption: Example

            from mlflow import MlflowClient

            client = MlflowClient()
            run = client.create_run(experiment_id="0")
            run_id = run.info.run_id

            dictionary = {"k": "v"}

            # Log a dictionary as a JSON file under the run's root artifact directory
            client.log_dict(run_id, dictionary, "data.json")

            # Log a dictionary as a YAML file in a subdirectory of the run's root artifact directory
            client.log_dict(run_id, dictionary, "dir/data.yml")

            # If the file extension doesn't exist or match any of [".json", ".yaml", ".yml"],
            # JSON format is used.
            mlflow.log_dict(run_id, dictionary, "data")
            mlflow.log_dict(run_id, dictionary, "data.txt")
        """
        extension = os.path.splitext(artifact_file)[1]

        with self._log_artifact_helper(run_id, artifact_file) as tmp_path:
            with open(tmp_path, "w") as f:
                # Specify `indent` to prettify the output
                if extension in [".yml", ".yaml"]:
                    yaml.dump(dictionary, f, indent=2, default_flow_style=False)
                else:
                    json.dump(dictionary, f, indent=2)

    def log_figure(
        self,
        run_id: str,
        figure: Union["matplotlib.figure.Figure", "plotly.graph_objects.Figure"],
        artifact_file: str,
    ) -> None:
        """
        Log a figure as an artifact. The following figure objects are supported:

        - `matplotlib.figure.Figure`_
        - `plotly.graph_objects.Figure`_

        .. _matplotlib.figure.Figure:
            https://matplotlib.org/api/_as_gen/matplotlib.figure.Figure.html

        .. _plotly.graph_objects.Figure:
            https://plotly.com/python-api-reference/generated/plotly.graph_objects.Figure.html

        :param run_id: String ID of the run.
        :param figure: Figure to log.
        :param artifact_file: The run-relative artifact file path in posixpath format to which
                              the figure is saved (e.g. "dir/file.png").

        .. code-block:: python
            :caption: Matplotlib Example

            import mlflow
            import matplotlib.pyplot as plt

            fig, ax = plt.subplots()
            ax.plot([0, 1], [2, 3])

            run = client.create_run(experiment_id="0")
            client.log_figure(run.info.run_id, fig, "figure.png")

        .. code-block:: python
            :caption: Plotly Example

            import mlflow
            from plotly import graph_objects as go

            fig = go.Figure(go.Scatter(x=[0, 1], y=[2, 3]))

            run = client.create_run(experiment_id="0")
            client.log_figure(run.info.run_id, fig, "figure.html")
        """

        def _is_matplotlib_figure(fig):
            import matplotlib.figure

            return isinstance(fig, matplotlib.figure.Figure)

        def _is_plotly_figure(fig):
            import plotly

            return isinstance(fig, plotly.graph_objects.Figure)

        with self._log_artifact_helper(run_id, artifact_file) as tmp_path:
            # `is_matplotlib_figure` is executed only when `matplotlib` is found in `sys.modules`.
            # This allows logging a `plotly` figure in an environment where `matplotlib` is not
            # installed.
            if "matplotlib" in sys.modules and _is_matplotlib_figure(figure):
                figure.savefig(tmp_path)
            elif "plotly" in sys.modules and _is_plotly_figure(figure):
                file_extension = os.path.splitext(artifact_file)[1]
                if file_extension == ".html":
                    figure.write_html(tmp_path, include_plotlyjs="cdn", auto_open=False)
                elif file_extension in [".png", ".jpeg", ".webp", ".svg", ".pdf"]:
                    figure.write_image(tmp_path)
                else:
                    raise TypeError(
                        f"Unsupported file extension for plotly figure: '{file_extension}'"
                    )
            else:
                raise TypeError("Unsupported figure object type: '{}'".format(type(figure)))

    def log_image(
        self, run_id: str, image: Union["numpy.ndarray", "PIL.Image.Image"], artifact_file: str
    ) -> None:
        """
        Log an image as an artifact. The following image objects are supported:

        - `numpy.ndarray`_
        - `PIL.Image.Image`_

        .. _numpy.ndarray:
            https://numpy.org/doc/stable/reference/generated/numpy.ndarray.html

        .. _PIL.Image.Image:
            https://pillow.readthedocs.io/en/stable/reference/Image.html#PIL.Image.Image

        Numpy array support
            - data type (( ) represents a valid value range):

                - bool
                - integer (0 ~ 255)
                - unsigned integer (0 ~ 255)
                - float (0.0 ~ 1.0)

                .. warning::

                    - Out-of-range integer values will be **clipped** to [0, 255].
                    - Out-of-range float values will be **clipped** to [0, 1].

            - shape (H: height, W: width):

                - H x W (Grayscale)
                - H x W x 1 (Grayscale)
                - H x W x 3 (an RGB channel order is assumed)
                - H x W x 4 (an RGBA channel order is assumed)

        :param run_id: String ID of the run.
        :param image: Image to log.
        :param artifact_file: The run-relative artifact file path in posixpath format to which
                              the image is saved (e.g. "dir/image.png").

        .. code-block:: python
            :caption: Numpy Example

            import mlflow
            import numpy as np

            image = np.random.randint(0, 256, size=(100, 100, 3), dtype=np.uint8)

            run = client.create_run(experiment_id="0")
            client.log_image(run.info.run_id, image, "image.png")

        .. code-block:: python
            :caption: Pillow Example

            import mlflow
            from PIL import Image

            image = Image.new("RGB", (100, 100))

            run = client.create_run(experiment_id="0")
            client.log_image(run.info.run_id, image, "image.png")
        """

        def _is_pillow_image(image):
            from PIL.Image import Image

            return isinstance(image, Image)

        def _is_numpy_array(image):
            import numpy as np

            return isinstance(image, np.ndarray)

        def _normalize_to_uint8(x):
            # Based on: https://github.com/matplotlib/matplotlib/blob/06567e021f21be046b6d6dcf00380c1cb9adaf3c/lib/matplotlib/image.py#L684

            is_int = np.issubdtype(x.dtype, np.integer)
            low = 0
            high = 255 if is_int else 1
            if x.min() < low or x.max() > high:
                msg = (
                    "Out-of-range values are detected. "
                    "Clipping array (dtype: '{}') to [{}, {}]".format(x.dtype, low, high)
                )
                _logger.warning(msg)
                x = np.clip(x, low, high)

            # float or bool
            if not is_int:
                x = x * 255

            return x.astype(np.uint8)

        with self._log_artifact_helper(run_id, artifact_file) as tmp_path:
            if "PIL" in sys.modules and _is_pillow_image(image):
                image.save(tmp_path)
            elif "numpy" in sys.modules and _is_numpy_array(image):
                import numpy as np

                try:
                    from PIL import Image
                except ImportError as exc:
                    raise ImportError(
                        "`log_image` requires Pillow to serialize a numpy array as an image."
                        "Please install it via: pip install Pillow"
                    ) from exc

                # Ref.: https://numpy.org/doc/stable/reference/generated/numpy.dtype.kind.html#numpy-dtype-kind
                valid_data_types = {
                    "b": "bool",
                    "i": "signed integer",
                    "u": "unsigned integer",
                    "f": "floating",
                }

                if image.dtype.kind not in valid_data_types.keys():
                    raise TypeError(
                        "Invalid array data type: '{}'. Must be one of {}".format(
                            image.dtype, list(valid_data_types.values())
                        )
                    )

                if image.ndim not in [2, 3]:
                    raise ValueError(
                        "`image` must be a 2D or 3D array but got a {}D array".format(image.ndim)
                    )

                if (image.ndim == 3) and (image.shape[2] not in [1, 3, 4]):
                    raise ValueError(
                        "Invalid channel length: {}. Must be one of [1, 3, 4]".format(
                            image.shape[2]
                        )
                    )

                # squeeze a 3D grayscale image since `Image.fromarray` doesn't accept it.
                if image.ndim == 3 and image.shape[2] == 1:
                    image = image[:, :, 0]

                image = _normalize_to_uint8(image)

                Image.fromarray(image).save(tmp_path)

            else:
                raise TypeError("Unsupported image object type: '{}'".format(type(image)))

    def _record_logged_model(self, run_id, mlflow_model):
        """
        Record logged model info with the tracking server.

        :param run_id: run_id under which the model has been logged.
        :param mlflow_model: Model info to be recorded.
        """
        self._tracking_client._record_logged_model(run_id, mlflow_model)

    def list_artifacts(self, run_id: str, path=None) -> List[FileInfo]:
        """
        List the artifacts for a run.

        :param run_id: The run to list artifacts from.
        :param path: The run's relative artifact path to list from. By default it is set to None
                     or the root artifact path.
        :return: List of :py:class:`mlflow.entities.FileInfo`

        .. code-block:: python
            :caption: Example

            from mlflow import MlflowClient

             def print_artifact_info(artifact):
                print("artifact: {}".format(artifact.path))
                print("is_dir: {}".format(artifact.is_dir))
                print("size: {}".format(artifact.file_size))

            features = "rooms zipcode, median_price, school_rating, transport"
            labels = "price"

            # Create a run under the default experiment (whose id is '0').
            client = MlflowClient()
            experiment_id = "0"
            run = client.create_run(experiment_id)

            # Create some artifacts and log under the above run
            for file, content in [("features", features), ("labels", labels)]:
                with open("{}.txt".format(file), 'w') as f:
                    f.write(content)
                client.log_artifact(run.info.run_id, "{}.txt".format(file))

            # Fetch the logged artifacts
            artifacts = client.list_artifacts(run.info.run_id)
            for artifact in artifacts:
                print_artifact_info(artifact)
            client.set_terminated(run.info.run_id)

        .. code-block:: text
            :caption: Output

            artifact: features.txt
            is_dir: False
            size: 53
            artifact: labels.txt
            is_dir: False
            size: 5
        """
        return self._tracking_client.list_artifacts(run_id, path)

    @deprecated("mlflow.artifacts.download_artifacts", "2.0")
    def download_artifacts(self, run_id: str, path: str, dst_path: Optional[str] = None) -> str:
        """
        Download an artifact file or directory from a run to a local directory if applicable,
        and return a local path for it.

        :param run_id: The run to download artifacts from.
        :param path: Relative source path to the desired artifact.
        :param dst_path: Absolute path of the local filesystem destination directory to which to
                         download the specified artifacts. This directory must already exist.
                         If unspecified, the artifacts will either be downloaded to a new
                         uniquely-named directory on the local filesystem or will be returned
                         directly in the case of the LocalArtifactRepository.
        :return: Local path of desired artifact.

        .. code-block:: python
            :caption: Example

            import os
            import mlflow
            from mlflow import MlflowClient

            features = "rooms, zipcode, median_price, school_rating, transport"
            with open("features.txt", 'w') as f:
                f.write(features)

            # Log artifacts
            with mlflow.start_run() as run:
                mlflow.log_artifact("features.txt", artifact_path="features")

            # Download artifacts
            client = MlflowClient()
            local_dir = "/tmp/artifact_downloads"
            if not os.path.exists(local_dir):
                os.mkdir(local_dir)
            local_path = client.download_artifacts(run.info.run_id, "features", local_dir)
            print("Artifacts downloaded in: {}".format(local_path))
            print("Artifacts: {}".format(os.listdir(local_path)))

        .. code-block:: text
            :caption: Output

            Artifacts downloaded in: /tmp/artifact_downloads/features
            Artifacts: ['features.txt']
        """
        return self._tracking_client.download_artifacts(run_id, path, dst_path)

    def set_terminated(
        self, run_id: str, status: Optional[str] = None, end_time: Optional[int] = None
    ) -> None:
        """Set a run's status to terminated.

        :param status: A string value of :py:class:`mlflow.entities.RunStatus`.
                       Defaults to "FINISHED".
        :param end_time: If not provided, defaults to the current time.

        .. code-block:: python
            :caption: Example

            from mlflow import MlflowClient

            def print_run_info(r):
                print("run_id: {}".format(r.info.run_id))
                print("status: {}".format(r.info.status))

            # Create a run under the default experiment (whose id is '0').
            # Since this is low-level CRUD operation, this method will create a run.
            # To end the run, you'll have to explicitly terminate it.
            client = MlflowClient()
            experiment_id = "0"
            run = client.create_run(experiment_id)
            print_run_info(run)
            print("--")

            # Terminate the run and fetch updated status. By default,
            # the status is set to "FINISHED". Other values you can
            # set are "KILLED", "FAILED", "RUNNING", or "SCHEDULED".
            client.set_terminated(run.info.run_id, status="KILLED")
            run = client.get_run(run.info.run_id)
            print_run_info(run)

        .. code-block:: text
            :caption: Output

            run_id: 575fb62af83f469e84806aee24945973
            status: RUNNING
            --
            run_id: 575fb62af83f469e84806aee24945973
            status: KILLED
        """
        self._tracking_client.set_terminated(run_id, status, end_time)

    def delete_run(self, run_id: str) -> None:
        """Deletes a run with the given ID.

        :param run_id: The unique run id to delete.

        .. code-block:: python
            :caption: Example

            from mlflow import MlflowClient

            # Create a run under the default experiment (whose id is '0').
            client = MlflowClient()
            experiment_id = "0"
            run = client.create_run(experiment_id)
            run_id = run.info.run_id
            print("run_id: {}; lifecycle_stage: {}".format(run_id, run.info.lifecycle_stage))
            print("--")
            client.delete_run(run_id)
            del_run = client.get_run(run_id)
            print("run_id: {}; lifecycle_stage: {}".format(run_id, del_run.info.lifecycle_stage))

        .. code-block:: text
            :caption: Output

            run_id: a61c7a1851324f7094e8d5014c58c8c8; lifecycle_stage: active
            run_id: a61c7a1851324f7094e8d5014c58c8c8; lifecycle_stage: deleted
        """
        self._tracking_client.delete_run(run_id)

    def restore_run(self, run_id: str) -> None:
        """
        Restores a deleted run with the given ID.

        :param run_id: The unique run id to restore.

        .. code-block:: python
            :caption: Example

            from mlflow import MlflowClient

            # Create a run under the default experiment (whose id is '0').
            client = MlflowClient()
            experiment_id = "0"
            run = client.create_run(experiment_id)
            run_id = run.info.run_id
            print("run_id: {}; lifecycle_stage: {}".format(run_id, run.info.lifecycle_stage))
            client.delete_run(run_id)
            del_run = client.get_run(run_id)
            print("run_id: {}; lifecycle_stage: {}".format(run_id, del_run.info.lifecycle_stage))
            client.restore_run(run_id)
            rest_run = client.get_run(run_id)
            print("run_id: {}; lifecycle_stage: {}".format(run_id, res_run.info.lifecycle_stage))

        .. code-block:: text
            :caption: Output

            run_id: 7bc59754d7e74534a7917d62f2873ac0; lifecycle_stage: active
            run_id: 7bc59754d7e74534a7917d62f2873ac0; lifecycle_stage: deleted
            run_id: 7bc59754d7e74534a7917d62f2873ac0; lifecycle_stage: active
        """
        self._tracking_client.restore_run(run_id)

    def search_runs(
        self,
        experiment_ids: List[str],
        filter_string: str = "",
        run_view_type: int = ViewType.ACTIVE_ONLY,
        max_results: int = SEARCH_MAX_RESULTS_DEFAULT,
        order_by: Optional[List[str]] = None,
        page_token: Optional[str] = None,
    ) -> PagedList[Run]:
        """
        Search for Runs that fit the specified criteria.

        :param experiment_ids: List of experiment IDs, or a single int or string id.
        :param filter_string: Filter query string, defaults to searching all runs.
        :param run_view_type: one of enum values ACTIVE_ONLY, DELETED_ONLY, or ALL runs
                              defined in :py:class:`mlflow.entities.ViewType`.
        :param max_results: Maximum number of runs desired.
        :param order_by: List of columns to order by (e.g., "metrics.rmse"). The ``order_by`` column
                     can contain an optional ``DESC`` or ``ASC`` value. The default is ``ASC``.
                     The default ordering is to sort by ``start_time DESC``, then ``run_id``.
        :param page_token: Token specifying the next page of results. It should be obtained from
            a ``search_runs`` call.

        :return: A :py:class:`PagedList <mlflow.store.entities.PagedList>` of
            :py:class:`Run <mlflow.entities.Run>` objects that satisfy the search expressions.
            If the underlying tracking store supports pagination, the token for the next page may
            be obtained via the ``token`` attribute of the returned object.

        .. code-block:: python
            :caption: Example

            import mlflow
            from mlflow import MlflowClient
            from mlflow.entities import ViewType

            def print_run_info(runs):
                for r in runs:
                    print("run_id: {}".format(r.info.run_id))
                    print("lifecycle_stage: {}".format(r.info.lifecycle_stage))
                    print("metrics: {}".format(r.data.metrics))

                    # Exclude mlflow system tags
                    tags = {k: v for k, v in r.data.tags.items() if not k.startswith("mlflow.")}
                    print("tags: {}".format(tags))

            # Create an experiment and log two runs with metrics and tags under the experiment
            experiment_id = mlflow.create_experiment("Social NLP Experiments")
            with mlflow.start_run(experiment_id=experiment_id) as run:
                mlflow.log_metric("m", 1.55)
                mlflow.set_tag("s.release", "1.1.0-RC")
            with mlflow.start_run(experiment_id=experiment_id):
                mlflow.log_metric("m", 2.50)
                mlflow.set_tag("s.release", "1.2.0-GA")

            # Search all runs under experiment id and order them by
            # descending value of the metric 'm'
            client = MlflowClient()
            runs = client.search_runs(experiment_id, order_by=["metrics.m DESC"])
            print_run_info(runs)
            print("--")

            # Delete the first run
            client.delete_run(run_id=run.info.run_id)

            # Search only deleted runs under the experiment id and use a case insensitive pattern
            # in the filter_string for the tag.
            filter_string = "tags.s.release ILIKE '%rc%'"
            runs = client.search_runs(experiment_id, run_view_type=ViewType.DELETED_ONLY,
                                        filter_string=filter_string)
            print_run_info(runs)

        .. code-block:: text
            :caption: Output

            run_id: 0efb2a68833d4ee7860a964fad31cb3f
            lifecycle_stage: active
            metrics: {'m': 2.5}
            tags: {'s.release': '1.2.0-GA'}
            run_id: 7ab027fd72ee4527a5ec5eafebb923b8
            lifecycle_stage: active
            metrics: {'m': 1.55}
            tags: {'s.release': '1.1.0-RC'}
            --
            run_id: 7ab027fd72ee4527a5ec5eafebb923b8
            lifecycle_stage: deleted
            metrics: {'m': 1.55}
            tags: {'s.release': '1.1.0-RC'}
        """
        return self._tracking_client.search_runs(
            experiment_ids, filter_string, run_view_type, max_results, order_by, page_token
        )

    # Registry API

    # Registered Model Methods

    def create_registered_model(
        self, name: str, tags: Optional[Dict[str, Any]] = None, description: Optional[str] = None
    ) -> RegisteredModel:
        """
        Create a new registered model in backend store.

        :param name: Name of the new model. This is expected to be unique in the backend store.
        :param tags: A dictionary of key-value pairs that are converted into
                     :py:class:`mlflow.entities.model_registry.RegisteredModelTag` objects.
        :param description: Description of the model.
        :return: A single object of :py:class:`mlflow.entities.model_registry.RegisteredModel`
                 created by backend.

        .. code-block:: python
            :caption: Example

            import mlflow
            from mlflow import MlflowClient

            def print_registered_model_info(rm):
                print("name: {}".format(rm.name))
                print("tags: {}".format(rm.tags))
                print("description: {}".format(rm.description))

            name = "SocialMediaTextAnalyzer"
            tags = {"nlp.framework": "Spark NLP"}
            desc = "This sentiment analysis model classifies the tone-happy, sad, angry."

            mlflow.set_tracking_uri("sqlite:///mlruns.db")
            client = MlflowClient()
            client.create_registered_model(name, tags, desc)
            print_registered_model_info(client.get_registered_model(name))

        .. code-block:: text
            :caption: Output

            name: SocialMediaTextAnalyzer
            tags: {'nlp.framework': 'Spark NLP'}
            description: This sentiment analysis model classifies the tone-happy, sad, angry.
        """
        return self._get_registry_client().create_registered_model(name, tags, description)

    def rename_registered_model(self, name: str, new_name: str) -> RegisteredModel:
        """
        Update registered model name.

        :param name: Name of the registered model to update.
        :param new_name: New proposed name for the registered model.

        :return: A single updated :py:class:`mlflow.entities.model_registry.RegisteredModel` object.

        .. code-block:: python
            :caption: Example

            import mlflow
            from mlflow import MlflowClient

            def print_registered_model_info(rm):
                print("name: {}".format(rm.name))
                print("tags: {}".format(rm.tags))
                print("description: {}".format(rm.description))

            name = "SocialTextAnalyzer"
            tags = {"nlp.framework": "Spark NLP"}
            desc = "This sentiment analysis model classifies the tone-happy, sad, angry."

            # create a new registered model name
            mlflow.set_tracking_uri("sqlite:///mlruns.db")
            client = MlflowClient()
            client.create_registered_model(name, tags, desc)
            print_registered_model_info(client.get_registered_model(name))
            print("--")

            # rename the model
            new_name = "SocialMediaTextAnalyzer"
            client.rename_registered_model(name, new_name)
            print_registered_model_info(client.get_registered_model(new_name))

        .. code-block:: python
            :caption: Output

            name: SocialTextAnalyzer
            tags: {'nlp.framework': 'Spark NLP'}
            description: This sentiment analysis model classifies the tone-happy, sad, angry.
            --
            name: SocialMediaTextAnalyzer
            tags: {'nlp.framework': 'Spark NLP'}
            description: This sentiment analysis model classifies the tone-happy, sad, angry.
        """
        self._get_registry_client().rename_registered_model(name, new_name)

    def update_registered_model(
        self, name: str, description: Optional[str] = None
    ) -> RegisteredModel:
        """
        Updates metadata for RegisteredModel entity. Input field ``description`` should be non-None.
        Backend raises exception if a registered model with given name does not exist.

        :param name: Name of the registered model to update.
        :param description: (Optional) New description.
        :return: A single updated :py:class:`mlflow.entities.model_registry.RegisteredModel` object.

        .. code-block:: python
            :caption: Example

            def print_registered_model_info(rm):
                print("name: {}".format(rm.name))
                print("tags: {}".format(rm.tags))
                print("description: {}".format(rm.description))

            name = "SocialMediaTextAnalyzer"
            tags = {"nlp.framework": "Spark NLP"}
            desc = "This sentiment analysis model classifies the tone-happy, sad, angry."

            mlflow.set_tracking_uri("sqlite:///mlruns.db")
            client = MlflowClient()
            client.create_registered_model(name, tags, desc)
            print_registered_model_info(client.get_registered_model(name))
            print("--")

            # Update the model's description
            desc = "This sentiment analysis model classifies tweets' tone: happy, sad, angry."
            client.update_registered_model(name, desc)
            print_registered_model_info(client.get_registered_model(name))

        .. code-block:: text
            :caption: Output

            name: SocialMediaTextAnalyzer
            tags: {'nlp.framework': 'Spark NLP'}
            description: This sentiment analysis model classifies the tone-happy, sad, angry.
            --
            name: SocialMediaTextAnalyzer
            tags: {'nlp.framework': 'Spark NLP'}
            description: This sentiment analysis model classifies tweets' tone: happy, sad, angry.
        """
        if description is None:
            raise MlflowException("Attempting to update registered model with no new field values.")

        return self._get_registry_client().update_registered_model(
            name=name, description=description
        )

    def delete_registered_model(self, name: str):
        """
        Delete registered model.
        Backend raises exception if a registered model with given name does not exist.

        :param name: Name of the registered model to delete.

        .. code-block:: python
            :caption: Example

            import mlflow
            from mlflow import MlflowClient

            def print_registered_models_info(r_models):
                print("--")
                for rm in r_models:
                    print("name: {}".format(rm.name))
                    print("tags: {}".format(rm.tags))
                    print("description: {}".format(rm.description))

            mlflow.set_tracking_uri("sqlite:///mlruns.db")
            client = MlflowClient()

            # Register a couple of models with respective names, tags, and descriptions
            for name, tags, desc in [("name1", {"t1": "t1"}, 'description1'),
                                     ("name2", {"t2": "t2"}, 'description2')]:
                client.create_registered_model(name, tags, desc)

            # Fetch all registered models
            print_registered_models_info(client.list_registered_models())

            # Delete one registered model and fetch again
            client.delete_registered_model("name1")
            print_registered_models_info(client.list_registered_models())

        .. code-block:: text
            :caption: Output

            --
            name: name1
            tags: {'t1': 't1'}
            description: description1
            name: name2
            tags: {'t2': 't2'}
            description: description2
            --
            name: name2
            tags: {'t2': 't2'}
            description: description2
        """
        self._get_registry_client().delete_registered_model(name)

    def list_registered_models(
        self,
        max_results: int = SEARCH_REGISTERED_MODEL_MAX_RESULTS_DEFAULT,
        page_token: Optional[str] = None,
    ) -> PagedList[RegisteredModel]:
        """
        List of all registered models

        :param max_results: Maximum number of registered models desired.
        :param page_token: Token specifying the next page of results. It should be obtained from
                           a ``list_registered_models`` call.
        :return: A PagedList of :py:class:`mlflow.entities.model_registry.RegisteredModel` objects
                 that can satisfy the search expressions. The pagination token for the next page
                 can be obtained via the ``token`` attribute of the object.

        .. code-block:: python
            :caption: Example

            import mlflow
            from mlflow import MlflowClient

            def print_model_info(models):
                for m in models:
                    print("--")
                    print("name: {}".format(m.name))
                    print("tags: {}".format(m.tags))
                    print("description: {}".format(m.description))

            mlflow.set_tracking_uri("sqlite:///mlruns.db")
            client = MlflowClient()

            # Register a couple of models with respective names, tags, and descriptions
            for name, tags, desc in [("name1", {"t1": "t1"}, 'description1'),
                                     ("name2", {"t2": "t2"}, 'description2')]:
                client.create_registered_model(name, tags, desc)

            # Fetch all registered models
            print_model_info(client.list_registered_models())

        .. code-block:: text
            :caption: Output

            --
            name: name1
            tags: {'t1': 't1'}
            description: description1
            --
            name: name2
            tags: {'t2': 't2'}
            description: description2
        """
        return self._get_registry_client().list_registered_models(max_results, page_token)

    def search_registered_models(
        self,
        filter_string: Optional[str] = None,
        max_results: int = SEARCH_REGISTERED_MODEL_MAX_RESULTS_DEFAULT,
        order_by: Optional[List[str]] = None,
        page_token: Optional[str] = None,
    ) -> PagedList[RegisteredModel]:
        """
        Search for registered models in backend that satisfy the filter criteria.

        :param filter_string: Filter query string
            (e.g., ``"name = 'a_model_name' and tag.key = 'value1'"``),
            defaults to searching for all registered models. The following identifiers, comparators,
            and logical operators are supported.

            Identifiers
              - ``name``: registered model name.
              - ``tags.<tag_key>``: registered model tag. If ``tag_key`` contains spaces, it must be
                wrapped with backticks (e.g., ``"tags.`extra key`"``).

            Comparators
              - ``=``: Equal to.
              - ``!=``: Not equal to.
              - ``LIKE``: Case-sensitive pattern match.
              - ``ILIKE``: Case-insensitive pattern match.

            Logical operators
              - ``AND``: Combines two sub-queries and returns True if both of them are True.

        :param max_results: Maximum number of registered models desired.
        :param order_by: List of column names with ASC|DESC annotation, to be used for ordering
                         matching search results.
        :param page_token: Token specifying the next page of results. It should be obtained from
                            a ``search_registered_models`` call.
        :return: A PagedList of :py:class:`mlflow.entities.model_registry.RegisteredModel` objects
                that satisfy the search expressions. The pagination token for the next page can be
                obtained via the ``token`` attribute of the object.

        .. code-block:: python
            :caption: Example

            import mlflow
            from mlflow import MlflowClient

            client = MlflowClient()

            # Get search results filtered by the registered model name
            model_name="CordobaWeatherForecastModel"
            filter_string = "name='{}'".format(model_name)
            results = client.search_registered_models(filter_string=filter_string)
            print("-" * 80)
            for res in results:
                for mv in res.latest_versions:
                    print("name={}; run_id={}; version={}".format(mv.name, mv.run_id, mv.version))

            # Get search results filtered by the registered model name that matches
            # prefix pattern
            filter_string = "name LIKE 'Boston%'"
            results = client.search_registered_models(filter_string=filter_string)
            for res in results:
                for mv in res.latest_versions:
                print("name={}; run_id={}; version={}".format(mv.name, mv.run_id, mv.version))

            # Get all registered models and order them by ascending order of the names
            results = client.search_registered_models(order_by=["name ASC"])
            print("-" * 80)
            for res in results:
                for mv in res.latest_versions:
                    print("name={}; run_id={}; version={}".format(mv.name, mv.run_id, mv.version))

        .. code-block:: text
            :caption: Output

            ------------------------------------------------------------------------------------
            name=CordobaWeatherForecastModel; run_id=eaef868ee3d14d10b4299c4c81ba8814; version=1
            name=CordobaWeatherForecastModel; run_id=e14afa2f47a040728060c1699968fd43; version=2
            ------------------------------------------------------------------------------------
            name=BostonWeatherForecastModel; run_id=ddc51b9407a54b2bb795c8d680e63ff6; version=1
            name=BostonWeatherForecastModel; run_id=48ac94350fba40639a993e1b3d4c185d; version=2
            -----------------------------------------------------------------------------------
            name=AzureWeatherForecastModel; run_id=5fcec6c4f1c947fc9295fef3fa21e52d; version=1
            name=AzureWeatherForecastModel; run_id=8198cb997692417abcdeb62e99052260; version=3
            name=BostonWeatherForecastModel; run_id=ddc51b9407a54b2bb795c8d680e63ff6; version=1
            name=BostonWeatherForecastModel; run_id=48ac94350fba40639a993e1b3d4c185d; version=2
            name=CordobaWeatherForecastModel; run_id=eaef868ee3d14d10b4299c4c81ba8814; version=1
            name=CordobaWeatherForecastModel; run_id=e14afa2f47a040728060c1699968fd43; version=2

        """
        return self._get_registry_client().search_registered_models(
            filter_string, max_results, order_by, page_token
        )

    def get_registered_model(self, name: str) -> RegisteredModel:
        """
        :param name: Name of the registered model to get.
        :return: A single :py:class:`mlflow.entities.model_registry.RegisteredModel` object.

        .. code-block:: python
            :caption: Example

            import mlflow
            from mlflow import MlflowClient

            def print_model_info(rm):
                print("--")
                print("name: {}".format(rm.name))
                print("tags: {}".format(rm.tags))
                print("description: {}".format(rm.description))

            name = "SocialMediaTextAnalyzer"
            tags = {"nlp.framework": "Spark NLP"}
            desc = "This sentiment analysis model classifies the tone-happy, sad, angry."
            mlflow.set_tracking_uri("sqlite:///mlruns.db")
            client = MlflowClient()

            # Create and fetch the registered model
            client.create_registered_model(name, tags, desc)
            model = client.get_registered_model(name)
            print_model_info(model)

        .. code-block:: text
            :caption: Output

            --
            name: SocialMediaTextAnalyzer
            tags: {'nlp.framework': 'Spark NLP'}
            description: This sentiment analysis model classifies the tone-happy, sad, angry.
        """
        return self._get_registry_client().get_registered_model(name)

    def get_latest_versions(self, name: str, stages: List[str] = None) -> List[ModelVersion]:
        """
        Latest version models for each requests stage. If no ``stages`` provided, returns the
        latest version for each stage.

        :param name: Name of the registered model from which to get the latest versions.
        :param stages: List of desired stages. If input list is None, return latest versions for
                       for ALL_STAGES.
        :return: List of :py:class:`mlflow.entities.model_registry.ModelVersion` objects.

        .. code-block:: python
            :caption: Example

            import mlflow.sklearn
            from mlflow import MlflowClient
            from sklearn.ensemble import RandomForestRegressor

            def print_models_info(mv):
                for m in mv:
                    print("name: {}".format(m.name))
                    print("latest version: {}".format(m.version))
                    print("run_id: {}".format(m.run_id))
                    print("current_stage: {}".format(m.current_stage))

            mlflow.set_tracking_uri("sqlite:///mlruns.db")

            # Create two runs Log MLflow entities
            with mlflow.start_run() as run1:
                params = {"n_estimators": 3, "random_state": 42}
                rfr = RandomForestRegressor(**params).fit([[0, 1]], [1])
                mlflow.log_params(params)
                mlflow.sklearn.log_model(rfr, artifact_path="sklearn-model")

            with mlflow.start_run() as run2:
                params = {"n_estimators": 6, "random_state": 42}
                rfr = RandomForestRegressor(**params).fit([[0, 1]], [1])
                mlflow.log_params(params)
                mlflow.sklearn.log_model(rfr, artifact_path="sklearn-model")

            # Register model name in the model registry
            name = "RandomForestRegression"
            client = MlflowClient()
            client.create_registered_model(name)

            # Create a two versions of the rfr model under the registered model name
            for run_id in [run1.info.run_id, run2.info.run_id]:
                model_uri = "runs:/{}/sklearn-model".format(run_id)
                mv = client.create_model_version(name, model_uri, run_id)
                print("model version {} created".format(mv.version))

            # Fetch latest version; this will be version 2
            print("--")
            print_models_info(client.get_latest_versions(name, stages=["None"]))

        .. code-block:: text
            :caption: Output

            model version 1 created
            model version 2 created
            --
            name: RandomForestRegression
            latest version: 2
            run_id: 31165664be034dc698c52a4bdeb71663
            current_stage: None
        """
        return self._get_registry_client().get_latest_versions(name, stages)

    def set_registered_model_tag(self, name, key, value) -> None:
        """
        Set a tag for the registered model.

        :param name: Registered model name.
        :param key: Tag key to log.
        :param value: Tag value log.
        :return: None

        .. code-block:: Python
            :caption: Example

            import mlflow
            from mlflow import MlflowClient

            def print_model_info(rm):
                print("--")
                print("name: {}".format(rm.name))
                print("tags: {}".format(rm.tags))

            name = "SocialMediaTextAnalyzer"
            tags = {"nlp.framework1": "Spark NLP"}
            mlflow.set_tracking_uri("sqlite:///mlruns.db")
            client = MlflowClient()

            # Create registered model, set an additional tag, and fetch
            # update model info
            client.create_registered_model(name, tags, desc)
            model = client.get_registered_model(name)
            print_model_info(model)

            client.set_registered_model_tag(name, "nlp.framework2", "VADER")
            model = client.get_registered_model(name)
            print_model_info(model)

        .. code-block:: text
            :caption: Output

            --
            name: SocialMediaTextAnalyzer
            tags: {'nlp.framework1': 'Spark NLP'}
            --
            name: SocialMediaTextAnalyzer
            tags: {'nlp.framework1': 'Spark NLP', 'nlp.framework2': 'VADER'}
        """
        self._get_registry_client().set_registered_model_tag(name, key, value)

    def delete_registered_model_tag(self, name: str, key: str) -> None:
        """
        Delete a tag associated with the registered model.

        :param name: Registered model name.
        :param key: Registered model tag key.
        :return: None

        .. code-block:: python
            :caption: Example

            import mlflow
            from mlflow import MlflowClient

            def print_registered_models_info(r_models):
                print("--")
                for rm in r_models:
                    print("name: {}".format(rm.name))
                    print("tags: {}".format(rm.tags))

            mlflow.set_tracking_uri("sqlite:///mlruns.db")
            client = MlflowClient()

            # Register a couple of models with respective names and tags
            for name, tags in [("name1", {"t1": "t1"}),("name2", {"t2": "t2"})]:
                client.create_registered_model(name, tags)

            # Fetch all registered models
            print_registered_models_info(client.list_registered_models())

            # Delete a tag from model `name2`
            client.delete_registered_model_tag("name2", 't2')
            print_registered_models_info(client.list_registered_models())

        .. code-block:: text
            :caption: Output

            --
            name: name1
            tags: {'t1': 't1'}
            name: name2
            tags: {'t2': 't2'}
            --
            name: name1
            tags: {'t1': 't1'}
            name: name2
            tags: {}
        """
        self._get_registry_client().delete_registered_model_tag(name, key)

    # Model Version Methods

    def create_model_version(
        self,
        name: str,
        source: str,
        run_id: Optional[str] = None,
        tags: Optional[Dict[str, Any]] = None,
        run_link: Optional[str] = None,
        description: Optional[str] = None,
        await_creation_for: int = DEFAULT_AWAIT_MAX_SLEEP_SECONDS,
    ) -> ModelVersion:
        """
        Create a new model version from given source (artifact URI).

        :param name: Name for the containing registered model.
        :param source: Source path where the MLflow model is stored.
        :param run_id: Run ID from MLflow tracking server that generated the model
        :param tags: A dictionary of key-value pairs that are converted into
                     :py:class:`mlflow.entities.model_registry.ModelVersionTag` objects.
        :param run_link: Link to the run from an MLflow tracking server that generated this model.
        :param description: Description of the version.
        :param await_creation_for: Number of seconds to wait for the model version to finish being
                                    created and is in ``READY`` status. By default, the function
                                    waits for five minutes. Specify 0 or None to skip waiting.
        :return: Single :py:class:`mlflow.entities.model_registry.ModelVersion` object created by
                 backend.

        .. code-block:: python
            :caption: Example

            import mlflow.sklearn
            from mlflow.store.artifact.runs_artifact_repo import RunsArtifactRepository
            from mlflow import MlflowClient
            from sklearn.ensemble import RandomForestRegressor

            mlflow.set_tracking_uri("sqlite:///mlruns.db")
            params = {"n_estimators": 3, "random_state": 42}
            name = "RandomForestRegression"
            rfr = RandomForestRegressor(**params).fit([[0, 1]], [1])
            # Log MLflow entities
            with mlflow.start_run() as run:
                mlflow.log_params(params)
                mlflow.sklearn.log_model(rfr, artifact_path="sklearn-model")

            # Register model name in the model registry
            client = MlflowClient()
            client.create_registered_model(name)

            # Create a new version of the rfr model under the registered model name
            desc = "A new version of the model"
            runs_uri = "runs:/{}/sklearn-model".format(run.info.run_id)
            model_src = RunsArtifactRepository.get_underlying_uri(runs_uri)
            mv = client.create_model_version(name, model_src, run.info.run_id, description=desc)
            print("Name: {}".format(mv.name))
            print("Version: {}".format(mv.version))
            print("Description: {}".format(mv.description))
            print("Status: {}".format(mv.status))
            print("Stage: {}".format(mv.current_stage))

        .. code-block:: text
            :caption: Output

            Name: RandomForestRegression
            Version: 1
            Description: A new version of the model
            Status: READY
            Stage: None
        """
        tracking_uri = self._tracking_client.tracking_uri
        if not run_link and is_databricks_uri(tracking_uri) and tracking_uri != self._registry_uri:
            if not run_id:
                eprint(
                    "Warning: no run_link will be recorded with the model version "
                    "because no run_id was given"
                )
            else:
                run_link = get_databricks_run_url(tracking_uri, run_id)
        new_source = source
        if is_databricks_uri(self._registry_uri) and tracking_uri != self._registry_uri:
            # Print out some info for user since the copy may take a while for large models.
            eprint(
                "=== Copying model files from the source location to the model"
                + " registry workspace ==="
            )
            new_source = _upload_artifacts_to_databricks(
                source, run_id, tracking_uri, self._registry_uri
            )
            # NOTE: we can't easily delete the target temp location due to the async nature
            # of the model version creation - printing to let the user know.
            eprint(
                "=== Source model files were copied to %s" % new_source
                + " in the model registry workspace. You may want to delete the files once the"
                + " model version is in 'READY' status. You can also find this location in the"
                + " `source` field of the created model version. ==="
            )
        return self._get_registry_client().create_model_version(
            name=name,
            source=new_source,
            run_id=run_id,
            tags=tags,
            run_link=run_link,
            description=description,
            await_creation_for=await_creation_for,
        )

    def update_model_version(
        self, name: str, version: str, description: Optional[str] = None
    ) -> ModelVersion:
        """
        Update metadata associated with a model version in backend.

        :param name: Name of the containing registered model.
        :param version: Version number of the model version.
        :param description: New description.

        :return: A single :py:class:`mlflow.entities.model_registry.ModelVersion` object.

        .. code-block:: python
            :caption: Example

            import mlflow.sklearn
            from mlflow import MlflowClient
            from sklearn.ensemble import RandomForestRegressor

            def print_model_version_info(mv):
                print("Name: {}".format(mv.name))
                print("Version: {}".format(mv.version))
                print("Description: {}".format(mv.description))

            mlflow.set_tracking_uri("sqlite:///mlruns.db")
            params = {"n_estimators": 3, "random_state": 42}
            name = "RandomForestRegression"
            rfr = RandomForestRegressor(**params).fit([[0, 1]], [1])

            # Log MLflow entities
            with mlflow.start_run() as run:
                mlflow.log_params(params)
                mlflow.sklearn.log_model(rfr, artifact_path="sklearn-model")

            # Register model name in the model registry
            client = MlflowClient()
            client.create_registered_model(name)

            # Create a new version of the rfr model under the registered model name
            model_uri = "runs:/{}/sklearn-model".format(run.info.run_id)
            mv = client.create_model_version(name, model_uri, run.info.run_id)
            print_model_version_info(mv)
            print("--")

            # Update model version's description
            desc = "A new version of the model using ensemble trees"
            mv = client.update_model_version(name, mv.version, desc)
            print_model_version_info(mv)

        .. code-block:: text
            :caption: Output

            Name: RandomForestRegression
            Version: 1
            Description: None
            --
            Name: RandomForestRegression
            Version: 1
            Description: A new version of the model using ensemble trees
        """
        if description is None:
            raise MlflowException("Attempting to update model version with no new field values.")

        return self._get_registry_client().update_model_version(
            name=name, version=version, description=description
        )

    def transition_model_version_stage(
        self, name: str, version: str, stage: str, archive_existing_versions: bool = False
    ) -> ModelVersion:
        """
        Update model version stage.

        :param name: Registered model name.
        :param version: Registered model version.
        :param stage: New desired stage for this model version.
        :param archive_existing_versions: If this flag is set to ``True``, all existing model
            versions in the stage will be automatically moved to the "archived" stage. Only valid
            when ``stage`` is ``"staging"`` or ``"production"`` otherwise an error will be raised.

        :return: A single :py:class:`mlflow.entities.model_registry.ModelVersion` object.

        .. code-block:: python
            :caption: Example

            import mlflow.sklearn
            from mlflow import MlflowClient
            from sklearn.ensemble import RandomForestRegressor

            def print_model_version_info(mv):
                print("Name: {}".format(mv.name))
                print("Version: {}".format(mv.version))
                print("Description: {}".format(mv.description))
                print("Stage: {}".format(mv.current_stage))

            mlflow.set_tracking_uri("sqlite:///mlruns.db")
            params = {"n_estimators": 3, "random_state": 42}
            name = "RandomForestRegression"
            desc = "A new version of the model using ensemble trees"
            rfr = RandomForestRegressor(**params).fit([[0, 1]], [1])

            # Log MLflow entities
            with mlflow.start_run() as run:
                mlflow.log_params(params)
                mlflow.sklearn.log_model(rfr, artifact_path="sklearn-model")

             # Register model name in the model registry
            client = MlflowClient()
            client.create_registered_model(name)

             # Create a new version of the rfr model under the registered model name
            model_uri = "runs:/{}/sklearn-model".format(run.info.run_id)
            mv = client.create_model_version(name, model_uri, run.info.run_id, description=desc)
            print_model_version_info(mv)
            print("--")

            # transition model version from None -> staging
            mv = client.transition_model_version_stage(name, mv.version, "staging")
            print_model_version_info(mv)

        .. code-block:: text
            :caption: Output

            Name: RandomForestRegression
            Version: 1
            Description: A new version of the model using ensemble trees
            Stage: None
            --
            Name: RandomForestRegression
            Version: 1
            Description: A new version of the model using ensemble trees
            Stage: Staging
        """
        return self._get_registry_client().transition_model_version_stage(
            name, version, stage, archive_existing_versions
        )

    def delete_model_version(self, name: str, version: str) -> None:
        """
        Delete model version in backend.

        :param name: Name of the containing registered model.
        :param version: Version number of the model version.

        .. code-block:: python
            :caption: Example

            import mlflow.sklearn
            from mlflow import MlflowClient
            from sklearn.ensemble import RandomForestRegressor

            def print_models_info(mv):
                for m in mv:
                    print("name: {}".format(m.name))
                    print("latest version: {}".format(m.version))
                    print("run_id: {}".format(m.run_id))
                    print("current_stage: {}".format(m.current_stage))

            mlflow.set_tracking_uri("sqlite:///mlruns.db")

            # Create two runs and log MLflow entities
            with mlflow.start_run() as run1:
                params = {"n_estimators": 3, "random_state": 42}
                rfr = RandomForestRegressor(**params).fit([[0, 1]], [1])
                mlflow.log_params(params)
                mlflow.sklearn.log_model(rfr, artifact_path="sklearn-model")

            with mlflow.start_run() as run2:
                params = {"n_estimators": 6, "random_state": 42}
                rfr = RandomForestRegressor(**params).fit([[0, 1]], [1])
                mlflow.log_params(params)
                mlflow.sklearn.log_model(rfr, artifact_path="sklearn-model")

            # Register model name in the model registry
            name = "RandomForestRegression"
            client = MlflowClient()
            client.create_registered_model(name)

            # Create a two versions of the rfr model under the registered model name
            for run_id in [run1.info.run_id, run2.info.run_id]:
                model_uri = "runs:/{}/sklearn-model".format(run_id)
                mv = client.create_model_version(name, model_uri, run_id)
                print("model version {} created".format(mv.version))

            print("--")

            # Fetch latest version; this will be version 2
            models = client.get_latest_versions(name, stages=["None"])
            print_models_info(models)
            print("--")

            # Delete the latest model version 2
            print("Deleting model version {}".format(mv.version))
            client.delete_model_version(name, mv.version)
            models = client.get_latest_versions(name, stages=["None"])
            print_models_info(models)

        .. code-block:: text
            :caption: Output

            model version 1 created
            model version 2 created
            --
            name: RandomForestRegression
            latest version: 2
            run_id: 9881172ef10f4cb08df3ed452c0c362b
            current_stage: None
            --
            Deleting model version 2
            name: RandomForestRegression
            latest version: 1
            run_id: 9165d4f8aa0a4d069550824bdc55caaf
            current_stage: None
        """
        self._get_registry_client().delete_model_version(name, version)

    def get_model_version(self, name: str, version: str) -> ModelVersion:
        """
        :param name: Name of the containing registered model.
        :param version: Version number as an integer of the model version.
        :return: A single :py:class:`mlflow.entities.model_registry.ModelVersion` object.

        .. code-block:: python
            :caption: Example

            import mlflow.sklearn
            from mlflow import MlflowClient
            from sklearn.ensemble import RandomForestRegressor

            # Create two runs Log MLflow entities
            with mlflow.start_run() as run1:
                params = {"n_estimators": 3, "random_state": 42}
                rfr = RandomForestRegressor(**params).fit([[0, 1]], [1])
                mlflow.log_params(params)
                mlflow.sklearn.log_model(rfr, artifact_path="sklearn-model")

            with mlflow.start_run() as run2:
                params = {"n_estimators": 6, "random_state": 42}
                rfr = RandomForestRegressor(**params).fit([[0, 1]], [1])
                mlflow.log_params(params)
                mlflow.sklearn.log_model(rfr, artifact_path="sklearn-model")

            # Register model name in the model registry
            name = "RandomForestRegression"
            client = MlflowClient()
            client.create_registered_model(name)

            # Create a two versions of the rfr model under the registered model name
            for run_id in [run1.info.run_id, run2.info.run_id]:
                model_uri = "runs:/{}/sklearn-model".format(run_id)
                mv = client.create_model_version(name, model_uri, run_id)
                print("model version {} created".format(mv.version))
            print("--")

            # Fetch the last version; this will be version 2
            mv = client.get_model_version(name, mv.version)
            print_model_version_info(mv)

        .. code-block:: text
            :caption: Output

            model version 1 created
            model version 2 created
            --
            Name: RandomForestRegression
            Version: 2
        """
        return self._get_registry_client().get_model_version(name, version)

    def get_model_version_download_uri(self, name: str, version: str) -> str:
        """
        Get the download location in Model Registry for this model version.

        :param name: Name of the containing registered model.
        :param version: Version number as an integer of the model version.
        :return: A single URI location that allows reads for downloading.

        .. code-block:: python
            :caption: Example

            import mlflow.sklearn
            from mlflow import MlflowClient
            from sklearn.ensemble import RandomForestRegressor

            mlflow.set_tracking_uri("sqlite:///mlruns.db")
            params = {"n_estimators": 3, "random_state": 42}
            name = "RandomForestRegression"
            rfr = RandomForestRegressor(**params).fit([[0, 1]], [1])

            # Log MLflow entities
            with mlflow.start_run() as run:
                mlflow.log_params(params)
                mlflow.sklearn.log_model(rfr, artifact_path="models/sklearn-model")

            # Register model name in the model registry
            client = MlflowClient()
            client.create_registered_model(name)

            # Create a new version of the rfr model under the registered model name
            model_uri = "runs:/{}/models/sklearn-model".format(run.info.run_id)
            mv = client.create_model_version(name, model_uri, run.info.run_id)
            artifact_uri = client.get_model_version_download_uri(name, mv.version)
            print("Download URI: {}".format(artifact_uri))

        .. code-block:: text
            :caption: Output

            Download URI: runs:/44e04097ac364cd895f2039eaccca9ac/models/sklearn-model
        """
        return self._get_registry_client().get_model_version_download_uri(name, version)

    def search_model_versions(self, filter_string: str) -> PagedList[ModelVersion]:
        """
        Search for model versions in backend that satisfy the filter criteria.

        :param filter_string: Filter query string
            (e.g., ``"name = 'a_model_name' and tag.key = 'value1'"``),
            defaults to searching for all model versions. The following identifiers, comparators,
            and logical operators are supported.

            Identifiers
              - ``name``: model name.
              - ``source_path``: model version source path.
              - ``run_id``: The id of the mlflow run that generates the model version.
              - ``tags.<tag_key>``: model version tag. If ``tag_key`` contains spaces, it must be
                wrapped with backticks (e.g., ``"tags.`extra key`"``).

            Comparators
              - ``=``: Equal to.
              - ``!=``: Not equal to.
              - ``LIKE``: Case-sensitive pattern match.
              - ``ILIKE``: Case-insensitive pattern match.
              - ``IN``: In a value list. Only ``run_id`` identifier supports ``IN`` comparator.

            Logical operators
              - ``AND``: Combines two sub-queries and returns True if both of them are True.

        :return: PagedList of :py:class:`mlflow.entities.model_registry.ModelVersion` objects.

        .. code-block:: python
            :caption: Example

            import mlflow
            from mlflow import MlflowClient

            client = MlflowClient()

            # Get all versions of the model filtered by name
            model_name = "CordobaWeatherForecastModel"
            filter_string = "name='{}'".format(model_name)
            results = client.search_model_versions(filter_string)
            print("-" * 80)
            for res in results:
                print("name={}; run_id={}; version={}".format(res.name, res.run_id, res.version))

            # Get the version of the model filtered by run_id
            run_id = "e14afa2f47a040728060c1699968fd43"
            filter_string = "run_id='{}'".format(run_id)
            results = client.search_model_versions(filter_string)
            print("-" * 80)
            for res in results:
                print("name={}; run_id={}; version={}".format(res.name, res.run_id, res.version))

        .. code-block:: text
            :caption: Output

            ------------------------------------------------------------------------------------
            name=CordobaWeatherForecastModel; run_id=eaef868ee3d14d10b4299c4c81ba8814; version=1
            name=CordobaWeatherForecastModel; run_id=e14afa2f47a040728060c1699968fd43; version=2
            ------------------------------------------------------------------------------------
            name=CordobaWeatherForecastModel; run_id=e14afa2f47a040728060c1699968fd43; version=2
        """
        return self._get_registry_client().search_model_versions(filter_string)

    def get_model_version_stages(
        self, name: str, version: str  # pylint: disable=unused-argument
    ) -> List[str]:
        """
        :return: A list of valid stages.

        .. code-block:: python
            :caption: Example

            import mlflow.sklearn
            from mlflow import MlflowClient
            from sklearn.ensemble import RandomForestRegressor

            mlflow.set_tracking_uri("sqlite:///mlruns.db")
            params = {"n_estimators": 3, "random_state": 42}
            name = "RandomForestRegression"
            rfr = RandomForestRegressor(**params).fit([[0, 1]], [1])

            # Log MLflow entities
            with mlflow.start_run() as run:
                mlflow.log_params(params)
                mlflow.sklearn.log_model(rfr, artifact_path="models/sklearn-model")

            # Register model name in the model registry
            client = MlflowClient()
            client.create_registered_model(name)

            # Create a new version of the rfr model under the registered model name
            # fetch valid stages
            model_uri = "runs:/{}/models/sklearn-model".format(run.info.run_id)
            mv = client.create_model_version(name, model_uri, run.info.run_id)
            stages = client.get_model_version_stages(name, mv.version)
            print("Model list of valid stages: {}".format(stages))

        .. code-block:: text
            :caption: Output

            Model list of valid stages: ['None', 'Staging', 'Production', 'Archived']
        """
        return ALL_STAGES

    def set_model_version_tag(
        self, name: str, version: str = None, key: str = None, value: Any = None, stage: str = None
    ) -> None:
        """
        Set a tag for the model version.
        When stage is set, tag will be set for latest model version of the stage.
        Setting both version and stage parameter will result in error.

        :param name: Registered model name.
        :param version: Registered model version.
        :param key: Tag key to log. key is required.
        :param value: Tag value to log. value is required.
        :param stage: Registered model stage.
        :return: None

        .. code-block:: python
            :caption: Example

            import mlflow.sklearn
            from mlflow import MlflowClient
            from sklearn.ensemble import RandomForestRegressor

            def print_model_version_info(mv):
                print("Name: {}".format(mv.name))
                print("Version: {}".format(mv.version))
                print("Tags: {}".format(mv.tags))

            mlflow.set_tracking_uri("sqlite:///mlruns.db")
            params = {"n_estimators": 3, "random_state": 42}
            name = "RandomForestRegression"
            rfr = RandomForestRegressor(**params).fit([[0, 1]], [1])

            # Log MLflow entities
            with mlflow.start_run() as run:
                mlflow.log_params(params)
                mlflow.sklearn.log_model(rfr, artifact_path="sklearn-model")

            # Register model name in the model registry
            client = MlflowClient()
            client.create_registered_model(name)

            # Create a new version of the rfr model under the registered model name
            # and set a tag
            model_uri = "runs:/{}/sklearn-model".format(run.info.run_id)
            mv = client.create_model_version(name, model_uri, run.info.run_id)
            print_model_version_info(mv)
            print("--")

            # Tag using model version
            client.set_model_version_tag(name, mv.version, "t", "1")

            # Tag using model stage
            client.set_model_version_tag(name, key="t1", value="1", stage=mv.current_stage)

            mv = client.get_model_version(name, mv.version)
            print_model_version_info(mv)

        .. code-block:: text
            :caption: Output

            Name: RandomForestRegression
            Version: 1
            Tags: {}
            --
            Name: RandomForestRegression
            Version: 1
            Tags: {'t': '1', 't1': '1'}
        """
        _validate_model_version_or_stage_exists(version, stage)
        if stage:
            latest_versions = self.get_latest_versions(name, stages=[stage])
            if not latest_versions:
                raise MlflowException(
                    "Could not find any model version for {} stage".format(
                        stage,
                    )
                )
            version = latest_versions[0].version

        self._get_registry_client().set_model_version_tag(name, version, key, value)

    def delete_model_version_tag(
        self, name: str, version: str = None, key: str = None, stage: str = None
    ) -> None:
        """
        Delete a tag associated with the model version.
        When stage is set, tag will be deleted for latest model version of the stage.
        Setting both version and stage parameter will result in error.

        :param name: Registered model name.
        :param version: Registered model version.
        :param key: Tag key. key is required.
        :param stage: Registered model stage.
        :return: None

        .. code-block:: python
            :caption: Example

            import mlflow.sklearn
            from mlflow import MlflowClient
            from sklearn.ensemble import RandomForestRegressor

            def print_model_version_info(mv):
                print("Name: {}".format(mv.name))
                print("Version: {}".format(mv.version))
                print("Tags: {}".format(mv.tags))

            mlflow.set_tracking_uri("sqlite:///mlruns.db")
            params = {"n_estimators": 3, "random_state": 42}
            name = "RandomForestRegression"
            rfr = RandomForestRegressor(**params).fit([[0, 1]], [1])

            # Log MLflow entities
            with mlflow.start_run() as run:
                mlflow.log_params(params)
                mlflow.sklearn.log_model(rfr, artifact_path="sklearn-model")

            # Register model name in the model registry
            client = MlflowClient()
            client.create_registered_model(name)

            # Create a new version of the rfr model under the registered model name
            # and delete a tag
            model_uri = "runs:/{}/sklearn-model".format(run.info.run_id)
            tags = {'t': "1", "t1" : "2"}
            mv = client.create_model_version(name, model_uri, run.info.run_id, tags=tags)
            print_model_version_info(mv)
            print("--")
            #using version to delete tag
            client.delete_model_version_tag(name, mv.version, "t")

            #using stage to delete tag
            client.delete_model_version_tag(name, key="t1", stage=mv.current_stage)
            mv = client.get_model_version(name, mv.version)
            print_model_version_info(mv)

        .. code-block:: text
            :caption: Output

            Name: RandomForestRegression
            Version: 1
            Tags: {'t': '1', 't1': '2'}
            --
            Name: RandomForestRegression
            Version: 1
            Tags: {}
        """
        _validate_model_version_or_stage_exists(version, stage)
        if stage:
            latest_versions = self.get_latest_versions(name, stages=[stage])
            if not latest_versions:
                raise MlflowException(
                    "Could not find any model version for {} stage".format(
                        stage,
                    )
                )
            version = latest_versions[0].version
        self._get_registry_client().delete_model_version_tag(name, version, key)<|MERGE_RESOLUTION|>--- conflicted
+++ resolved
@@ -335,71 +335,6 @@
             experiment_id, run_view_type, max_results, order_by, page_token
         )
 
-<<<<<<< HEAD
-    @experimental
-=======
-    def list_experiments(
-        self,
-        view_type: int = ViewType.ACTIVE_ONLY,
-        max_results: Optional[int] = None,
-        page_token: Optional[str] = None,
-    ) -> PagedList[Experiment]:
-        """
-        :param view_type: Qualify requested type of experiments.
-        :param max_results: If passed, specifies the maximum number of experiments desired. If not
-                            passed, all experiments will be returned for the File and SQL backends.
-                            For the REST backend, the server will pick a maximum number of results
-                            to return.
-        :param page_token: Token specifying the next page of results. It should be obtained from
-                            a ``list_experiments`` call.
-        :return: A :py:class:`PagedList <mlflow.store.entities.PagedList>` of
-                 :py:class:`Experiment <mlflow.entities.Experiment>` objects. The pagination token
-                 for the next page can be obtained via the ``token`` attribute of the object.
-
-        .. code-block:: python
-            :caption: Example
-
-            from mlflow import MlflowClient
-            from mlflow.entities import ViewType
-
-            def print_experiment_info(experiments):
-                for e in experiments:
-                    print("- experiment_id: {}, name: {}, lifecycle_stage: {}"
-                          .format(e.experiment_id, e.name, e.lifecycle_stage))
-
-            client = MlflowClient()
-            for name in ["Experiment 1", "Experiment 2"]:
-                exp_id = client.create_experiment(name)
-
-            # Delete the last experiment
-            client.delete_experiment(exp_id)
-
-            # Fetch experiments by view type
-            print("Active experiments:")
-            print_experiment_info(client.list_experiments(view_type=ViewType.ACTIVE_ONLY))
-            print("Deleted experiments:")
-            print_experiment_info(client.list_experiments(view_type=ViewType.DELETED_ONLY))
-            print("All experiments:")
-            print_experiment_info(client.list_experiments(view_type=ViewType.ALL))
-
-        .. code-block:: text
-            :caption: Output
-
-            Active experiments:
-            - experiment_id: 0, name: Default, lifecycle_stage: active
-            - experiment_id: 1, name: Experiment 1, lifecycle_stage: active
-            Deleted experiments:
-            - experiment_id: 2, name: Experiment 2, lifecycle_stage: deleted
-            All experiments:
-            - experiment_id: 0, name: Default, lifecycle_stage: active
-            - experiment_id: 1, name: Experiment 1, lifecycle_stage: active
-            - experiment_id: 2, name: Experiment 2, lifecycle_stage: deleted
-        """
-        return self._tracking_client.list_experiments(
-            view_type=view_type, max_results=max_results, page_token=page_token
-        )
-
->>>>>>> 7c2a4bd6
     def search_experiments(
         self,
         view_type: int = ViewType.ACTIVE_ONLY,
