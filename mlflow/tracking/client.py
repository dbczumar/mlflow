"""
Internal package providing a Python CRUD interface to MLflow experiments, runs, registered models,
and model versions. This is a lower level API than the :py:mod:`mlflow.tracking.fluent` module,
and is exposed in the :py:mod:`mlflow.tracking` module.
"""
import contextlib
import json
import logging
import os
import posixpath
import re
import sys
import tempfile
import urllib
import uuid
import warnings
from typing import TYPE_CHECKING, Any, Dict, List, Optional, Sequence, Union

import yaml

import mlflow
from mlflow.entities import (
    DatasetInput,
    Experiment,
    FileInfo,
    Metric,
    Param,
    Run,
    RunTag,
    SpanStatus,
    SpanType,
    Trace,
    ViewType,
)
from mlflow.entities.model_registry import ModelVersion, RegisteredModel
from mlflow.entities.model_registry.model_version_stages import ALL_STAGES
from mlflow.entities.trace_data import TraceData
from mlflow.entities.trace_info import TraceInfo
from mlflow.exceptions import MlflowException
from mlflow.protos.databricks_pb2 import (
    BAD_REQUEST,
    FEATURE_DISABLED,
    INVALID_PARAMETER_VALUE,
    RESOURCE_DOES_NOT_EXIST,
    ErrorCode,
)
from mlflow.store.artifact.utils.models import (
    get_model_name_and_version,
)
from mlflow.store.entities.paged_list import PagedList
from mlflow.store.model_registry import (
    SEARCH_MODEL_VERSION_MAX_RESULTS_DEFAULT,
    SEARCH_REGISTERED_MODEL_MAX_RESULTS_DEFAULT,
)
from mlflow.store.tracking import SEARCH_MAX_RESULTS_DEFAULT, SEARCH_TRACES_DEFAULT_MAX_RESULTS
from mlflow.tracing.clients import get_trace_client
from mlflow.tracing.display import get_display_handler
from mlflow.tracing.trace_manager import InMemoryTraceManager
from mlflow.tracing.types.wrapper import MlflowSpanWrapper
from mlflow.tracking._model_registry import DEFAULT_AWAIT_MAX_SLEEP_SECONDS
from mlflow.tracking._model_registry import utils as registry_utils
from mlflow.tracking._model_registry.client import ModelRegistryClient
from mlflow.tracking._tracking_service import utils
from mlflow.tracking._tracking_service.client import TrackingServiceClient
from mlflow.tracking.artifact_utils import _upload_artifacts_to_databricks
from mlflow.tracking.multimedia import Image, compress_image_size, convert_to_pil_image
from mlflow.tracking.registry import UnsupportedModelRegistryStoreURIException
from mlflow.utils.annotations import deprecated, experimental
from mlflow.utils.async_logging.run_operations import RunOperations
from mlflow.utils.databricks_utils import get_databricks_run_url
from mlflow.utils.logging_utils import eprint
from mlflow.utils.mlflow_tags import (
    MLFLOW_LOGGED_ARTIFACTS,
    MLFLOW_LOGGED_IMAGES,
    MLFLOW_PARENT_RUN_ID,
)
from mlflow.utils.time import get_current_time_millis
from mlflow.utils.uri import is_databricks_unity_catalog_uri, is_databricks_uri
from mlflow.utils.validation import (
    _validate_model_alias_name,
    _validate_model_name,
    _validate_model_version,
    _validate_model_version_or_stage_exists,
)

if TYPE_CHECKING:
    import matplotlib
    import numpy
    import pandas
    import PIL
    import plotly


_logger = logging.getLogger(__name__)

_STAGES_DEPRECATION_WARNING = (
    "Model registry stages will be removed in a future major release. To learn more about the "
    "deprecation of model registry stages, see our migration guide here: https://mlflow.org/docs/"
    f"{mlflow.__version__.replace('.dev0', '')}/model-registry.html#migrating-from-stages"
)


class MlflowClient:
    """
    Client of an MLflow Tracking Server that creates and manages experiments and runs, and of an
    MLflow Registry Server that creates and manages registered models and model versions. It's a
    thin wrapper around TrackingServiceClient and RegistryClient so there is a unified API but we
    can keep the implementation of the tracking and registry clients independent from each other.
    """

    def __init__(self, tracking_uri: Optional[str] = None, registry_uri: Optional[str] = None):
        """
        Args:
            tracking_uri: Address of local or remote tracking server. If not provided, defaults
                to the service set by ``mlflow.tracking.set_tracking_uri``. See
                `Where Runs Get Recorded <../tracking.html#where-runs-get-recorded>`_
                for more info.
            registry_uri: Address of local or remote model registry server. If not provided,
                defaults to the service set by ``mlflow.tracking.set_registry_uri``. If
                no such service was set, defaults to the tracking uri of the client.
        """
        final_tracking_uri = utils._resolve_tracking_uri(tracking_uri)
        self._registry_uri = registry_utils._resolve_registry_uri(registry_uri, tracking_uri)
        self._tracking_client = TrackingServiceClient(final_tracking_uri)
        # `MlflowClient` also references a `ModelRegistryClient` instance that is provided by the
        # `MlflowClient._get_registry_client()` method. This `ModelRegistryClient` is not explicitly
        # defined as an instance variable in the `MlflowClient` constructor; an instance variable
        # is assigned lazily by `MlflowClient._get_registry_client()` and should not be referenced
        # outside of the `MlflowClient._get_registry_client()` method

    @property
    def tracking_uri(self):
        return self._tracking_client.tracking_uri

    def _get_registry_client(self):
        """Attempts to create a ModelRegistryClient if one does not already exist.

        Raises:
            MlflowException: If the ModelRegistryClient cannot be created. This may occur, for
            example, when the registry URI refers to an unsupported store type (e.g., the
            FileStore).

        Returns:
            A ModelRegistryClient instance.
        """
        # Attempt to fetch a `ModelRegistryClient` that is lazily instantiated and defined as
        # an instance variable on this `MlflowClient` instance. Because the instance variable
        # is undefined until the first invocation of _get_registry_client(), the `getattr()`
        # function is used to safely fetch the variable (if it is defined) or a NoneType
        # (if it is not defined)
        registry_client_attr = "_registry_client_lazy"
        registry_client = getattr(self, registry_client_attr, None)
        if registry_client is None:
            try:
                registry_client = ModelRegistryClient(self._registry_uri, self.tracking_uri)
                # Define an instance variable on this `MlflowClient` instance to reference the
                # `ModelRegistryClient` that was just constructed. `setattr()` is used to ensure
                # that the variable name is consistent with the variable name specified in the
                # preceding call to `getattr()`
                setattr(self, registry_client_attr, registry_client)
            except UnsupportedModelRegistryStoreURIException as exc:
                raise MlflowException(
                    "Model Registry features are not supported by the store with URI:"
                    f" '{self._registry_uri}'. Stores with the following URI schemes are supported:"
                    f" {exc.supported_uri_schemes}.",
                    FEATURE_DISABLED,
                )
        return registry_client

    # Tracking API

    def get_run(self, run_id: str) -> Run:
        """
        Fetch the run from backend store. The resulting :py:class:`Run <mlflow.entities.Run>`
        contains a collection of run metadata -- :py:class:`RunInfo <mlflow.entities.RunInfo>`,
        as well as a collection of run parameters, tags, and metrics --
        :py:class:`RunData <mlflow.entities.RunData>`. It also contains a collection of run
        inputs (experimental), including information about datasets used by the run --
        :py:class:`RunInputs <mlflow.entities.RunInputs>`. In the case where multiple metrics with
        the same key are logged for the run, the :py:class:`RunData <mlflow.entities.RunData>`
        contains the most recently logged value at the largest step for each metric.

        Args:
            run_id: Unique identifier for the run.

        Returns:
            A single :py:class:`mlflow.entities.Run` object, if the run exists. Otherwise,
            raises an exception.


        .. code-block:: python
            :caption: Example

            import mlflow
            from mlflow import MlflowClient

            with mlflow.start_run() as run:
                mlflow.log_param("p", 0)

            # The run has finished since we have exited the with block
            # Fetch the run
            client = MlflowClient()
            run = client.get_run(run.info.run_id)
            print(f"run_id: {run.info.run_id}")
            print(f"params: {run.data.params}")
            print(f"status: {run.info.status}")

        .. code-block:: text
            :caption: Output

            run_id: e36b42c587a1413ead7c3b6764120618
            params: {'p': '0'}
            status: FINISHED

        """
        return self._tracking_client.get_run(run_id)

    def get_parent_run(self, run_id: str) -> Optional[Run]:
        """Gets the parent run for the given run id if one exists.

        Args:
            run_id: Unique identifier for the child run.

        Returns:
            A single :py:class:`mlflow.entities.Run` object, if the parent run exists. Otherwise,
            returns None.

        .. code-block:: python
            :test:
            :caption: Example

            import mlflow
            from mlflow import MlflowClient

            # Create nested runs
            with mlflow.start_run():
                with mlflow.start_run(nested=True) as child_run:
                    child_run_id = child_run.info.run_id

            client = MlflowClient()
            parent_run = client.get_parent_run(child_run_id)

            print(f"child_run_id: {child_run_id}")
            print(f"parent_run_id: {parent_run.info.run_id}")

        .. code-block:: text
            :caption: Output

            child_run_id: 7d175204675e40328e46d9a6a5a7ee6a
            parent_run_id: 8979459433a24a52ab3be87a229a9cdf

        """
        child_run = self._tracking_client.get_run(run_id)
        parent_run_id = child_run.data.tags.get(MLFLOW_PARENT_RUN_ID)
        if parent_run_id is None:
            return None
        return self._tracking_client.get_run(parent_run_id)

    def get_metric_history(self, run_id: str, key: str) -> List[Metric]:
        """Return a list of metric objects corresponding to all values logged for a given metric.

        Args:
            run_id: Unique identifier for run.
            key: Metric name within the run.

        Returns:
            A list of :py:class:`mlflow.entities.Metric` entities if logged, else empty list.

        .. code-block:: python
            :caption: Example

            from mlflow import MlflowClient


            def print_metric_info(history):
                for m in history:
                    print(f"name: {m.key}")
                    print(f"value: {m.value}")
                    print(f"step: {m.step}")
                    print(f"timestamp: {m.timestamp}")
                    print("--")


            # Create a run under the default experiment (whose id is "0"). Since this is low-level
            # CRUD operation, the method will create a run. To end the run, you'll have
            # to explicitly end it.
            client = MlflowClient()
            experiment_id = "0"
            run = client.create_run(experiment_id)
            print(f"run_id: {run.info.run_id}")
            print("--")

            # Log couple of metrics, update their initial value, and fetch each
            # logged metrics' history.
            for k, v in [("m1", 1.5), ("m2", 2.5)]:
                client.log_metric(run.info.run_id, k, v, step=0)
                client.log_metric(run.info.run_id, k, v + 1, step=1)
                print_metric_info(client.get_metric_history(run.info.run_id, k))
            client.set_terminated(run.info.run_id)

        .. code-block:: text
            :caption: Output

            run_id: c360d15714994c388b504fe09ea3c234
            --
            name: m1
            value: 1.5
            step: 0
            timestamp: 1603423788607
            --
            name: m1
            value: 2.5
            step: 1
            timestamp: 1603423788608
            --
            name: m2
            value: 2.5
            step: 0
            timestamp: 1603423788609
            --
            name: m2
            value: 3.5
            step: 1
            timestamp: 1603423788610
            --
        """
        return self._tracking_client.get_metric_history(run_id, key)

    def create_run(
        self,
        experiment_id: str,
        start_time: Optional[int] = None,
        tags: Optional[Dict[str, Any]] = None,
        run_name: Optional[str] = None,
    ) -> Run:
        """
        Create a :py:class:`mlflow.entities.Run` object that can be associated with
        metrics, parameters, artifacts, etc.
        Unlike :py:func:`mlflow.projects.run`, creates objects but does not run code.
        Unlike :py:func:`mlflow.start_run`, does not change the "active run" used by
        :py:func:`mlflow.log_param`.

        Args:
            experiment_id: The string ID of the experiment to create a run in.
            start_time: If not provided, use the current timestamp.
            tags: A dictionary of key-value pairs that are converted into
                :py:class:`mlflow.entities.RunTag` objects.
            run_name: The name of this run.

        Returns:
            :py:class:`mlflow.entities.Run` that was created.

        .. code-block:: python
            :caption: Example

            from mlflow import MlflowClient

            # Create a run with a tag under the default experiment (whose id is '0').
            tags = {"engineering": "ML Platform"}
            name = "platform-run-24"
            client = MlflowClient()
            experiment_id = "0"
            run = client.create_run(experiment_id, tags=tags, run_name=name)

            # Show newly created run metadata info
            print(f"Run tags: {run.data.tags}")
            print(f"Experiment id: {run.info.experiment_id}")
            print(f"Run id: {run.info.run_id}")
            print(f"Run name: {run.info.run_name}")
            print(f"lifecycle_stage: {run.info.lifecycle_stage}")
            print(f"status: {run.info.status}")

        .. code-block:: text
            :caption: Output

            Run tags: {'engineering': 'ML Platform'}
            Experiment id: 0
            Run id: 65fb9e2198764354bab398105f2e70c1
            Run name: platform-run-24
            lifecycle_stage: active
            status: RUNNING
        """
        return self._tracking_client.create_run(experiment_id, start_time, tags, run_name)

<<<<<<< HEAD
    def _create_trace_info(
        self,
        experiment_id,
        timestamp_ms,
        execution_time_ms,
        status,
        request_metadata=None,
        tags=None,
    ):
        """Create a TraceInfo object and log in the backend store.

        Args:
            experiment_id: String id of the experiment for this run.
            timestamp_ms: int, start time of the trace, in milliseconds.
            execution_time_ms: int, duration of the trace, in milliseconds.
            status: string, status of the trace.
            request_metadata: dict, metadata of the trace.
            tags: dict, tags of the trace.

        Returns:
            :py:class:`mlflow.entities.TraceInfo` that was created.
        """
        return self._tracking_client.create_trace_info(
            experiment_id,
            timestamp_ms,
            execution_time_ms,
            status,
            request_metadata=request_metadata,
            tags=tags,
        )

    def _upload_trace_data(self, trace_info: TraceInfo, trace_data: TraceData) -> None:
        return self._tracking_client._upload_trace_data(trace_info, trace_data)

=======
>>>>>>> 5e501574
    def delete_traces(
        self,
        experiment_id: str,
        max_timestamp_millis: Optional[int] = None,
        max_traces: Optional[int] = None,
        request_ids: Optional[List[str]] = None,
    ) -> int:
        """
        Delete traces based on the specified criteria.

        - Either `max_timestamp_millis` or `request_ids` must be specified, but not both.
        - `max_traces` can't be specified if `request_ids` is specified.

        Args:
            experiment_id: ID of the associated experiment.
            max_timestamp_millis: The maximum timestamp in milliseconds since the UNIX epoch for
                deleting traces.
            max_traces: The maximum number of traces to delete.
            request_ids: A set of request IDs to delete.

        Returns:
            The number of traces deleted.
        """
        return self._tracking_client.delete_traces(
            experiment_id=experiment_id,
            max_timestamp_millis=max_timestamp_millis,
            max_traces=max_traces,
            request_ids=request_ids,
        )

    def get_trace(self, request_id: str) -> Trace:
        """
        Get the trace matching the specified ``request_id``.

        Args:
            request_id: String ID of the trace to fetch.

        Returns:
            The retrieved :py:class:`Trace <mlflow.entities.Trace>`.

        .. code-block:: python
            :caption: Example

            from mlflow import MlflowClient

            client = MlflowClient()
            request_id = "12345678"
            trace = client.get_trace(request_id)
        """
        trace = self._tracking_client.get_trace(request_id)
        get_display_handler().display_traces([trace])
        return trace

    def search_traces(
        self,
        experiment_ids: List[str],
        filter_string: Optional[str] = None,
        max_results: int = SEARCH_TRACES_DEFAULT_MAX_RESULTS,
        order_by: Optional[List[str]] = None,
        page_token: Optional[str] = None,
    ):
        """
        Return traces that match the given list of search expressions within the experiments.

        Args:
            experiment_ids: List of experiment ids to scope the search.
            filter_string: A search filter string.
            max_results: Maximum number of traces desired.
            order_by: List of order_by clauses.
            page_token: Token specifying the next page of results. It should be obtained from
                a ``search_traces`` call.

        Returns:
            A :py:class:`PagedList <mlflow.store.entities.PagedList>` of
            :py:class:`Trace <mlflow.entities.Trace>` objects that satisfy the search
            expressions. If the underlying tracking store supports pagination, the token for the
            next page may be obtained via the ``token`` attribute of the returned object; however,
            some store implementations may not support pagination and thus the returned token would
            not be meaningful in such cases.
        """
        traces = self._tracking_client.search_traces(
            experiment_ids=experiment_ids,
            filter_string=filter_string,
            max_results=max_results,
            order_by=order_by,
            page_token=page_token,
        )

        get_display_handler().display_traces(traces)
        return traces

    def start_trace(
        self,
        name: str,
        span_type: str = SpanType.UNKNOWN,
        inputs: Optional[Dict[str, Any]] = None,
        attributes: Optional[Dict[str, str]] = None,
        tags: Optional[Dict[str, str]] = None,
        experiment_id: Optional[str] = None,
    ) -> MlflowSpanWrapper:
        """
        Create a new trace object and start a root span under it.

        This is an imperative API to manually create a new span under a specific trace id and
        parent span, unlike the higher-level APIs like :py:func:`@mlflow.trace <mlflow.trace>`
        and :py:func:`with mlflow.start_span() <mlflow.start_span>`, which automatically manage
        the span lifecycle and parent-child relationship. You only need to call this method
        when using the :py:func:`start_span() <start_span>` method of MlflowClient to create
        spans.

        .. attention::

            A trace started with this method must be ended by calling
            ``MlflowClient().end_trace(request_id)``. Otherwise the trace will be not recorded.

        Args:
            name: The name of the trace (and the root span).
            span_type: The type of the span.
            inputs: Inputs to set on the root span of the trace.
            attributes: A dictionary of attributes to set on the root span of the trace.
            tags: A dictionary of tags to set on the trace.
            experiment_id: The ID of the experiment to create the trace in. If not provided,
                MLflow will look for valid experiment in the following order: activated using
                :py:func:`mlflow.set_experiment() <mlflow.set_experiment>`,
                ``MLFLOW_EXPERIMENT_NAME`` environment variable, ``MLFLOW_EXPERIMENT_ID``
                environment variable, or the default experiment as defined by the tracking server.

        Returns:
            An :py:class:`MlflowSpanWrapper <mlflow.tracing.MlflowSpanWrapper>` object
            representing the root span of the trace.

        Example:

        .. code-block:: python

                from mlflow import MlflowClient

                client = MlflowClient()

                root_span = client.start_trace("my_trace")
                request_id = root_span.request_id

                # Create a child span
                child_span = client.start_span(
                    "child_span", request_id=request_id, parent_id=root_span.span_id
                )
                # Do something...
                client.end_span(request_id=request_id, span_id=child_span.span_id)

                client.end_trace(request_id)
        """
        # Validate no active trace is set in the global context. If there is an active trace,
        # the span created by this method will be a child span under the active trace rather than
        # a root span of a new trace, which is not desired behavior.
        if span := mlflow.get_current_active_span():
            raise MlflowException(
                f"Another trace is already set in the global context with ID {span.request_id}. "
                "It appears that you have already started a trace using fluent APIs like "
                "`@mlflow.trace()` or `with mlflow.start_span()`. However, it is not allowed "
                "to call MlflowClient.start_trace() under an active trace created by fluent APIs "
                "because it may lead to unexpected behavior. To resolve this issue, consider the "
                "following options:\n"
                " - To create a child span under the active trace, use "
                "`with mlflow.start_span()` or `MlflowClient.start_span()` instead.\n"
                " - To start multiple traces in parallel, avoid using fluent APIs "
                "and create all traces using `MlflowClient.start_trace()`.",
                error_code=BAD_REQUEST,
            )

        trace_manager = InMemoryTraceManager.get_instance()
        root_span = trace_manager.start_detached_span(name, span_type=span_type)

        if inputs:
            root_span.set_inputs(inputs)
        if attributes:
            root_span.set_attributes(attributes)

        trace_info = trace_manager.get_trace_info(root_span.request_id)
        if tags:
            trace_info.tags.update({k: str(v) for k, v in tags.items()})

        if experiment_id:
            trace_info.experiment_id = experiment_id

        return root_span

    def end_trace(
        self,
        request_id: str,
        outputs: Optional[Dict[str, Any]] = None,
        attributes: Optional[Dict[str, Any]] = None,
        status: Union[SpanStatus, str] = "OK",
    ):
        """
        End the trace with the given trace ID. This will end the root span of the trace and
        log the trace to the backend if configured.

        If any of children spans are not ended, they will be ended forcefully with the status
        ``TRACE_STATUS_UNSPECIFIED``. If the trace is already ended, this method will have
        no effect.

        Args:
            request_id: The ID of the trace to end.
            outputs: Outputs to set on the trace.
            attributes: A dictionary of attributes to set on the trace. If the trace already
                has attributes, the new attributes will be merged with the existing ones.
                If the same key already exists, the new value will overwrite the old one.
            status: The status of the trace. This can be a
                :py:class:`SpanStatus <mlflow.entities.SpanStatus>` object or a string representing
                the status code defined in :py:class:`TraceStatus <mlflow.entities.TraceStatus>`
                e.g. ``"OK"``, ``"ERROR"``. The default status is OK.
        """
        trace_manager = InMemoryTraceManager.get_instance()
        root_span_id = trace_manager.get_root_span_id(request_id)

        if root_span_id is None:
            # TODO: Replace this with backend store check once we have backend support
            if get_trace_client().get_trace(request_id=request_id):
                raise MlflowException(
                    f"Trace with ID {request_id} already finished.",
                    error_code=INVALID_PARAMETER_VALUE,
                )
            else:
                raise MlflowException(
                    f"Trace with ID {request_id} not found.",
                    error_code=RESOURCE_DOES_NOT_EXIST,
                )

        self.end_span(request_id, root_span_id, outputs, attributes, status)

    def start_span(
        self,
        name: str,
        request_id: str,
        parent_id: str,
        span_type: str = SpanType.UNKNOWN,
        inputs: Optional[Dict[str, Any]] = None,
        attributes: Optional[Dict[str, Any]] = None,
    ) -> MlflowSpanWrapper:
        """
        Create a new span and start it without attaching it to the global trace context.

        This is an imperative API to manually create a new span under a specific trace id
        and parent span, unlike the higher-level APIs like
        :py:func:`@mlflow.trace <mlflow.trace>` decorator and
        :py:func:`with mlflow.start_span() <mlflow.start_span>` context manager, which
        automatically manage the span lifecycle and parent-child relationship.

        This API is useful for the case where the automatic context management is not
        sufficient, such as callback-based instrumentation where span start and end are
        not in the same call stack, or multi-threaded applications where the context is
        not propagated automatically.

        This API requires a parent span ID to be provided explicitly. If you haven't
        started any span yet, use the :py:func:`start_trace() <start_trace>` method to
        start a new trace and a root span.

        .. warning::

            The span created with this method needs to be ended explicitly by calling
            the :py:func:`end_span() <end_span>` method. Otherwise the span will be
            recorded with the incorrect end time and status ``TRACE_STATUS_UNSPECIFIED``.

        .. tip::

            Instead of creating a root span with the :py:func:`start_trace() <start_trace>`
            method, you can also use this method within the context of a parent span created
            by the fluent APIs like :py:func:`@mlflow.trace <mlflow.trace>` and
            :py:func:`with mlflow.start_span() <mlflow.start_span>`, by passing its span
            ids the parent. This flexibility allows you to use the imperative APIs in
            conjunction with the fluent APIs like below:

            .. code-block:: python

                import mlflow
                from mlflow import MlflowClient

                client = MlflowClient()

                with mlflow.start_span("parent_span") as parent_span:
                    child_span = client.start_span(
                        name="child_span",
                        request_id=parent_span.request_id,
                        parent_id=parent_span.span_id,
                    )

                    # Do something...

                    client.end_span(
                        request_id=parent_span.request_id,
                        span_id=child_span.span_id,
                    )

            However, **the opposite does not work**. You cannot use the fluent APIs within
            the span created by this MlflowClient API. This is because the fluent APIs
            fetches the current span from the managed context, which is not set by the MLflow
            Client APIs. Once you create a span with the MLflow Client APIs, all children
            spans must be created with the MLflow Client APIs. Please be cautious when using
            this mixed approach, as it can lead to unexpected behavior if not used properly.

        Args:
            name: The name of the span.
            request_id: The ID of the trace to attach the span to. This is synonym to
                trace_id` in OpenTelemetry.
            span_type: The type of the span. Can be either a string or a
                :py:class:`SpanType <mlflow.entities.SpanType>` enum value.
            parent_id: The ID of the parent span. The parent span can be a span created by
                both fluent APIs like `with mlflow.start_span()`, and imperative APIs like this.
            inputs: Inputs to set on the span.
            attributes: A dictionary of attributes to set on the span.

        Returns:
            An :py:class:`mlflow.tracing.MlflowSpanWrapper` object representing the span.

        Example:

        .. code-block:: python

                from mlflow import MlflowClient

                client = MlflowClient()

                span = client.start_trace("my_trace")

                x = 2

                # Create a child span
                child_span = client.start_span(
                    "child_span",
                    request_id=span.request_id,
                    parent_id=span.id,
                    inputs={"x": 2},
                )

                y = x**2

                client.end_span(
                    request_id=child_span.request_id,
                    span_id=child_span.span_id,
                    attributes={"factor": 2},
                    outputs={"y": y},
                )

                client.end_trace(request_id)
        """
        if not parent_id:
            raise MlflowException(
                "start_span() must be called with an explicit parent_id."
                "If you haven't started any span yet, use MLflowClient().start_trace() "
                "to start a new trace and root span.",
                error_code=INVALID_PARAMETER_VALUE,
            )

        trace_manager = InMemoryTraceManager.get_instance()
        span = trace_manager.start_detached_span(
            name=name,
            request_id=request_id,
            parent_id=parent_id,
            span_type=span_type,
        )

        if attributes:
            span.set_attributes(attributes)
        if inputs:
            span.set_inputs(inputs)

        return span

    def end_span(
        self,
        request_id: str,
        span_id: str,
        outputs: Optional[Dict[str, Any]] = None,
        attributes: Optional[Any] = None,
        status: Union[SpanStatus, str] = "OK",
    ):
        """
        End the span with the given trace ID and span ID.

        Args:
            request_id: The ID of the trace to end.
            span_id: The ID of the span to end.
            outputs: Outputs to set on the span.
            attributes: A dictionary of attributes to set on the span. If the span already has
                attributes, the new attributes will be merged with the existing ones. If the same
                key already exists, the new value will overwrite the old one.
            status: The status of the span. This can be a
                :py:class:`SpanStatus <mlflow.entities.SpanStatus>` object or a string representing
                the status code defined in :py:class:`TraceStatus <mlflow.entities.TraceStatus>`
                e.g. ``"OK"``, ``"ERROR"``. The default status is OK.
        """
        trace_manager = InMemoryTraceManager.get_instance()
        span = trace_manager.get_span_from_id(request_id, span_id)

        if span is None:
            raise MlflowException(
                f"Span with ID {span_id} is not found or already finished.",
                error_code=RESOURCE_DOES_NOT_EXIST,
            )

        if attributes:
            span.set_attributes(attributes or {})
        if outputs:
            span.set_outputs(outputs)
        span.set_status(status)

        span.end()

    def set_trace_tag(self, request_id: str, key: str, value: str):
        """
        Set a tag on the trace with the given trace ID.

        The trace can be an active one or the one that has already ended and recorded in the
        backend. Below is an example of setting a tag on an active trace. You can replace the
        ``request_id`` parameter to set a tag on an already ended trace.

        .. code-block:: python

            from mlflow import MlflowClient

            client = MlflowClient()

            root_span = client.start_trace("my_trace")
            client.set_trace_tag(root_span.request_id, "key", "value")
            client.end_trace(root_span.request_id)

        Args:
            request_id: The ID of the trace to set the tag on.
            key: The string key of the tag. Must be at most 250 characters long, otherwise
                it will be truncated when stored.
            value: The string value of the tag. Must be at most 250 characters long, otherwise
                it will be truncated when stored.
        """
        # Trying to set the tag on the active trace first
        try:
            InMemoryTraceManager.get_instance().set_trace_tag(request_id, key, str(value))
            return
        except MlflowException as e:
            if e.error_code != ErrorCode.Name(RESOURCE_DOES_NOT_EXIST):
                raise

        # If the trace is not active, try to set the tag on the trace in the backend
        self._tracking_client.set_trace_tag(request_id, key, value)

    def delete_trace_tag(self, request_id: str, key: str) -> None:
        """
        Delete a tag on the trace with the given trace ID.

        The trace can be an active one or the one that has already ended and recorded in the
        backend. Below is an example of deleting a tag on an active trace. You can replace the
        ``request_id`` parameter to delete a tag on an already ended trace.

        .. code-block:: python

            from mlflow import MlflowClient

            client = MlflowClient()

            root_span = client.start_trace("my_trace", tags={"key": "value"})
            client.delete_trace_tag(root_span.request_id, "key")
            client.end_trace(root_span.request_id)

        Args:
            request_id: The ID of the trace to delete the tag from.
            key: The string key of the tag. Must be at most 250 characters long, otherwise
                it will be truncated when stored.
        """
        # Trying to delete the tag on the active trace first
        try:
            InMemoryTraceManager.get_instance().delete_trace_tag(request_id, key)
            return
        except MlflowException as e:
            if e.error_code != ErrorCode.Name(RESOURCE_DOES_NOT_EXIST):
                raise

        # If the trace is not active, try to delete the tag on the trace in the backend
        self._tracking_client.delete_trace_tag(request_id, key)

    def search_experiments(
        self,
        view_type: int = ViewType.ACTIVE_ONLY,
        max_results: Optional[int] = SEARCH_MAX_RESULTS_DEFAULT,
        filter_string: Optional[str] = None,
        order_by: Optional[List[str]] = None,
        page_token=None,
    ) -> PagedList[Experiment]:
        """
        Search for experiments that match the specified search query.

        Args:
            view_type: One of enum values ``ACTIVE_ONLY``, ``DELETED_ONLY``, or ``ALL``
                defined in :py:class:`mlflow.entities.ViewType`.
            max_results: Maximum number of experiments desired. Certain server backend may apply
                its own limit.
            filter_string: Filter query string (e.g., ``"name = 'my_experiment'"``), defaults to
                searching for all experiments. The following identifiers, comparators, and logical
                operators are supported.

                Identifiers
                  - ``name``: Experiment name
                  - ``creation_time``: Experiment creation time
                  - ``last_update_time``: Experiment last update time
                  - ``tags.<tag_key>``: Experiment tag. If ``tag_key`` contains
                    spaces, it must be wrapped with backticks (e.g., ``"tags.`extra key`"``).

                Comparators for string attributes and tags
                  - ``=``: Equal to
                  - ``!=``: Not equal to
                  - ``LIKE``: Case-sensitive pattern match
                  - ``ILIKE``: Case-insensitive pattern match

                Comparators for numeric attributes
                  - ``=``: Equal to
                  - ``!=``: Not equal to
                  - ``<``: Less than
                  - ``<=``: Less than or equal to
                  - ``>``: Greater than
                  - ``>=``: Greater than or equal to

                Logical operators
                  - ``AND``: Combines two sub-queries and returns True if both of them are True.

            order_by: List of columns to order by. The ``order_by`` column can contain an optional
                ``DESC`` or ``ASC`` value (e.g., ``"name DESC"``). The default ordering is ``ASC``,
                so ``"name"`` is equivalent to ``"name ASC"``. If unspecified, defaults to
                ``["last_update_time DESC"]``, which lists experiments updated most recently first.
                The following fields are supported:

                - ``experiment_id``: Experiment ID
                - ``name``: Experiment name
                - ``creation_time``: Experiment creation time
                - ``last_update_time``: Experiment last update time

            page_token: Token specifying the next page of results. It should be obtained from
                a ``search_experiments`` call.

        Returns:
            A :py:class:`PagedList <mlflow.store.entities.PagedList>` of
            :py:class:`Experiment <mlflow.entities.Experiment>` objects. The pagination token
            for the next page can be obtained via the ``token`` attribute of the object.

        .. code-block:: python
            :caption: Example

            import mlflow


            def assert_experiment_names_equal(experiments, expected_names):
                actual_names = [e.name for e in experiments if e.name != "Default"]
                assert actual_names == expected_names, (actual_names, expected_names)


            mlflow.set_tracking_uri("sqlite:///:memory:")
            client = mlflow.MlflowClient()

            # Create experiments
            for name, tags in [
                ("a", None),
                ("b", None),
                ("ab", {"k": "v"}),
                ("bb", {"k": "V"}),
            ]:
                client.create_experiment(name, tags=tags)

            # Search for experiments with name "a"
            experiments = client.search_experiments(filter_string="name = 'a'")
            assert_experiment_names_equal(experiments, ["a"])

            # Search for experiments with name starting with "a"
            experiments = client.search_experiments(filter_string="name LIKE 'a%'")
            assert_experiment_names_equal(experiments, ["ab", "a"])

            # Search for experiments with tag key "k" and value ending with "v" or "V"
            experiments = client.search_experiments(filter_string="tags.k ILIKE '%v'")
            assert_experiment_names_equal(experiments, ["bb", "ab"])

            # Search for experiments with name ending with "b" and tag {"k": "v"}
            experiments = client.search_experiments(filter_string="name LIKE '%b' AND tags.k = 'v'")
            assert_experiment_names_equal(experiments, ["ab"])

            # Sort experiments by name in ascending order
            experiments = client.search_experiments(order_by=["name"])
            assert_experiment_names_equal(experiments, ["a", "ab", "b", "bb"])

            # Sort experiments by ID in descending order
            experiments = client.search_experiments(order_by=["experiment_id DESC"])
            assert_experiment_names_equal(experiments, ["bb", "ab", "b", "a"])
        """
        return self._tracking_client.search_experiments(
            view_type=view_type,
            max_results=max_results,
            filter_string=filter_string,
            order_by=order_by,
            page_token=page_token,
        )

    def get_experiment(self, experiment_id: str) -> Experiment:
        """Retrieve an experiment by experiment_id from the backend store

        Args:
            experiment_id: The experiment ID returned from ``create_experiment``.

        Returns:
            :py:class:`mlflow.entities.Experiment`

        .. code-block:: python
          :caption: Example

          from mlflow import MlflowClient

          client = MlflowClient()
          exp_id = client.create_experiment("Experiment")
          experiment = client.get_experiment(exp_id)

          # Show experiment info
          print(f"Name: {experiment.name}")
          print(f"Experiment ID: {experiment.experiment_id}")
          print(f"Artifact Location: {experiment.artifact_location}")
          print(f"Lifecycle_stage: {experiment.lifecycle_stage}")

        .. code-block:: text
          :caption: Output

          Name: Experiment
          Experiment ID: 1
          Artifact Location: file:///.../mlruns/1
          Lifecycle_stage: active
        """
        return self._tracking_client.get_experiment(experiment_id)

    def get_experiment_by_name(self, name: str) -> Optional[Experiment]:
        """Retrieve an experiment by experiment name from the backend store

        Args:
            name: The experiment name, which is case sensitive.

        Returns:
            An instance of :py:class:`mlflow.entities.Experiment`
            if an experiment with the specified name exists, otherwise None.

        .. code-block:: python
            :caption: Example

            from mlflow import MlflowClient

            # Case-sensitive name
            client = MlflowClient()
            experiment = client.get_experiment_by_name("Default")
            # Show experiment info
            print(f"Name: {experiment.name}")
            print(f"Experiment ID: {experiment.experiment_id}")
            print(f"Artifact Location: {experiment.artifact_location}")
            print(f"Lifecycle_stage: {experiment.lifecycle_stage}")

        .. code-block:: text
            :caption: Output

            Name: Default
            Experiment ID: 0
            Artifact Location: file:///.../mlruns/0
            Lifecycle_stage: active
        """
        return self._tracking_client.get_experiment_by_name(name)

    def create_experiment(
        self,
        name: str,
        artifact_location: Optional[str] = None,
        tags: Optional[Dict[str, Any]] = None,
    ) -> str:
        """Create an experiment.

        Args:
            name: The experiment name. Must be unique.
            artifact_location: The location to store run artifacts. If not provided, the server
                picks anappropriate default.
            tags: A dictionary of key-value pairs that are converted into
                :py:class:`mlflow.entities.ExperimentTag` objects, set as
                experiment tags upon experiment creation.

        Returns:
            String as an integer ID of the created experiment.

        .. code-block:: python
            :caption: Example

            from pathlib import Path
            from mlflow import MlflowClient

            # Create an experiment with a name that is unique and case sensitive.
            client = MlflowClient()
            experiment_id = client.create_experiment(
                "Social NLP Experiments",
                artifact_location=Path.cwd().joinpath("mlruns").as_uri(),
                tags={"version": "v1", "priority": "P1"},
            )
            client.set_experiment_tag(experiment_id, "nlp.framework", "Spark NLP")

            # Fetch experiment metadata information
            experiment = client.get_experiment(experiment_id)
            print(f"Name: {experiment.name}")
            print(f"Experiment_id: {experiment.experiment_id}")
            print(f"Artifact Location: {experiment.artifact_location}")
            print(f"Tags: {experiment.tags}")
            print(f"Lifecycle_stage: {experiment.lifecycle_stage}")

        .. code-block:: text
            :caption: Output

            Name: Social NLP Experiments
            Experiment_id: 1
            Artifact Location: file:///.../mlruns
            Tags: {'version': 'v1', 'priority': 'P1', 'nlp.framework': 'Spark NLP'}
            Lifecycle_stage: active

        """
        return self._tracking_client.create_experiment(name, artifact_location, tags)

    def delete_experiment(self, experiment_id: str) -> None:
        """Delete an experiment from the backend store.

        This deletion is a soft-delete, not a permanent deletion. Experiment names can not be
        reused, unless the deleted experiment is permanently deleted by a database admin.

        Args:
            experiment_id: The experiment ID returned from ``create_experiment``.

        .. code-block:: python
            :caption: Example

            from mlflow import MlflowClient

            # Create an experiment with a name that is unique and case sensitive
            client = MlflowClient()
            experiment_id = client.create_experiment("New Experiment")
            client.delete_experiment(experiment_id)

            # Examine the deleted experiment details.
            experiment = client.get_experiment(experiment_id)
            print(f"Name: {experiment.name}")
            print(f"Artifact Location: {experiment.artifact_location}")
            print(f"Lifecycle_stage: {experiment.lifecycle_stage}")

        .. code-block:: text
            :caption: Output

            Name: New Experiment
            Artifact Location: file:///.../mlruns/1
            Lifecycle_stage: deleted

        """
        self._tracking_client.delete_experiment(experiment_id)

    def restore_experiment(self, experiment_id: str) -> None:
        """
        Restore a deleted experiment unless permanently deleted.

        Args:
            experiment_id: The experiment ID returned from ``create_experiment``.

        .. code-block:: python
            :caption: Example

            from mlflow import MlflowClient


            def print_experiment_info(experiment):
                print(f"Name: {experiment.name}")
                print(f"Experiment Id: {experiment.experiment_id}")
                print(f"Lifecycle_stage: {experiment.lifecycle_stage}")


            # Create and delete an experiment
            client = MlflowClient()
            experiment_id = client.create_experiment("New Experiment")
            client.delete_experiment(experiment_id)

            # Examine the deleted experiment details.
            experiment = client.get_experiment(experiment_id)
            print_experiment_info(experiment)
            print("--")

            # Restore the experiment and fetch its info
            client.restore_experiment(experiment_id)
            experiment = client.get_experiment(experiment_id)
            print_experiment_info(experiment)

        .. code-block:: text
            :caption: Output

            Name: New Experiment
            Experiment Id: 1
            Lifecycle_stage: deleted
            --
            Name: New Experiment
            Experiment Id: 1
            Lifecycle_stage: active

        """
        self._tracking_client.restore_experiment(experiment_id)

    def rename_experiment(self, experiment_id: str, new_name: str) -> None:
        """
        Update an experiment's name. The new name must be unique.

        Args:
            experiment_id: The experiment ID returned from ``create_experiment``.

        .. code-block:: python
            :caption: Example

            from mlflow import MlflowClient


            def print_experiment_info(experiment):
                print(f"Name: {experiment.name}")
                print(f"Experiment_id: {experiment.experiment_id}")
                print(f"Lifecycle_stage: {experiment.lifecycle_stage}")


            # Create an experiment with a name that is unique and case sensitive
            client = MlflowClient()
            experiment_id = client.create_experiment("Social NLP Experiments")

            # Fetch experiment metadata information
            experiment = client.get_experiment(experiment_id)
            print_experiment_info(experiment)
            print("--")

            # Rename and fetch experiment metadata information
            client.rename_experiment(experiment_id, "Social Media NLP Experiments")
            experiment = client.get_experiment(experiment_id)
            print_experiment_info(experiment)

        .. code-block:: text
            :caption: Output

            Name: Social NLP Experiments
            Experiment_id: 1
            Lifecycle_stage: active
            --
            Name: Social Media NLP Experiments
            Experiment_id: 1
            Lifecycle_stage: active

        """
        self._tracking_client.rename_experiment(experiment_id, new_name)

    def log_metric(
        self,
        run_id: str,
        key: str,
        value: float,
        timestamp: Optional[int] = None,
        step: Optional[int] = None,
        synchronous: bool = True,
    ) -> Optional[RunOperations]:
        """
        Log a metric against the run ID.

        Args:
            run_id: The run id to which the metric should be logged.
            key: Metric name. This string may only contain alphanumerics, underscores
                (_), dashes (-), periods (.), spaces ( ), and slashes (/).
                All backend stores will support keys up to length 250, but some may
                support larger keys.
            value: Metric value. Note that some special values such
                as +/- Infinity may be replaced by other values depending on the store. For
                example, the SQLAlchemy store replaces +/- Inf with max / min float values.
                All backend stores will support values up to length 5000, but some
                may support larger values.
            timestamp: Time when this metric was calculated. Defaults to the current system time.
            step: Integer training step (iteration) at which was the metric calculated.
                Defaults to 0.
            synchronous: *Experimental* If True, blocks until the metric is logged successfully.
                If False, logs the metric asynchronously and returns a future
                representing the logging operation.

        Returns:
            When `synchronous=True`, returns None. When `synchronous=False`, returns an
            :py:class:`mlflow.utils.async_logging.run_operations.RunOperations` instance that
            represents future for logging operation.

        .. code-block:: python
            :caption: Example

            from mlflow import MlflowClient


            def print_run_info(r):
                print(f"run_id: {r.info.run_id}")
                print(f"metrics: {r.data.metrics}")
                print(f"status: {r.info.status}")


            # Create a run under the default experiment (whose id is '0').
            # Since these are low-level CRUD operations, this method will create a run.
            # To end the run, you'll have to explicitly end it.
            client = MlflowClient()
            experiment_id = "0"
            run = client.create_run(experiment_id)
            print_run_info(run)
            print("--")

            # Log the metric. Unlike mlflow.log_metric this method
            # does not start a run if one does not exist. It will log
            # the metric for the run id in the backend store.
            client.log_metric(run.info.run_id, "m", 1.5)
            client.set_terminated(run.info.run_id)
            run = client.get_run(run.info.run_id)
            print_run_info(run)

            # To log metric in async fashion
            client.log_metric(run.info.run_id, "m", 1.5, synchronous=False)

        .. code-block:: text
            :caption: Output

            run_id: 95e79843cb2c463187043d9065185e24
            metrics: {}
            status: RUNNING
            --
            run_id: 95e79843cb2c463187043d9065185e24
            metrics: {'m': 1.5}
            status: FINISHED
        """
        return self._tracking_client.log_metric(
            run_id, key, value, timestamp, step, synchronous=synchronous
        )

    def log_param(
        self, run_id: str, key: str, value: Any, synchronous: Optional[bool] = True
    ) -> Any:
        """
        Log a parameter (e.g. model hyperparameter) against the run ID.

        Args:
            run_id: The run id to which the param should be logged.
            key: Parameter name. This string may only contain alphanumerics, underscores
                (_), dashes (-), periods (.), spaces ( ), and slashes (/).
                All backend stores support keys up to length 250, but some may
                support larger keys.
            value: Parameter value, but will be string-ified if not.
                All built-in backend stores support values up to length 6000, but some
                may support larger values.
            synchronous: *Experimental* If True, blocks until the parameter is logged
                successfully. If False, logs the parameter asynchronously and
                returns a future representing the logging operation.

        Returns:
            When `synchronous=True`, returns parameter value. When `synchronous=False`,
            returns an :py:class:`mlflow.utils.async_logging.run_operations.RunOperations`
            instance that represents future for logging operation.

        .. code-block:: python
            :caption: Example

            from mlflow import MlflowClient


            def print_run_info(r):
                print(f"run_id: {r.info.run_id}")
                print(f"params: {r.data.params}")
                print(f"status: {r.info.status}")


            # Create a run under the default experiment (whose id is '0').
            # Since these are low-level CRUD operations, this method will create a run.
            # To end the run, you'll have to explicitly end it.
            client = MlflowClient()
            experiment_id = "0"
            run = client.create_run(experiment_id)
            print_run_info(run)
            print("--")
            # Log the parameter. Unlike mlflow.log_param this method
            # does not start a run if one does not exist. It will log
            # the parameter in the backend store
            p_value = client.log_param(run.info.run_id, "p", 1)
            assert p_value == 1
            client.set_terminated(run.info.run_id)
            run = client.get_run(run.info.run_id)
            print_run_info(run)

        .. code-block:: text
            :caption: Output

            run_id: e649e49c7b504be48ee3ae33c0e76c93
            params: {}
            status: RUNNING
            --
            run_id: e649e49c7b504be48ee3ae33c0e76c93
            params: {'p': '1'}
            status: FINISHED
        """
        if synchronous:
            self._tracking_client.log_param(run_id, key, value, synchronous=True)
            return value
        else:
            return self._tracking_client.log_param(run_id, key, value, synchronous=False)

    def set_experiment_tag(self, experiment_id: str, key: str, value: Any) -> None:
        """
        Set a tag on the experiment with the specified ID. Value is converted to a string.

        Args:
            experiment_id: String ID of the experiment.
            key: Name of the tag.
            value: Tag value (converted to a string).

        .. code-block:: python

            from mlflow import MlflowClient

            # Create an experiment and set its tag
            client = MlflowClient()
            experiment_id = client.create_experiment("Social Media NLP Experiments")
            client.set_experiment_tag(experiment_id, "nlp.framework", "Spark NLP")

            # Fetch experiment metadata information
            experiment = client.get_experiment(experiment_id)
            print(f"Name: {experiment.name}")
            print(f"Tags: {experiment.tags}")

        .. code-block:: text

            Name: Social Media NLP Experiments
            Tags: {'nlp.framework': 'Spark NLP'}

        """
        self._tracking_client.set_experiment_tag(experiment_id, key, value)

    def set_tag(
        self, run_id: str, key: str, value: Any, synchronous: bool = True
    ) -> Optional[RunOperations]:
        """
        Set a tag on the run with the specified ID. Value is converted to a string.

        Args:
            run_id: String ID of the run.
            key: Tag name. This string may only contain alphanumerics, underscores (_), dashes (-),
                periods (.), spaces ( ), and slashes (/). All backend stores will support keys up to
                length 250, but some may support larger keys.
            value: Tag value, but will be string-ified if not. All backend stores will support
                values up to length 5000, but some may support larger values.
            synchronous: *Experimental* If True, blocks until the tag is logged successfully. If
                False, logs the tag asynchronously and returns a future representing the logging
                operation.

        Returns:
            When `synchronous=True`, returns None. When `synchronous=False`, returns an
            `mlflow.utils.async_logging.run_operations.RunOperations` instance that represents
            future for logging operation.

        .. code-block:: python
            :caption: Example

            from mlflow import MlflowClient


            def print_run_info(run):
                print(f"run_id: {run.info.run_id}")
                print(f"Tags: {run.data.tags}")


            # Create a run under the default experiment (whose id is '0').
            client = MlflowClient()
            experiment_id = "0"
            run = client.create_run(experiment_id)
            print_run_info(run)
            print("--")
            # Set a tag and fetch updated run info
            client.set_tag(run.info.run_id, "nlp.framework", "Spark NLP")
            run = client.get_run(run.info.run_id)
            print_run_info(run)

        .. code-block:: text
            :caption: Output

            run_id: 4f226eb5758145e9b28f78514b59a03b
            Tags: {}
            --
            run_id: 4f226eb5758145e9b28f78514b59a03b
            Tags: {'nlp.framework': 'Spark NLP'}
        """
        return self._tracking_client.set_tag(run_id, key, value, synchronous=synchronous)

    def delete_tag(self, run_id: str, key: str) -> None:
        """Delete a tag from a run. This is irreversible.

        Args:
            run_id: String ID of the run.
            key: Name of the tag.

        .. code-block:: python
            :caption: Example

            from mlflow import MlflowClient


            def print_run_info(run):
                print(f"run_id: {run.info.run_id}")
                print(f"Tags: {run.data.tags}")


            # Create a run under the default experiment (whose id is '0').
            client = MlflowClient()
            tags = {"t1": 1, "t2": 2}
            experiment_id = "0"
            run = client.create_run(experiment_id, tags=tags)
            print_run_info(run)
            print("--")

            # Delete tag and fetch updated info
            client.delete_tag(run.info.run_id, "t1")
            run = client.get_run(run.info.run_id)
            print_run_info(run)

        .. code-block:: text
            :caption: Output

            run_id: b7077267a59a45d78cd9be0de4bc41f5
            Tags: {'t2': '2', 't1': '1'}
            --
            run_id: b7077267a59a45d78cd9be0de4bc41f5
            Tags: {'t2': '2'}

        """
        self._tracking_client.delete_tag(run_id, key)

    def update_run(
        self, run_id: str, status: Optional[str] = None, name: Optional[str] = None
    ) -> None:
        """Update a run with the specified ID to a new status or name.

        Args:
            run_id: The ID of the Run to update.
            status: The new status of the run to set, if specified. At least one of ``status`` or
                ``name`` should be specified.
            name: The new name of the run to set, if specified. At least one of ``name`` or
                ``status`` should be specified.

        .. code-block:: python
            :caption: Example

            from mlflow import MlflowClient


            def print_run_info(run):
                print(f"run_id: {run.info.run_id}")
                print(f"run_name: {run.info.run_name}")
                print(f"status: {run.info.status}")


            # Create a run under the default experiment (whose id is '0').
            client = MlflowClient()
            experiment_id = "0"
            run = client.create_run(experiment_id)
            print_run_info(run)
            print("--")

            # Update run and fetch info
            client.update_run(run.info.run_id, "FINISHED", "new_name")
            run = client.get_run(run.info.run_id)
            print_run_info(run)

        .. code-block:: text
            :caption: Output

            run_id: 1cf6bf8bf6484dd8a598bd43be367b20
            run_name: judicious-hog-915
            status: RUNNING
            --
            run_id: 1cf6bf8bf6484dd8a598bd43be367b20
            run_name: new_name
            status: FINISHED

        """
        self._tracking_client.update_run(run_id, status, name)

    def log_batch(
        self,
        run_id: str,
        metrics: Sequence[Metric] = (),
        params: Sequence[Param] = (),
        tags: Sequence[RunTag] = (),
        synchronous: bool = True,
    ) -> Optional[RunOperations]:
        """
        Log multiple metrics, params, and/or tags.

        Args:
            run_id: String ID of the run
            metrics: If provided, List of Metric(key, value, timestamp) instances.
            params: If provided, List of Param(key, value) instances.
            tags: If provided, List of RunTag(key, value) instances.
            synchronous: *Experimental* If True, blocks until the metrics/tags/params are logged
                successfully. If False, logs the metrics/tags/params asynchronously
                and returns a future representing the logging operation.

        Raises:
            mlflow.MlflowException: If any errors occur.

        Returns:
            When `synchronous=True`, returns None. When `synchronous=False`, returns an
            :py:class:`mlflow.utils.async_logging.run_operations.RunOperations` instance that
            represents future for logging operation.

        .. code-block:: python
            :caption: Example

            import time

            from mlflow import MlflowClient
            from mlflow.entities import Metric, Param, RunTag


            def print_run_info(r):
                print(f"run_id: {r.info.run_id}")
                print(f"params: {r.data.params}")
                print(f"metrics: {r.data.metrics}")
                print(f"tags: {r.data.tags}")
                print(f"status: {r.info.status}")


            # Create MLflow entities and a run under the default experiment (whose id is '0').
            timestamp = int(time.time() * 1000)
            metrics = [Metric("m", 1.5, timestamp, 1)]
            params = [Param("p", "p")]
            tags = [RunTag("t", "t")]
            experiment_id = "0"
            client = MlflowClient()
            run = client.create_run(experiment_id)

            # Log entities, terminate the run, and fetch run status
            client.log_batch(run.info.run_id, metrics=metrics, params=params, tags=tags)
            client.set_terminated(run.info.run_id)
            run = client.get_run(run.info.run_id)
            print_run_info(run)

            # To log metric in async fashion
            client.log_metric(run.info.run_id, "m", 1.5, synchronous=False)

        .. code-block:: text
            :caption: Output

            run_id: ef0247fa3205410595acc0f30f620871
            params: {'p': 'p'}
            metrics: {'m': 1.5}
            tags: {'t': 't'}
            status: FINISHED

        """
        return self._tracking_client.log_batch(
            run_id, metrics, params, tags, synchronous=synchronous
        )

    def log_inputs(
        self,
        run_id: str,
        datasets: Optional[Sequence[DatasetInput]] = None,
    ) -> None:
        """
        Log one or more dataset inputs to a run.

        Args:
            run_id: String ID of the run.
            datasets: List of :py:class:`mlflow.entities.DatasetInput` instances to log.

        Raises:
            mlflow.MlflowException: If any errors occur.
        """
        self._tracking_client.log_inputs(run_id, datasets)

    def log_artifact(self, run_id, local_path, artifact_path=None) -> None:
        """Write a local file or directory to the remote ``artifact_uri``.

        Args:
            local_path: Path to the file or directory to write.
            artifact_path: If provided, the directory in ``artifact_uri`` to write to.

        .. code-block:: python
            :caption: Example

            import tempfile
            from pathlib import Path

            from mlflow import MlflowClient

            # Create a run under the default experiment (whose id is '0').
            client = MlflowClient()
            experiment_id = "0"
            run = client.create_run(experiment_id)

            # log and fetch the artifact
            with tempfile.TemporaryDirectory() as tmp_dir:
                path = Path(tmp_dir, "features.txt")
                path.write_text(features)
                client.log_artifact(run.info.run_id, path)

            artifacts = client.list_artifacts(run.info.run_id)
            for artifact in artifacts:
                print(f"artifact: {artifact.path}")
                print(f"is_dir: {artifact.is_dir}")
            client.set_terminated(run.info.run_id)

        .. code-block:: text
            :caption: Output

            artifact: features.txt
            is_dir: False

        """
        self._tracking_client.log_artifact(run_id, local_path, artifact_path)

    def log_artifacts(
        self, run_id: str, local_dir: str, artifact_path: Optional[str] = None
    ) -> None:
        """Write a directory of files to the remote ``artifact_uri``.

        Args:
            local_dir: Path to the directory of files to write.
            artifact_path: If provided, the directory in ``artifact_uri`` to write to.

        .. code-block:: python
            :caption: Example

            import json
            import tempfile
            from pathlib import Path

            # Create some artifacts data to preserve
            features = "rooms, zipcode, median_price, school_rating, transport"
            data = {"state": "TX", "Available": 25, "Type": "Detached"}
            with tempfile.TemporaryDirectory() as tmp_dir:
                tmp_dir = Path(tmp_dir)
                with (tmp_dir / "data.json").open("w") as f:
                    json.dump(data, f, indent=2)
                with (tmp_dir / "features.json").open("w") as f:
                    f.write(features)

                # Create a run under the default experiment (whose id is '0'), and log
                # all files in "data" to root artifact_uri/states
                client = MlflowClient()
                experiment_id = "0"
                run = client.create_run(experiment_id)
                client.log_artifacts(run.info.run_id, tmp_dir, artifact_path="states")

            artifacts = client.list_artifacts(run.info.run_id)
            for artifact in artifacts:
                print(f"artifact: {artifact.path}")
                print(f"is_dir: {artifact.is_dir}")
            client.set_terminated(run.info.run_id)

        .. code-block:: text
            :caption: Output

            artifact: states
            is_dir: True

        """
        self._tracking_client.log_artifacts(run_id, local_dir, artifact_path)

    @contextlib.contextmanager
    def _log_artifact_helper(self, run_id, artifact_file):
        """Yields a temporary path to store a file, and then calls `log_artifact` against that path.

        Args:
            run_id: String ID of the run.
            artifact_file: The run-relative artifact file path in posixpath format.

        Returns:
            Temporary path to store a file.

        """
        norm_path = posixpath.normpath(artifact_file)
        filename = posixpath.basename(norm_path)
        artifact_dir = posixpath.dirname(norm_path)
        artifact_dir = None if artifact_dir == "" else artifact_dir

        with tempfile.TemporaryDirectory() as tmp_dir:
            tmp_path = os.path.join(tmp_dir, filename)
            yield tmp_path
            self.log_artifact(run_id, tmp_path, artifact_dir)

    def log_text(self, run_id: str, text: str, artifact_file: str) -> None:
        """Log text as an artifact.

        Args:
            run_id: String ID of the run.
            text: String containing text to log.
            artifact_file: The run-relative artifact file path in posixpath format to which
                the text is saved (e.g. "dir/file.txt").

        .. code-block:: python
            :caption: Example

            from mlflow import MlflowClient

            client = MlflowClient()
            run = client.create_run(experiment_id="0")

            # Log text to a file under the run's root artifact directory
            client.log_text(run.info.run_id, "text1", "file1.txt")

            # Log text in a subdirectory of the run's root artifact directory
            client.log_text(run.info.run_id, "text2", "dir/file2.txt")

            # Log HTML text
            client.log_text(run.info.run_id, "<h1>header</h1>", "index.html")

        """
        with self._log_artifact_helper(run_id, artifact_file) as tmp_path:
            with open(tmp_path, "w", encoding="utf-8") as f:
                f.write(text)

    def log_dict(self, run_id: str, dictionary: Dict[str, Any], artifact_file: str) -> None:
        """Log a JSON/YAML-serializable object (e.g. `dict`) as an artifact. The serialization
        format (JSON or YAML) is automatically inferred from the extension of `artifact_file`.
        If the file extension doesn't exist or match any of [".json", ".yml", ".yaml"],
        JSON format is used, and we stringify objects that can't be JSON-serialized.

        Args:
            run_id: String ID of the run.
            dictionary: Dictionary to log.
            artifact_file: The run-relative artifact file path in posixpath format to which
                the dictionary is saved (e.g. "dir/data.json").

        .. code-block:: python
            :caption: Example

            from mlflow import MlflowClient

            client = MlflowClient()
            run = client.create_run(experiment_id="0")
            run_id = run.info.run_id

            dictionary = {"k": "v"}

            # Log a dictionary as a JSON file under the run's root artifact directory
            client.log_dict(run_id, dictionary, "data.json")

            # Log a dictionary as a YAML file in a subdirectory of the run's root artifact directory
            client.log_dict(run_id, dictionary, "dir/data.yml")

            # If the file extension doesn't exist or match any of [".json", ".yaml", ".yml"],
            # JSON format is used.
            mlflow.log_dict(run_id, dictionary, "data")
            mlflow.log_dict(run_id, dictionary, "data.txt")

        """
        extension = os.path.splitext(artifact_file)[1]

        with self._log_artifact_helper(run_id, artifact_file) as tmp_path:
            with open(tmp_path, "w") as f:
                # Specify `indent` to prettify the output
                if extension in [".yml", ".yaml"]:
                    yaml.dump(dictionary, f, indent=2, default_flow_style=False)
                else:
                    # Stringify objects that can't be JSON-serialized
                    json.dump(dictionary, f, indent=2, default=str)

    def log_figure(
        self,
        run_id: str,
        figure: Union["matplotlib.figure.Figure", "plotly.graph_objects.Figure"],
        artifact_file: str,
        *,
        save_kwargs: Optional[Dict[str, Any]] = None,
    ) -> None:
        """Log a figure as an artifact. The following figure objects are supported:

        - `matplotlib.figure.Figure`_
        - `plotly.graph_objects.Figure`_

        .. _matplotlib.figure.Figure:
            https://matplotlib.org/api/_as_gen/matplotlib.figure.Figure.html

        .. _plotly.graph_objects.Figure:
            https://plotly.com/python-api-reference/generated/plotly.graph_objects.Figure.html

        Args:
            run_id: String ID of the run.
            figure: Figure to log.
            artifact_file: The run-relative artifact file path in posixpath format to which
                the figure is saved (e.g. "dir/file.png").
            save_kwargs: Additional keyword arguments passed to the method that saves the figure.

        .. code-block:: python
            :caption: Matplotlib Example

            import mlflow
            import matplotlib.pyplot as plt

            fig, ax = plt.subplots()
            ax.plot([0, 1], [2, 3])

            run = client.create_run(experiment_id="0")
            client.log_figure(run.info.run_id, fig, "figure.png")

        .. code-block:: python
            :caption: Plotly Example

            import mlflow
            from plotly import graph_objects as go

            fig = go.Figure(go.Scatter(x=[0, 1], y=[2, 3]))

            run = client.create_run(experiment_id="0")
            client.log_figure(run.info.run_id, fig, "figure.html")

        """

        def _is_matplotlib_figure(fig):
            import matplotlib.figure

            return isinstance(fig, matplotlib.figure.Figure)

        def _is_plotly_figure(fig):
            import plotly

            return isinstance(fig, plotly.graph_objects.Figure)

        save_kwargs = save_kwargs or {}
        with self._log_artifact_helper(run_id, artifact_file) as tmp_path:
            # `is_matplotlib_figure` is executed only when `matplotlib` is found in `sys.modules`.
            # This allows logging a `plotly` figure in an environment where `matplotlib` is not
            # installed.
            if "matplotlib" in sys.modules and _is_matplotlib_figure(figure):
                figure.savefig(tmp_path, **save_kwargs)
            elif "plotly" in sys.modules and _is_plotly_figure(figure):
                file_extension = os.path.splitext(artifact_file)[1]
                if file_extension == ".html":
                    save_kwargs.setdefault("include_plotlyjs", "cdn")
                    save_kwargs.setdefault("auto_open", False)
                    figure.write_html(tmp_path, **save_kwargs)
                elif file_extension in [".png", ".jpeg", ".webp", ".svg", ".pdf"]:
                    figure.write_image(tmp_path, **save_kwargs)
                else:
                    raise TypeError(
                        f"Unsupported file extension for plotly figure: '{file_extension}'"
                    )
            else:
                raise TypeError(f"Unsupported figure object type: '{type(figure)}'")

    def log_image(
        self,
        run_id: str,
        image: Union["numpy.ndarray", "PIL.Image.Image", "mlflow.Image"],
        artifact_file: Optional[str] = None,
        key: Optional[str] = None,
        step: Optional[int] = None,
        timestamp: Optional[int] = None,
    ) -> None:
        """
        Logs an image in MLflow, supporting two use cases:

        1. Time-stepped image logging:
            Ideal for tracking changes or progressions through iterative processes (e.g.,
            during model training phases).

            - Usage: :code:`log_image(image, key=key, step=step, timestamp=timestamp)`

        2. Artifact file image logging:
            Best suited for static image logging where the image is saved directly as a file
            artifact.

            - Usage: :code:`log_image(image, artifact_file)`

        The following image formats are supported:
            - `numpy.ndarray`_
            - `PIL.Image.Image`_

            .. _numpy.ndarray:
                https://numpy.org/doc/stable/reference/generated/numpy.ndarray.html

            .. _PIL.Image.Image:
                https://pillow.readthedocs.io/en/stable/reference/Image.html#PIL.Image.Image

            - :class:`mlflow.Image`: An MLflow wrapper around PIL image for convenient image
              logging.

        Numpy array support
            - data types:

                - bool (useful for logging image masks)
                - integer [0, 255]
                - unsigned integer [0, 255]
                - float [0.0, 1.0]

                .. warning::

                    - Out-of-range integer values will raise ValueError.
                    - Out-of-range float values will raise ValueError.

            - shape (H: height, W: width):

                - H x W (Grayscale)
                - H x W x 1 (Grayscale)
                - H x W x 3 (an RGB channel order is assumed)
                - H x W x 4 (an RGBA channel order is assumed)

        Args:
            run_id: String ID of run.
            image: The image object to be logged.
            artifact_file: Specifies the path, in POSIX format, where the image
                will be stored as an artifact relative to the run's root directory (for
                example, "dir/image.png"). This parameter is kept for backward compatibility
                and should not be used together with `key`, `step`, or `timestamp`.
            key: Image name for time-stepped image logging. This string may only contain
                alphanumerics, underscores (_), dashes (-), periods (.), spaces ( ), and
                slashes (/).
            step: Integer training step (iteration) at which the image was saved.
                Defaults to 0.
            timestamp: Time when this image was saved. Defaults to the current system time.

        .. code-block:: python
            :caption: Time-stepped image logging numpy example

            import mlflow
            import numpy as np

            image = np.random.randint(0, 256, size=(100, 100, 3), dtype=np.uint8)
            with mlflow.start_run() as run:
                client = mlflow.MlflowClient()
                client.log_image(run.info.run_id, image, key="dogs", step=3)

        .. code-block:: python
            :caption: Time-stepped image logging pillow example

            import mlflow
            from PIL import Image

            image = Image.new("RGB", (100, 100))
            with mlflow.start_run() as run:
                client = mlflow.MlflowClient()
                client.log_image(run.info.run_id, image, key="dogs", step=3)

        .. code-block:: python
            :caption: Time-stepped image logging with mlflow.Image example

            import mlflow
            from PIL import Image

            # Saving an image to retrieve later.
            Image.new("RGB", (100, 100)).save("image.png")

            image = mlflow.Image("image.png")
            with mlflow.start_run() as run:
                client = mlflow.MlflowClient()
                client.log_image(run.info.run_id, image, key="dogs", step=3)

        .. code-block:: python
            :caption: Legacy artifact file image logging numpy example

            import mlflow
            import numpy as np

            image = np.random.randint(0, 256, size=(100, 100, 3), dtype=np.uint8)
            with mlflow.start_run() as run:
                client = mlflow.MlflowClient()
                client.log_image(run.info.run_id, image, "image.png")

        .. code-block:: python
            :caption: Legacy artifact file image logging pillow example

            import mlflow
            from PIL import Image

            image = Image.new("RGB", (100, 100))
            with mlflow.start_run() as run:
                client = mlflow.MlflowClient()
                client.log_image(run.info.run_id, image, "image.png")
        """
        if artifact_file is not None and any(arg is not None for arg in [key, step, timestamp]):
            raise TypeError(
                "The `artifact_file` parameter cannot be used in conjunction with `key`, "
                "`step`, or `timestamp` parameters. Please ensure that `artifact_file` is "
                "specified alone, without any of these conflicting parameters."
            )
        elif artifact_file is None and key is None:
            raise TypeError(
                "Invalid arguments: Please specify exactly one of `artifact_file` or `key`. Use "
                "`key` to log dynamic image charts or `artifact_file` for saving static images. "
            )

        import numpy as np

        # Convert image type to PIL if its a numpy array
        if isinstance(image, np.ndarray):
            image = convert_to_pil_image(image)
        elif isinstance(image, Image):
            image = image.to_pil()
        else:
            # Import PIL and check if the image is a PIL image
            import PIL

            if not isinstance(image, PIL.Image.Image):
                raise TypeError(
                    f"Unsupported image object type: {type(image)}. "
                    "`image` must be one of numpy.ndarray, "
                    "PIL.Image.Image, and mlflow.Image."
                )

        if artifact_file is not None:
            with self._log_artifact_helper(run_id, artifact_file) as tmp_path:
                image.save(tmp_path)

        elif key is not None:
            # Check image key for invalid characters
            if not re.match(r"^[a-zA-Z0-9_\-./ ]+$", key):
                raise ValueError(
                    "The `key` parameter may only contain alphanumerics, underscores (_), "
                    "dashes (-), periods (.), spaces ( ), and slashes (/)."
                    f"The provided key `{key}` contains invalid characters."
                )

            step = step or 0
            timestamp = timestamp or get_current_time_millis()

            # Sanitize key to use in filename (replace / with # to avoid subdirectories)
            sanitized_key = re.sub(r"/", "#", key)
            filename_uuid = uuid.uuid4()
            filename = f"images/{sanitized_key}%step%{step}%timestamp%{timestamp}%{filename_uuid}"
            uncompressed_filename = (
                f"images/{sanitized_key}%step%{step}%timestamp%{timestamp}%{filename_uuid}"
            )
            compressed_filename = f"{uncompressed_filename}%compressed"

            # Save full-resolution image
            image_filepath = f"{uncompressed_filename}.png"
            with self._log_artifact_helper(run_id, image_filepath) as tmp_path:
                image.save(tmp_path)

            # Save compressed image
            compressed_image_filepath = f"{compressed_filename}.webp"
            with self._log_artifact_helper(run_id, compressed_image_filepath) as tmp_path:
                compress_image_size(image).save(tmp_path)

            # Save metadata file
            metadata_filepath = f"{filename}.json"
            with self._log_artifact_helper(run_id, metadata_filepath) as tmp_path:
                with open(tmp_path, "w+") as f:
                    json.dump(
                        {
                            "filepath": image_filepath,
                            "key": key,
                            "step": step,
                            "timestamp": timestamp,
                        },
                        f,
                    )

            # Log tag indicating that the run includes logged image
            self.set_tag(run_id, MLFLOW_LOGGED_IMAGES, True, synchronous=False)

    def _check_artifact_file_string(self, artifact_file: str):
        """Check if the artifact_file contains any forbidden characters.

        Args:
            artifact_file: The run-relative artifact file path in posixpath format to which
                the table is saved (e.g. "dir/file.json").
        """
        characters_to_check = ['"', "'", ",", ":", "[", "]", "{", "}"]
        for char in characters_to_check:
            if char in artifact_file:
                raise ValueError(f"The artifact_file contains forbidden character: {char}")

    @experimental
    def log_table(
        self,
        run_id: str,
        data: Union[Dict[str, Any], "pandas.DataFrame"],
        artifact_file: str,
    ) -> None:
        """
        Log a table to MLflow Tracking as a JSON artifact. If the artifact_file already exists
        in the run, the data would be appended to the existing artifact_file.

        Args:
            run_id: String ID of the run.
            data: Dictionary or pandas.DataFrame to log.
            artifact_file: The run-relative artifact file path in posixpath format to which
                the table is saved (e.g. "dir/file.json").

        .. code-block:: python
            :test:
            :caption: Dictionary Example

            import mlflow
            from mlflow import MlflowClient

            table_dict = {
                "inputs": ["What is MLflow?", "What is Databricks?"],
                "outputs": ["MLflow is ...", "Databricks is ..."],
                "toxicity": [0.0, 0.0],
            }
            with mlflow.start_run() as run:
                client = MlflowClient()
                client.log_table(
                    run.info.run_id, data=table_dict, artifact_file="qabot_eval_results.json"
                )

        .. code-block:: python
            :test:
            :caption: Pandas DF Example

            import mlflow
            import pandas as pd
            from mlflow import MlflowClient

            table_dict = {
                "inputs": ["What is MLflow?", "What is Databricks?"],
                "outputs": ["MLflow is ...", "Databricks is ..."],
                "toxicity": [0.0, 0.0],
            }
            df = pd.DataFrame.from_dict(table_dict)
            with mlflow.start_run() as run:
                client = MlflowClient()
                client.log_table(run.info.run_id, data=df, artifact_file="qabot_eval_results.json")

        .. code-block:: python
            :test:
            :caption: Image Column Example

            import mlflow
            import pandas as pd
            from mlflow import MlflowClient

            image = mlflow.Image([[1, 2, 3]])
            table_dict = {
                "inputs": ["Show me a dog", "Show me a cat"],
                "outputs": [image, image],
            }
            df = pd.DataFrame.from_dict(table_dict)
            with mlflow.start_run() as run:
                client = MlflowClient()
                client.log_table(run.info.run_id, data=df, artifact_file="image_gen.json")
        """
        import pandas as pd

        self._check_artifact_file_string(artifact_file)
        if not isinstance(data, (pd.DataFrame, dict)):
            raise MlflowException.invalid_parameter_value(
                "data must be a pandas.DataFrame or a dictionary"
            )

        if isinstance(data, dict):
            try:
                data = pd.DataFrame(data)
            # catch error `If using all scalar values, you must pass an index`
            # for data like {"inputs": "What is MLflow?"}
            except ValueError:
                data = pd.DataFrame([data])

        # Check if the column is a `PIL.Image.Image` or `mlflow.Image` object
        # and save filepath
        if len(data.select_dtypes(include=["object"]).columns) > 0:

            def process_image(image):
                # remove extension from artifact_file
                table_name, _ = os.path.splitext(artifact_file)
                # save image to path
                filepath = posixpath.join("table_images", table_name, str(uuid.uuid4()))
                image_filepath = filepath + ".png"
                compressed_image_filepath = filepath + ".webp"
                with self._log_artifact_helper(run_id, image_filepath) as artifact_path:
                    image.save(artifact_path)

                # save compressed image to path
                compressed_image = compress_image_size(image)

                with self._log_artifact_helper(run_id, compressed_image_filepath) as artifact_path:
                    compressed_image.save(artifact_path)

                # return a dictionary object indicating its an image path
                return {
                    "type": "image",
                    "filepath": image_filepath,
                    "compressed_filepath": compressed_image_filepath,
                }

            def check_is_image_object(obj):
                return (
                    hasattr(obj, "save")
                    and callable(getattr(obj, "save"))
                    and hasattr(obj, "resize")
                    and callable(getattr(obj, "resize"))
                    and hasattr(obj, "size")
                )

            for column in data.columns:
                isImage = data[column].map(lambda x: check_is_image_object(x))
                if any(isImage) and not all(isImage):
                    raise ValueError(
                        f"Column `{column}` contains a mix of images and non-images. "
                        "Please ensure that all elements in the column are of the same type."
                    )
                elif all(isImage):
                    # Save files to artifact storage
                    data[column] = data[column].map(lambda x: process_image(x))

        norm_path = posixpath.normpath(artifact_file)
        artifact_dir = posixpath.dirname(norm_path)
        artifact_dir = None if artifact_dir == "" else artifact_dir
        artifacts = [f.path for f in self.list_artifacts(run_id, path=artifact_dir)]
        if artifact_file in artifacts:
            with tempfile.TemporaryDirectory() as tmpdir:
                downloaded_artifact_path = mlflow.artifacts.download_artifacts(
                    run_id=run_id, artifact_path=artifact_file, dst_path=tmpdir
                )
                existing_predictions = pd.read_json(downloaded_artifact_path, orient="split")
            data = pd.concat([existing_predictions, data], ignore_index=True)
            _logger.info(
                "Appending new table to already existing artifact "
                f"{artifact_file} for run {run_id}."
            )

        with self._log_artifact_helper(run_id, artifact_file) as artifact_path:
            try:
                data.to_json(artifact_path, orient="split", index=False, date_format="iso")
            except Exception as e:
                raise MlflowException(
                    f"Failed to save {data} as table as the data is not JSON serializable. "
                    f"Error: {e}"
                )

        run = self.get_run(run_id)

        # Get the current value of the tag
        current_tag_value = json.loads(run.data.tags.get(MLFLOW_LOGGED_ARTIFACTS, "[]"))
        tag_value = {"path": artifact_file, "type": "table"}

        # Append the new tag value to the list if one doesn't exists
        if tag_value not in current_tag_value:
            current_tag_value.append(tag_value)
            # Set the tag with the updated list
            self.set_tag(run_id, MLFLOW_LOGGED_ARTIFACTS, json.dumps(current_tag_value))

    @experimental
    def load_table(
        self,
        experiment_id: str,
        artifact_file: str,
        run_ids: Optional[List[str]] = None,
        extra_columns: Optional[List[str]] = None,
    ) -> "pandas.DataFrame":
        """
        Load a table from MLflow Tracking as a pandas.DataFrame. The table is loaded from the
        specified artifact_file in the specified run_ids. The extra_columns are columns that
        are not in the table but are augmented with run information and added to the DataFrame.

        Args:
            experiment_id: The experiment ID to load the table from.
            artifact_file: The run-relative artifact file path in posixpath format to which
                table to load (e.g. "dir/file.json").
            run_ids: Optional list of run_ids to load the table from. If no run_ids are
                specified, the table is loaded from all runs in the current experiment.
            extra_columns: Optional list of extra columns to add to the returned DataFrame
                For example, if extra_columns=["run_id"], then the returned DataFrame
                will have a column named run_id.

        Returns:
            pandas.DataFrame containing the loaded table if the artifact exists
            or else throw a MlflowException.

         .. code-block:: python
            :test:
            :caption: Example with passing run_ids

            import mlflow
            import pandas as pd
            from mlflow import MlflowClient

            table_dict = {
                "inputs": ["What is MLflow?", "What is Databricks?"],
                "outputs": ["MLflow is ...", "Databricks is ..."],
                "toxicity": [0.0, 0.0],
            }
            df = pd.DataFrame.from_dict(table_dict)
            client = MlflowClient()
            run = client.create_run(experiment_id="0")
            client.log_table(run.info.run_id, data=df, artifact_file="qabot_eval_results.json")
            loaded_table = client.load_table(
                experiment_id="0",
                artifact_file="qabot_eval_results.json",
                run_ids=[
                    run.info.run_id,
                ],
                # Append a column containing the associated run ID for each row
                extra_columns=["run_id"],
            )

        .. code-block:: python
            :test:
            :caption: Example with passing no run_ids

            # Loads the table with the specified name for all runs in the given
            # experiment and joins them together
            import mlflow
            import pandas as pd
            from mlflow import MlflowClient

            table_dict = {
                "inputs": ["What is MLflow?", "What is Databricks?"],
                "outputs": ["MLflow is ...", "Databricks is ..."],
                "toxicity": [0.0, 0.0],
            }
            df = pd.DataFrame.from_dict(table_dict)
            client = MlflowClient()
            run = client.create_run(experiment_id="0")
            client.log_table(run.info.run_id, data=df, artifact_file="qabot_eval_results.json")
            loaded_table = client.load_table(
                experiment_id="0",
                artifact_file="qabot_eval_results.json",
                # Append the run ID and the parent run ID to the table
                extra_columns=["run_id"],
            )
        """
        import pandas as pd

        self._check_artifact_file_string(artifact_file)
        subset_tag_value = f'"path"%:%"{artifact_file}",%"type"%:%"table"'

        # Build the filter string
        filter_string = f"tags.{MLFLOW_LOGGED_ARTIFACTS} LIKE '%{subset_tag_value}%'"
        if run_ids:
            list_run_ids = ",".join(map(repr, run_ids))
            filter_string += f" and attributes.run_id IN ({list_run_ids})"

        runs = mlflow.search_runs(experiment_ids=[experiment_id], filter_string=filter_string)
        if run_ids and len(run_ids) != len(runs):
            _logger.warning(
                "Not all runs have the specified table artifact. Some runs will be skipped."
            )

        # TODO: Add parallelism support here
        def get_artifact_data(run):
            run_id = run.run_id
            norm_path = posixpath.normpath(artifact_file)
            artifact_dir = posixpath.dirname(norm_path)
            artifact_dir = None if artifact_dir == "" else artifact_dir
            existing_predictions = pd.DataFrame()

            artifacts = [
                f.path for f in self.list_artifacts(run_id, path=artifact_dir) if not f.is_dir
            ]
            if artifact_file in artifacts:
                with tempfile.TemporaryDirectory() as tmpdir:
                    downloaded_artifact_path = mlflow.artifacts.download_artifacts(
                        run_id=run_id,
                        artifact_path=artifact_file,
                        dst_path=tmpdir,
                    )
                    existing_predictions = pd.read_json(downloaded_artifact_path, orient="split")
                    if extra_columns is not None:
                        for column in extra_columns:
                            if column in existing_predictions:
                                column_name = f"{column}_"
                                _logger.warning(
                                    f"Column name {column} already exists in the table. "
                                    "Resolving the conflict, by appending an underscore "
                                    "to the column name."
                                )
                            else:
                                column_name = column
                            existing_predictions[column_name] = run[column]

            else:
                raise MlflowException(
                    f"Artifact {artifact_file} not found for run {run_id}.", RESOURCE_DOES_NOT_EXIST
                )

            return existing_predictions

        if not runs.empty:
            return pd.concat(
                [get_artifact_data(run) for _, run in runs.iterrows()], ignore_index=True
            )
        else:
            raise MlflowException(
                "No runs found with the corresponding table artifact.", RESOURCE_DOES_NOT_EXIST
            )

    def _record_logged_model(self, run_id, mlflow_model):
        """Record logged model info with the tracking server.

        Args:
            run_id: run_id under which the model has been logged.
            mlflow_model: Model info to be recorded.
        """
        self._tracking_client._record_logged_model(run_id, mlflow_model)

    def list_artifacts(self, run_id: str, path=None) -> List[FileInfo]:
        """List the artifacts for a run.

        Args:
            run_id: The run to list artifacts from.
            path: The run's relative artifact path to list from. By default it is set to None
                or the root artifact path.

        Returns:
            List of :py:class:`mlflow.entities.FileInfo`

        .. code-block:: python
            :caption: Example

            from mlflow import MlflowClient


            def print_artifact_info(artifact):
                print(f"artifact: {artifact.path}")
                print(f"is_dir: {artifact.is_dir}")
                print(f"size: {artifact.file_size}")


            features = "rooms zipcode, median_price, school_rating, transport"
            labels = "price"

            # Create a run under the default experiment (whose id is '0').
            client = MlflowClient()
            experiment_id = "0"
            run = client.create_run(experiment_id)

            # Create some artifacts and log under the above run
            for file, content in [("features", features), ("labels", labels)]:
                with open(f"{file}.txt", "w") as f:
                    f.write(content)
                client.log_artifact(run.info.run_id, f"{file}.txt")

            # Fetch the logged artifacts
            artifacts = client.list_artifacts(run.info.run_id)
            for artifact in artifacts:
                print_artifact_info(artifact)
            client.set_terminated(run.info.run_id)

        .. code-block:: text
            :caption: Output

            artifact: features.txt
            is_dir: False
            size: 53
            artifact: labels.txt
            is_dir: False
            size: 5

        """
        return self._tracking_client.list_artifacts(run_id, path)

    def download_artifacts(self, run_id: str, path: str, dst_path: Optional[str] = None) -> str:
        """
        Download an artifact file or directory from a run to a local directory if applicable,
        and return a local path for it.

        Args:
            run_id: The run to download artifacts from.
            path: Relative source path to the desired artifact.
            dst_path: Absolute path of the local filesystem destination directory to which to
                download the specified artifacts. This directory must already exist.
                If unspecified, the artifacts will either be downloaded to a new
                uniquely-named directory on the local filesystem or will be returned
                directly in the case of the LocalArtifactRepository.

        Returns:
            Local path of desired artifact.

        .. code-block:: python
            :caption: Example

            import os
            import mlflow
            from mlflow import MlflowClient

            features = "rooms, zipcode, median_price, school_rating, transport"
            with open("features.txt", "w") as f:
                f.write(features)

            # Log artifacts
            with mlflow.start_run() as run:
                mlflow.log_artifact("features.txt", artifact_path="features")

            # Download artifacts
            client = MlflowClient()
            local_dir = "/tmp/artifact_downloads"
            if not os.path.exists(local_dir):
                os.mkdir(local_dir)
            local_path = client.download_artifacts(run.info.run_id, "features", local_dir)
            print(f"Artifacts downloaded in: {local_path}")
            print(f"Artifacts: {os.listdir(local_path)}")

        .. code-block:: text
            :caption: Output

            Artifacts downloaded in: /tmp/artifact_downloads/features
            Artifacts: ['features.txt']
        """
        return self._tracking_client.download_artifacts(run_id, path, dst_path)

    def set_terminated(
        self, run_id: str, status: Optional[str] = None, end_time: Optional[int] = None
    ) -> None:
        """Set a run's status to terminated.

        Args:
            status: A string value of :py:class:`mlflow.entities.RunStatus`. Defaults to "FINISHED".
            end_time: If not provided, defaults to the current time.

        .. code-block:: python

            from mlflow import MlflowClient


            def print_run_info(r):
                print(f"run_id: {r.info.run_id}")
                print(f"status: {r.info.status}")


            # Create a run under the default experiment (whose id is '0').
            # Since this is low-level CRUD operation, this method will create a run.
            # To end the run, you'll have to explicitly terminate it.
            client = MlflowClient()
            experiment_id = "0"
            run = client.create_run(experiment_id)
            print_run_info(run)
            print("--")

            # Terminate the run and fetch updated status. By default,
            # the status is set to "FINISHED". Other values you can
            # set are "KILLED", "FAILED", "RUNNING", or "SCHEDULED".
            client.set_terminated(run.info.run_id, status="KILLED")
            run = client.get_run(run.info.run_id)
            print_run_info(run)

        .. code-block:: text

            run_id: 575fb62af83f469e84806aee24945973
            status: RUNNING
            --
            run_id: 575fb62af83f469e84806aee24945973
            status: KILLED

        """
        self._tracking_client.set_terminated(run_id, status, end_time)

    def delete_run(self, run_id: str) -> None:
        """Deletes a run with the given ID.

        Args:
            run_id: The unique run id to delete.

        .. code-block:: python
            :caption: Example

            from mlflow import MlflowClient

            # Create a run under the default experiment (whose id is '0').
            client = MlflowClient()
            experiment_id = "0"
            run = client.create_run(experiment_id)
            run_id = run.info.run_id
            print(f"run_id: {run_id}; lifecycle_stage: {run.info.lifecycle_stage}")
            print("--")
            client.delete_run(run_id)
            del_run = client.get_run(run_id)
            print(f"run_id: {run_id}; lifecycle_stage: {del_run.info.lifecycle_stage}")

        .. code-block:: text
            :caption: Output

            run_id: a61c7a1851324f7094e8d5014c58c8c8; lifecycle_stage: active
            run_id: a61c7a1851324f7094e8d5014c58c8c8; lifecycle_stage: deleted

        """
        self._tracking_client.delete_run(run_id)

    def restore_run(self, run_id: str) -> None:
        """Restores a deleted run with the given ID.

        Args:
            run_id: The unique run id to restore.

        .. code-block:: python
            :caption: Example

            from mlflow import MlflowClient

            # Create a run under the default experiment (whose id is '0').
            client = MlflowClient()
            experiment_id = "0"
            run = client.create_run(experiment_id)
            run_id = run.info.run_id
            print(f"run_id: {run_id}; lifecycle_stage: {run.info.lifecycle_stage}")
            client.delete_run(run_id)
            del_run = client.get_run(run_id)
            print(f"run_id: {run_id}; lifecycle_stage: {del_run.info.lifecycle_stage}")
            client.restore_run(run_id)
            rest_run = client.get_run(run_id)
            print(f"run_id: {run_id}; lifecycle_stage: {rest_run.info.lifecycle_stage}")

        .. code-block:: text
            :caption: Output

            run_id: 7bc59754d7e74534a7917d62f2873ac0; lifecycle_stage: active
            run_id: 7bc59754d7e74534a7917d62f2873ac0; lifecycle_stage: deleted
            run_id: 7bc59754d7e74534a7917d62f2873ac0; lifecycle_stage: active

        """
        self._tracking_client.restore_run(run_id)

    def search_runs(
        self,
        experiment_ids: List[str],
        filter_string: str = "",
        run_view_type: int = ViewType.ACTIVE_ONLY,
        max_results: int = SEARCH_MAX_RESULTS_DEFAULT,
        order_by: Optional[List[str]] = None,
        page_token: Optional[str] = None,
    ) -> PagedList[Run]:
        """
        Search for Runs that fit the specified criteria.

        Args:
            experiment_ids: List of experiment IDs, or a single int or string id.
            filter_string: Filter query string, defaults to searching all runs.
            run_view_type: one of enum values ACTIVE_ONLY, DELETED_ONLY, or ALL runs
                defined in :py:class:`mlflow.entities.ViewType`.
            max_results: Maximum number of runs desired.
            order_by: List of columns to order by (e.g., "metrics.rmse"). The ``order_by`` column
                can contain an optional ``DESC`` or ``ASC`` value. The default is ``ASC``.
                The default ordering is to sort by ``start_time DESC``, then ``run_id``.
            page_token: Token specifying the next page of results. It should be obtained from
                a ``search_runs`` call.

        Returns:
            A :py:class:`PagedList <mlflow.store.entities.PagedList>` of
            :py:class:`Run <mlflow.entities.Run>` objects that satisfy the search expressions.
            If the underlying tracking store supports pagination, the token for the next page may
            be obtained via the ``token`` attribute of the returned object.

        .. code-block:: python
            :caption: Example

            import mlflow
            from mlflow import MlflowClient
            from mlflow.entities import ViewType


            def print_run_info(runs):
                for r in runs:
                    print(f"run_id: {r.info.run_id}")
                    print(f"lifecycle_stage: {r.info.lifecycle_stage}")
                    print(f"metrics: {r.data.metrics}")
                    # Exclude mlflow system tags
                    tags = {k: v for k, v in r.data.tags.items() if not k.startswith("mlflow.")}
                    print(f"tags: {tags}")


            # Create an experiment and log two runs with metrics and tags under the experiment
            experiment_id = mlflow.create_experiment("Social NLP Experiments")
            with mlflow.start_run(experiment_id=experiment_id) as run:
                mlflow.log_metric("m", 1.55)
                mlflow.set_tag("s.release", "1.1.0-RC")
            with mlflow.start_run(experiment_id=experiment_id):
                mlflow.log_metric("m", 2.50)
                mlflow.set_tag("s.release", "1.2.0-GA")
            # Search all runs under experiment id and order them by
            # descending value of the metric 'm'
            client = MlflowClient()
            runs = client.search_runs(experiment_id, order_by=["metrics.m DESC"])
            print_run_info(runs)
            print("--")
            # Delete the first run
            client.delete_run(run_id=run.info.run_id)
            # Search only deleted runs under the experiment id and use a case insensitive pattern
            # in the filter_string for the tag.
            filter_string = "tags.s.release ILIKE '%rc%'"
            runs = client.search_runs(
                experiment_id, run_view_type=ViewType.DELETED_ONLY, filter_string=filter_string
            )
            print_run_info(runs)

        .. code-block:: text
            :caption: Output

            run_id: 0efb2a68833d4ee7860a964fad31cb3f
            lifecycle_stage: active
            metrics: {'m': 2.5}
            tags: {'s.release': '1.2.0-GA'}
            run_id: 7ab027fd72ee4527a5ec5eafebb923b8
            lifecycle_stage: active
            metrics: {'m': 1.55}
            tags: {'s.release': '1.1.0-RC'}
            --
            run_id: 7ab027fd72ee4527a5ec5eafebb923b8
            lifecycle_stage: deleted
            metrics: {'m': 1.55}
            tags: {'s.release': '1.1.0-RC'}
        """
        return self._tracking_client.search_runs(
            experiment_ids, filter_string, run_view_type, max_results, order_by, page_token
        )

    # Registry API

    # Registered Model Methods

    def create_registered_model(
        self, name: str, tags: Optional[Dict[str, Any]] = None, description: Optional[str] = None
    ) -> RegisteredModel:
        """
        Create a new registered model in backend store.

        Args:
            name: Name of the new model. This is expected to be unique in the backend store.
            tags: A dictionary of key-value pairs that are converted into
                :py:class:`mlflow.entities.model_registry.RegisteredModelTag` objects.
            description: Description of the model.

        Returns:
            A single object of :py:class:`mlflow.entities.model_registry.RegisteredModel`
            created by backend.

        .. code-block:: python
            :caption: Example

            import mlflow
            from mlflow import MlflowClient


            def print_registered_model_info(rm):
                print(f"name: {rm.name}")
                print(f"tags: {rm.tags}")
                print(f"description: {rm.description}")


            name = "SocialMediaTextAnalyzer"
            tags = {"nlp.framework": "Spark NLP"}
            desc = "This sentiment analysis model classifies the tone-happy, sad, angry."

            mlflow.set_tracking_uri("sqlite:///mlruns.db")
            client = MlflowClient()
            client.create_registered_model(name, tags, desc)
            print_registered_model_info(client.get_registered_model(name))

        .. code-block:: text
            :caption: Output

            name: SocialMediaTextAnalyzer
            tags: {'nlp.framework': 'Spark NLP'}
            description: This sentiment analysis model classifies the tone-happy, sad, angry.

        """
        return self._get_registry_client().create_registered_model(name, tags, description)

    def rename_registered_model(self, name: str, new_name: str) -> RegisteredModel:
        """Update registered model name.

        Args:
            name: Name of the registered model to update.
            new_name: New proposed name for the registered model.

        Returns:
            A single updated :py:class:`mlflow.entities.model_registry.RegisteredModel` object.

        .. code-block:: python
            :caption: Example

            import mlflow
            from mlflow import MlflowClient


            def print_registered_model_info(rm):
                print(f"name: {rm.name}")
                print(f"tags: {rm.tags}")
                print(f"description: {rm.description}")


            name = "SocialTextAnalyzer"
            tags = {"nlp.framework": "Spark NLP"}
            desc = "This sentiment analysis model classifies the tone-happy, sad, angry."

            # create a new registered model name
            mlflow.set_tracking_uri("sqlite:///mlruns.db")
            client = MlflowClient()
            client.create_registered_model(name, tags, desc)
            print_registered_model_info(client.get_registered_model(name))
            print("--")

            # rename the model
            new_name = "SocialMediaTextAnalyzer"
            client.rename_registered_model(name, new_name)
            print_registered_model_info(client.get_registered_model(new_name))

        .. code-block:: text
            :caption: Output

            name: SocialTextAnalyzer
            tags: {'nlp.framework': 'Spark NLP'}
            description: This sentiment analysis model classifies the tone-happy, sad, angry.
            --
            name: SocialMediaTextAnalyzer
            tags: {'nlp.framework': 'Spark NLP'}
            description: This sentiment analysis model classifies the tone-happy, sad, angry.
        """
        self._get_registry_client().rename_registered_model(name, new_name)

    def update_registered_model(
        self, name: str, description: Optional[str] = None
    ) -> RegisteredModel:
        """
        Updates metadata for RegisteredModel entity. Input field ``description`` should be non-None.
        Backend raises exception if a registered model with given name does not exist.

        Args:
            name: Name of the registered model to update.
            description: (Optional) New description.

        Returns:
            A single updated :py:class:`mlflow.entities.model_registry.RegisteredModel` object.

        .. code-block:: python
            :caption: Example

            def print_registered_model_info(rm):
                print(f"name: {rm.name}")
                print(f"tags: {rm.tags}")
                print(f"description: {rm.description}")


            name = "SocialMediaTextAnalyzer"
            tags = {"nlp.framework": "Spark NLP"}
            desc = "This sentiment analysis model classifies the tone-happy, sad, angry."

            mlflow.set_tracking_uri("sqlite:///mlruns.db")
            client = MlflowClient()
            client.create_registered_model(name, tags, desc)
            print_registered_model_info(client.get_registered_model(name))
            print("--")

            # Update the model's description
            desc = "This sentiment analysis model classifies tweets' tone: happy, sad, angry."
            client.update_registered_model(name, desc)
            print_registered_model_info(client.get_registered_model(name))

        .. code-block:: text
            :caption: Output

            name: SocialMediaTextAnalyzer
            tags: {'nlp.framework': 'Spark NLP'}
            description: This sentiment analysis model classifies the tone-happy, sad, angry.
            --
            name: SocialMediaTextAnalyzer
            tags: {'nlp.framework': 'Spark NLP'}
            description: This sentiment analysis model classifies tweets' tone: happy, sad, angry.
        """
        if description is None:
            raise MlflowException("Attempting to update registered model with no new field values.")

        return self._get_registry_client().update_registered_model(
            name=name, description=description
        )

    def delete_registered_model(self, name: str):
        """
        Delete registered model.
        Backend raises exception if a registered model with given name does not exist.

        Args:
            name: Name of the registered model to delete.

        .. code-block:: python
            :caption: Example

            import mlflow
            from mlflow import MlflowClient


            def print_registered_models_info(r_models):
                print("--")
                for rm in r_models:
                    print(f"name: {rm.name}")
                    print(f"tags: {rm.tags}")
                    print(f"description: {rm.description}")


            mlflow.set_tracking_uri("sqlite:///mlruns.db")
            client = MlflowClient()

            # Register a couple of models with respective names, tags, and descriptions
            for name, tags, desc in [
                ("name1", {"t1": "t1"}, "description1"),
                ("name2", {"t2": "t2"}, "description2"),
            ]:
                client.create_registered_model(name, tags, desc)

            # Fetch all registered models
            print_registered_models_info(client.search_registered_models())

            # Delete one registered model and fetch again
            client.delete_registered_model("name1")
            print_registered_models_info(client.search_registered_models())

        .. code-block:: text
            :caption: Output

            --
            name: name1
            tags: {'t1': 't1'}
            description: description1
            name: name2
            tags: {'t2': 't2'}
            description: description2
            --
            name: name2
            tags: {'t2': 't2'}
            description: description2
        """
        self._get_registry_client().delete_registered_model(name)

    def search_registered_models(
        self,
        filter_string: Optional[str] = None,
        max_results: int = SEARCH_REGISTERED_MODEL_MAX_RESULTS_DEFAULT,
        order_by: Optional[List[str]] = None,
        page_token: Optional[str] = None,
    ) -> PagedList[RegisteredModel]:
        """
        Search for registered models in backend that satisfy the filter criteria.

        Args:
            filter_string: Filter query string (e.g., "name = 'a_model_name' and tag.key =
                'value1'"), defaults to searching for all registered models. The following
                identifiers, comparators, and logical operators are supported.

                Identifiers
                  - ``name``: registered model name.
                  - ``tags.<tag_key>``: registered model tag. If ``tag_key`` contains spaces, it
                    must be wrapped with backticks (e.g., "tags.`extra key`").

                Comparators
                  - ``=``: Equal to.
                  - ``!=``: Not equal to.
                  - ``LIKE``: Case-sensitive pattern match.
                  - ``ILIKE``: Case-insensitive pattern match.

                Logical operators
                  - ``AND``: Combines two sub-queries and returns True if both of them are True.

            max_results: Maximum number of registered models desired.
            order_by: List of column names with ASC|DESC annotation, to be used for ordering
                matching search results.
            page_token: Token specifying the next page of results. It should be obtained from
                a ``search_registered_models`` call.

        Returns:
            A PagedList of :py:class:`mlflow.entities.model_registry.RegisteredModel` objects
            that satisfy the search expressions. The pagination token for the next page can be
            obtained via the ``token`` attribute of the object.

        .. code-block:: python
            :caption: Example

            import mlflow
            from mlflow import MlflowClient

            client = MlflowClient()

            # Get search results filtered by the registered model name
            model_name = "CordobaWeatherForecastModel"
            filter_string = f"name='{model_name}'"
            results = client.search_registered_models(filter_string=filter_string)
            print("-" * 80)
            for res in results:
                for mv in res.latest_versions:
                    print(f"name={mv.name}; run_id={mv.run_id}; version={mv.version}")

            # Get search results filtered by the registered model name that matches
            # prefix pattern
            filter_string = "name LIKE 'Boston%'"
            results = client.search_registered_models(filter_string=filter_string)
            print("-" * 80)
            for res in results:
                for mv in res.latest_versions:
                    print(f"name={mv.name}; run_id={mv.run_id}; version={mv.version}")

            # Get all registered models and order them by ascending order of the names
            results = client.search_registered_models(order_by=["name ASC"])
            print("-" * 80)
            for res in results:
                for mv in res.latest_versions:
                    print(f"name={mv.name}; run_id={mv.run_id}; version={mv.version}")

        .. code-block:: text
            :caption: Output

            ------------------------------------------------------------------------------------
            name=CordobaWeatherForecastModel; run_id=eaef868ee3d14d10b4299c4c81ba8814; version=1
            name=CordobaWeatherForecastModel; run_id=e14afa2f47a040728060c1699968fd43; version=2
            ------------------------------------------------------------------------------------
            name=BostonWeatherForecastModel; run_id=ddc51b9407a54b2bb795c8d680e63ff6; version=1
            name=BostonWeatherForecastModel; run_id=48ac94350fba40639a993e1b3d4c185d; version=2
            -----------------------------------------------------------------------------------
            name=AzureWeatherForecastModel; run_id=5fcec6c4f1c947fc9295fef3fa21e52d; version=1
            name=AzureWeatherForecastModel; run_id=8198cb997692417abcdeb62e99052260; version=3
            name=BostonWeatherForecastModel; run_id=ddc51b9407a54b2bb795c8d680e63ff6; version=1
            name=BostonWeatherForecastModel; run_id=48ac94350fba40639a993e1b3d4c185d; version=2
            name=CordobaWeatherForecastModel; run_id=eaef868ee3d14d10b4299c4c81ba8814; version=1
            name=CordobaWeatherForecastModel; run_id=e14afa2f47a040728060c1699968fd43; version=2

        """
        return self._get_registry_client().search_registered_models(
            filter_string, max_results, order_by, page_token
        )

    def get_registered_model(self, name: str) -> RegisteredModel:
        """Get a registered model.

        Args:
            name: Name of the registered model to get.

        Returns:
            A single :py:class:`mlflow.entities.model_registry.RegisteredModel` object.

        .. code-block:: python
            :caption: Example

            import mlflow
            from mlflow import MlflowClient


            def print_model_info(rm):
                print("--")
                print(f"name: {rm.name}")
                print(f"tags: {rm.tags}")
                print(f"description: {rm.description}")


            name = "SocialMediaTextAnalyzer"
            tags = {"nlp.framework": "Spark NLP"}
            desc = "This sentiment analysis model classifies the tone-happy, sad, angry."
            mlflow.set_tracking_uri("sqlite:///mlruns.db")
            client = MlflowClient()
            # Create and fetch the registered model
            client.create_registered_model(name, tags, desc)
            model = client.get_registered_model(name)
            print_model_info(model)

        .. code-block:: text
            :caption: Output

            --
            name: SocialMediaTextAnalyzer
            tags: {'nlp.framework': 'Spark NLP'}
            description: This sentiment analysis model classifies the tone-happy, sad, angry.
        """
        return self._get_registry_client().get_registered_model(name)

    @deprecated(since="2.9.0", impact=_STAGES_DEPRECATION_WARNING)
    def get_latest_versions(
        self, name: str, stages: Optional[List[str]] = None
    ) -> List[ModelVersion]:
        """
        Latest version models for each requests stage. If no ``stages`` provided, returns the
        latest version for each stage.

        Args:
            name: Name of the registered model from which to get the latest versions.
            stages: List of desired stages. If input list is None, return latest versions for
                for ALL_STAGES.

        Returns:
            List of :py:class:`mlflow.entities.model_registry.ModelVersion` objects.

        .. code-block:: python
            :caption: Example

            import mlflow.sklearn
            from mlflow import MlflowClient
            from mlflow.models import infer_signature
            from sklearn.datasets import make_regression
            from sklearn.ensemble import RandomForestRegressor


            def print_models_info(mv):
                for m in mv:
                    print(f"name: {m.name}")
                    print(f"latest version: {m.version}")
                    print(f"run_id: {m.run_id}")
                    print(f"current_stage: {m.current_stage}")


            mlflow.set_tracking_uri("sqlite:///mlruns.db")
            X, y = make_regression(n_features=4, n_informative=2, random_state=0, shuffle=False)
            # Create two runs Log MLflow entities
            with mlflow.start_run() as run1:
                params = {"n_estimators": 3, "random_state": 42}
                rfr = RandomForestRegressor(**params).fit(X, y)
                signature = infer_signature(X, rfr.predict(X))
                mlflow.log_params(params)
                mlflow.sklearn.log_model(rfr, artifact_path="sklearn-model", signature=signature)
            with mlflow.start_run() as run2:
                params = {"n_estimators": 6, "random_state": 42}
                rfr = RandomForestRegressor(**params).fit(X, y)
                signature = infer_signature(X, rfr.predict(X))
                mlflow.log_params(params)
                mlflow.sklearn.log_model(rfr, artifact_path="sklearn-model", signature=signature)
            # Register model name in the model registry
            name = "RandomForestRegression"
            client = MlflowClient()
            client.create_registered_model(name)
            # Create a two versions of the rfr model under the registered model name
            for run_id in [run1.info.run_id, run2.info.run_id]:
                model_uri = f"runs:/{run_id}/sklearn-model"
                mv = client.create_model_version(name, model_uri, run_id)
                print(f"model version {mv.version} created")
            # Fetch latest version; this will be version 2
            print("--")
            print_models_info(client.get_latest_versions(name, stages=["None"]))

        .. code-block:: text
            :caption: Output

            model version 1 created
            model version 2 created
            --
            name: RandomForestRegression
            latest version: 2
            run_id: 31165664be034dc698c52a4bdeb71663
            current_stage: None
        """
        return self._get_registry_client().get_latest_versions(name, stages)

    def set_registered_model_tag(self, name, key, value) -> None:
        """Set a tag for the registered model.

        Args:
            name: Registered model name.
            key: Tag key to log.
            value: Tag value log.

        .. code-block:: Python
            :caption: Example

            import mlflow
            from mlflow import MlflowClient


            def print_model_info(rm):
                print("--")
                print("name: {}".format(rm.name))
                print("tags: {}".format(rm.tags))


            name = "SocialMediaTextAnalyzer"
            tags = {"nlp.framework1": "Spark NLP"}
            mlflow.set_tracking_uri("sqlite:///mlruns.db")
            client = MlflowClient()

            # Create registered model, set an additional tag, and fetch
            # update model info
            client.create_registered_model(name, tags, desc)
            model = client.get_registered_model(name)
            print_model_info(model)
            client.set_registered_model_tag(name, "nlp.framework2", "VADER")
            model = client.get_registered_model(name)
            print_model_info(model)

        .. code-block:: text
            :caption: Output

            --
            name: SocialMediaTextAnalyzer
            tags: {'nlp.framework1': 'Spark NLP'}
            --
            name: SocialMediaTextAnalyzer
            tags: {'nlp.framework1': 'Spark NLP', 'nlp.framework2': 'VADER'}
        """
        self._get_registry_client().set_registered_model_tag(name, key, value)

    def delete_registered_model_tag(self, name: str, key: str) -> None:
        """Delete a tag associated with the registered model.

        Args:
            name: Registered model name.
            key: Registered model tag key.

        .. code-block:: python
            :caption: Example

            import mlflow
            from mlflow import MlflowClient


            def print_registered_models_info(r_models):
                print("--")
                for rm in r_models:
                    print(f"name: {rm.name}")
                    print(f"tags: {rm.tags}")


            mlflow.set_tracking_uri("sqlite:///mlruns.db")
            client = MlflowClient()

            # Register a couple of models with respective names and tags
            for name, tags in [("name1", {"t1": "t1"}), ("name2", {"t2": "t2"})]:
                client.create_registered_model(name, tags)

            # Fetch all registered models
            print_registered_models_info(client.search_registered_models())
            # Delete a tag from model `name2`
            client.delete_registered_model_tag("name2", "t2")
            print_registered_models_info(client.search_registered_models())

        .. code-block:: text
            :caption: Output

            --
            name: name1
            tags: {'t1': 't1'}
            name: name2
            tags: {'t2': 't2'}
            --
            name: name1
            tags: {'t1': 't1'}
            name: name2
            tags: {}
        """
        self._get_registry_client().delete_registered_model_tag(name, key)

    # Model Version Methods

    def _create_model_version(
        self,
        name: str,
        source: str,
        run_id: Optional[str] = None,
        tags: Optional[Dict[str, Any]] = None,
        run_link: Optional[str] = None,
        description: Optional[str] = None,
        await_creation_for: int = DEFAULT_AWAIT_MAX_SLEEP_SECONDS,
        local_model_path: Optional[str] = None,
    ) -> ModelVersion:
        tracking_uri = self._tracking_client.tracking_uri
        if (
            not run_link
            and is_databricks_uri(tracking_uri)
            and tracking_uri != self._registry_uri
            and not is_databricks_unity_catalog_uri(self._registry_uri)
        ):
            if not run_id:
                eprint(
                    "Warning: no run_link will be recorded with the model version "
                    "because no run_id was given"
                )
            else:
                run_link = get_databricks_run_url(tracking_uri, run_id)
        new_source = source
        if is_databricks_uri(self._registry_uri) and tracking_uri != self._registry_uri:
            # Print out some info for user since the copy may take a while for large models.
            eprint(
                "=== Copying model files from the source location to the model"
                + " registry workspace ==="
            )
            new_source = _upload_artifacts_to_databricks(
                source, run_id, tracking_uri, self._registry_uri
            )
            # NOTE: we can't easily delete the target temp location due to the async nature
            # of the model version creation - printing to let the user know.
            eprint(
                f"=== Source model files were copied to {new_source}"
                + " in the model registry workspace. You may want to delete the files once the"
                + " model version is in 'READY' status. You can also find this location in the"
                + " `source` field of the created model version. ==="
            )
        return self._get_registry_client().create_model_version(
            name=name,
            source=new_source,
            run_id=run_id,
            tags=tags,
            run_link=run_link,
            description=description,
            await_creation_for=await_creation_for,
            local_model_path=local_model_path,
        )

    def create_model_version(
        self,
        name: str,
        source: str,
        run_id: Optional[str] = None,
        tags: Optional[Dict[str, Any]] = None,
        run_link: Optional[str] = None,
        description: Optional[str] = None,
        await_creation_for: int = DEFAULT_AWAIT_MAX_SLEEP_SECONDS,
    ) -> ModelVersion:
        """
        Create a new model version from given source.

        Args:
            name: Name for the containing registered model.
            source: URI indicating the location of the model artifacts. The artifact URI can be
                run relative (e.g. ``runs:/<run_id>/<model_artifact_path>``), a model
                registry URI (e.g. ``models:/<model_name>/<version>``), or other URIs
                supported by the model registry backend (e.g. `"s3://my_bucket/my/model"`).
            run_id: Run ID from MLflow tracking server that generated the model.
            tags: A dictionary of key-value pairs that are converted into
                :py:class:`mlflow.entities.model_registry.ModelVersionTag` objects.
            run_link: Link to the run from an MLflow tracking server that generated this model.
            description: Description of the version.
            await_creation_for: Number of seconds to wait for the model version to finish being
                created and is in ``READY`` status. By default, the function
                waits for five minutes. Specify 0 or None to skip waiting.

        Returns:
            Single :py:class:`mlflow.entities.model_registry.ModelVersion` object created by
            backend.

        .. code-block:: python
            :caption: Example

            import mlflow.sklearn
            from mlflow.store.artifact.runs_artifact_repo import RunsArtifactRepository
            from mlflow import MlflowClient
            from mlflow.models import infer_signature
            from sklearn.datasets import make_regression
            from sklearn.ensemble import RandomForestRegressor

            mlflow.set_tracking_uri("sqlite:///mlruns.db")
            params = {"n_estimators": 3, "random_state": 42}
            name = "RandomForestRegression"
            X, y = make_regression(n_features=4, n_informative=2, random_state=0, shuffle=False)
            rfr = RandomForestRegressor(**params).fit(X, y)
            signature = infer_signature(X, rfr.predict(X))

            # Log MLflow entities
            with mlflow.start_run() as run:
                mlflow.log_params(params)
                mlflow.sklearn.log_model(rfr, artifact_path="sklearn-model", signature=signature)

            # Register model name in the model registry
            client = MlflowClient()
            client.create_registered_model(name)

            # Create a new version of the rfr model under the registered model name
            desc = "A new version of the model"
            runs_uri = f"runs:/{run.info.run_id}/sklearn-model"
            model_src = RunsArtifactRepository.get_underlying_uri(runs_uri)
            mv = client.create_model_version(name, model_src, run.info.run_id, description=desc)
            print(f"Name: {mv.name}")
            print(f"Version: {mv.version}")
            print(f"Description: {mv.description}")
            print(f"Status: {mv.status}")
            print(f"Stage: {mv.current_stage}")

        .. code-block:: text
            :caption: Output

            Name: RandomForestRegression
            Version: 1
            Description: A new version of the model
            Status: READY
            Stage: None
        """
        return self._create_model_version(
            name=name,
            source=source,
            run_id=run_id,
            tags=tags,
            run_link=run_link,
            description=description,
            await_creation_for=await_creation_for,
        )

    def copy_model_version(self, src_model_uri, dst_name) -> ModelVersion:
        """
        Copy a model version from one registered model to another as a new model version.

        Args:
            src_model_uri: The model URI of the model version to copy. This must be a model
                registry URI with a `"models:/"` scheme (e.g., `"models:/iris_model@champion"`).
            dst_name: The name of the registered model to copy the model version to. If a
                registered model with this name does not exist, it will be created.

        Returns:
            Single :py:class:`mlflow.entities.model_registry.ModelVersion` object representing
            the copied model version.

        .. code-block:: python
            :caption: Example

            import mlflow.sklearn
            from mlflow import MlflowClient
            from mlflow.models import infer_signature
            from sklearn.datasets import make_regression
            from sklearn.ensemble import RandomForestRegressor


            def print_model_version_info(mv):
                print(f"Name: {mv.name}")
                print(f"Version: {mv.version}")
                print(f"Source: {mv.source}")


            mlflow.set_tracking_uri("sqlite:///mlruns.db")
            X, y = make_regression(n_features=4, n_informative=2, random_state=0, shuffle=False)

            # Log a model
            with mlflow.start_run() as run:
                params = {"n_estimators": 3, "random_state": 42}
                rfr = RandomForestRegressor(**params).fit(X, y)
                signature = infer_signature(X, rfr.predict(X))
                mlflow.log_params(params)
                mlflow.sklearn.log_model(rfr, artifact_path="sklearn-model", signature=signature)

            # Create source model version
            client = MlflowClient()
            src_name = "RandomForestRegression-staging"
            client.create_registered_model(src_name)
            src_uri = f"runs:/{run.info.run_id}/sklearn-model"
            mv_src = client.create_model_version(src_name, src_uri, run.info.run_id)
            print_model_version_info(mv_src)
            print("--")

            # Copy the source model version into a new registered model
            dst_name = "RandomForestRegression-production"
            src_model_uri = f"models:/{mv_src.name}/{mv_src.version}"
            mv_copy = client.copy_model_version(src_model_uri, dst_name)
            print_model_version_info(mv_copy)

        .. code-block:: text
            :caption: Output

            Name: RandomForestRegression-staging
            Version: 1
            Source: runs:/53e08bb38f0c487fa36c5872515ed998/sklearn-model
            --
            Name: RandomForestRegression-production
            Version: 1
            Source: models:/RandomForestRegression-staging/1
        """
        if urllib.parse.urlparse(src_model_uri).scheme != "models":
            raise MlflowException(
                f"Unsupported source model URI: '{src_model_uri}'. The `copy_model_version` API "
                "only copies models stored in the 'models:/' scheme."
            )
        client = self._get_registry_client()
        try:
            src_name, src_version = get_model_name_and_version(client, src_model_uri)
            src_mv = client.get_model_version(src_name, src_version)
        except MlflowException as e:
            raise MlflowException(
                f"Failed to fetch model version from source model URI: '{src_model_uri}'. "
                f"Error: {e}"
            ) from e
        return client.copy_model_version(src_mv=src_mv, dst_name=dst_name)

    def update_model_version(
        self, name: str, version: str, description: Optional[str] = None
    ) -> ModelVersion:
        """
        Update metadata associated with a model version in backend.

        Args:
            name: Name of the containing registered model.
            version: Version number of the model version.
            description: New description.

        Returns:
            A single :py:class:`mlflow.entities.model_registry.ModelVersion` object.

         .. code-block:: python
            :caption: Example

            import mlflow.sklearn
            from mlflow import MlflowClient
            from mlflow.models import infer_signature
            from sklearn.datasets import make_regression
            from sklearn.ensemble import RandomForestRegressor


            def print_model_version_info(mv):
                print(f"Name: {mv.name}")
                print(f"Version: {mv.version}")
                print(f"Description: {mv.description}")


            mlflow.set_tracking_uri("sqlite:///mlruns.db")
            params = {"n_estimators": 3, "random_state": 42}
            name = "RandomForestRegression"
            X, y = make_regression(n_features=4, n_informative=2, random_state=0, shuffle=False)
            rfr = RandomForestRegressor(**params).fit(X, y)
            signature = infer_signature(X, rfr.predict(X))

            # Log MLflow entities
            with mlflow.start_run() as run:
                mlflow.log_params(params)
                mlflow.sklearn.log_model(rfr, artifact_path="sklearn-model", signature=signature)

            # Register model name in the model registry
            client = MlflowClient()
            client.create_registered_model(name)
            # Create a new version of the rfr model under the registered model name
            model_uri = f"runs:/{run.info.run_id}/sklearn-model"
            mv = client.create_model_version(name, model_uri, run.info.run_id)
            print_model_version_info(mv)
            print("--")
            # Update model version's description
            desc = "A new version of the model using ensemble trees"
            mv = client.update_model_version(name, mv.version, desc)
            print_model_version_info(mv)

        .. code-block:: text
            :caption: Output

            Name: RandomForestRegression
            Version: 1
            Description: None
            --
            Name: RandomForestRegression
            Version: 1
            Description: A new version of the model using ensemble trees
        """
        if description is None:
            raise MlflowException("Attempting to update model version with no new field values.")

        return self._get_registry_client().update_model_version(
            name=name, version=version, description=description
        )

    @deprecated(since="2.9.0", impact=_STAGES_DEPRECATION_WARNING)
    def transition_model_version_stage(
        self, name: str, version: str, stage: str, archive_existing_versions: bool = False
    ) -> ModelVersion:
        """
        Update model version stage.

        Args:
            name: Registered model name.
            version: Registered model version.
            stage: New desired stage for this model version.
            archive_existing_versions: If this flag is set to ``True``, all existing model
                versions in the stage will be automatically moved to the "archived" stage. Only
                valid when ``stage`` is ``"staging"`` or ``"production"`` otherwise an error will be
                raised.

        Returns:
            A single :py:class:`mlflow.entities.model_registry.ModelVersion` object.

         .. code-block:: python
            :caption: Example

            import mlflow.sklearn
            from mlflow import MlflowClient
            from mlflow.models import infer_signature
            from sklearn.datasets import make_regression
            from sklearn.ensemble import RandomForestRegressor


            def print_model_version_info(mv):
                print(f"Name: {mv.name}")
                print(f"Version: {mv.version}")
                print(f"Description: {mv.description}")
                print(f"Stage: {mv.current_stage}")


            mlflow.set_tracking_uri("sqlite:///mlruns.db")
            params = {"n_estimators": 3, "random_state": 42}
            name = "RandomForestRegression"
            desc = "A new version of the model using ensemble trees"
            X, y = make_regression(n_features=4, n_informative=2, random_state=0, shuffle=False)
            rfr = RandomForestRegressor(**params).fit(X, y)
            signature = infer_signature(X, rfr.predict(X))

            # Log MLflow entities
            with mlflow.start_run() as run:
                mlflow.log_params(params)
                mlflow.sklearn.log_model(rfr, artifact_path="sklearn-model", signature=signature)

            # Register model name in the model registry
            client = MlflowClient()
            client.create_registered_model(name)

            # Create a new version of the rfr model under the registered model name
            model_uri = f"runs:/{run.info.run_id}/sklearn-model"
            mv = client.create_model_version(name, model_uri, run.info.run_id, description=desc)
            print_model_version_info(mv)
            print("--")
            # transition model version from None -> staging
            mv = client.transition_model_version_stage(name, mv.version, "staging")
            print_model_version_info(mv)

        .. code-block:: text
            :caption: Output

            Name: RandomForestRegression
            Version: 1
            Description: A new version of the model using ensemble trees
            Stage: None
            --
            Name: RandomForestRegression
            Version: 1
            Description: A new version of the model using ensemble trees
            Stage: Staging
        """
        return self._get_registry_client().transition_model_version_stage(
            name, version, stage, archive_existing_versions
        )

    def delete_model_version(self, name: str, version: str) -> None:
        """
        Delete model version in backend.

        Args:
            name: Name of the containing registered model.
            version: Version number of the model version.

        .. code-block:: python
            :caption: Example

            import mlflow.sklearn
            from mlflow import MlflowClient
            from mlflow.models import infer_signature
            from sklearn.datasets import make_regression
            from sklearn.ensemble import RandomForestRegressor


            def print_models_info(mv):
                for m in mv:
                    print(f"name: {m.name}")
                    print(f"latest version: {m.version}")
                    print(f"run_id: {m.run_id}")
                    print(f"current_stage: {m.current_stage}")


            mlflow.set_tracking_uri("sqlite:///mlruns.db")
            X, y = make_regression(n_features=4, n_informative=2, random_state=0, shuffle=False)

            # Create two runs and log MLflow entities
            with mlflow.start_run() as run1:
                params = {"n_estimators": 3, "random_state": 42}
                rfr = RandomForestRegressor(**params).fit(X, y)
                signature = infer_signature(X, rfr.predict(X))
                mlflow.log_params(params)
                mlflow.sklearn.log_model(rfr, artifact_path="sklearn-model", signature=signature)

            with mlflow.start_run() as run2:
                params = {"n_estimators": 6, "random_state": 42}
                rfr = RandomForestRegressor(**params).fit(X, y)
                signature = infer_signature(X, rfr.predict(X))
                mlflow.log_params(params)
                mlflow.sklearn.log_model(rfr, artifact_path="sklearn-model", signature=signature)

            # Register model name in the model registry
            name = "RandomForestRegression"
            client = MlflowClient()
            client.create_registered_model(name)

            # Create a two versions of the rfr model under the registered model name
            for run_id in [run1.info.run_id, run2.info.run_id]:
                model_uri = f"runs:/{run_id}/sklearn-model"
                mv = client.create_model_version(name, model_uri, run_id)
                print(f"model version {mv.version} created")

            print("--")

            # Fetch latest version; this will be version 2
            models = client.get_latest_versions(name, stages=["None"])
            print_models_info(models)
            print("--")

            # Delete the latest model version 2
            print(f"Deleting model version {mv.version}")
            client.delete_model_version(name, mv.version)
            models = client.get_latest_versions(name, stages=["None"])
            print_models_info(models)

        .. code-block:: text
            :caption: Output

            model version 1 created
            model version 2 created
            --
            name: RandomForestRegression
            latest version: 2
            run_id: 9881172ef10f4cb08df3ed452c0c362b
            current_stage: None
            --
            Deleting model version 2
            name: RandomForestRegression
            latest version: 1
            run_id: 9165d4f8aa0a4d069550824bdc55caaf
            current_stage: None
        """
        self._get_registry_client().delete_model_version(name, version)

    def get_model_version(self, name: str, version: str) -> ModelVersion:
        """
        Converts the docstring args and returns to google style.

        Args:
            name: Name of the containing registered model.
            version: Version number as an integer of the model version.

        Returns:
            A single :py:class:`mlflow.entities.model_registry.ModelVersion` object.

        .. code-block:: python
            :caption: Example

            import mlflow.sklearn
            from mlflow import MlflowClient
            from mlflow.models import infer_signature
            from sklearn.datasets import make_regression
            from sklearn.ensemble import RandomForestRegressor

            X, y = make_regression(n_features=4, n_informative=2, random_state=0, shuffle=False)

            # Create two runs Log MLflow entities
            with mlflow.start_run() as run1:
                params = {"n_estimators": 3, "random_state": 42}
                rfr = RandomForestRegressor(**params).fit(X, y)
                signature = infer_signature(X, rfr.predict(X))
                mlflow.log_params(params)
                mlflow.sklearn.log_model(rfr, artifact_path="sklearn-model", signature=signature)

            with mlflow.start_run() as run2:
                params = {"n_estimators": 6, "random_state": 42}
                rfr = RandomForestRegressor(**params).fit(X, y)
                signature = infer_signature(X, rfr.predict(X))
                mlflow.log_params(params)
                mlflow.sklearn.log_model(rfr, artifact_path="sklearn-model", signature=signature)

            # Register model name in the model registry
            name = "RandomForestRegression"
            client = MlflowClient()
            client.create_registered_model(name)

            # Create a two versions of the rfr model under the registered model name
            for run_id in [run1.info.run_id, run2.info.run_id]:
                model_uri = f"runs:/{run_id}/sklearn-model"
                mv = client.create_model_version(name, model_uri, run_id)
                print(f"model version {mv.version} created")
            print("--")

            # Fetch the last version; this will be version 2
            mv = client.get_model_version(name, mv.version)
            print(f"Name: {mv.name}")
            print(f"Version: {mv.version}")

        .. code-block:: text
            :caption: Output

            model version 1 created
            model version 2 created
            --
            Name: RandomForestRegression
            Version: 2

        """
        return self._get_registry_client().get_model_version(name, version)

    def get_model_version_download_uri(self, name: str, version: str) -> str:
        """
        Get the download location in Model Registry for this model version.

        Args:
            name: Name of the containing registered model.
            version: Version number as an integer of the model version.

        Returns:
            A single URI location that allows reads for downloading.

        .. code-block:: python

            import mlflow.sklearn
            from mlflow import MlflowClient
            from mlflow.models import infer_signature
            from sklearn.datasets import make_regression
            from sklearn.ensemble import RandomForestRegressor

            mlflow.set_tracking_uri("sqlite:///mlruns.db")
            params = {"n_estimators": 3, "random_state": 42}
            name = "RandomForestRegression"
            X, y = make_regression(n_features=4, n_informative=2, random_state=0, shuffle=False)
            rfr = RandomForestRegressor(**params).fit(X, y)
            signature = infer_signature(X, rfr.predict(X))

            # Log MLflow entities
            with mlflow.start_run() as run:
                mlflow.log_params(params)
                mlflow.sklearn.log_model(rfr, artifact_path="sklearn-model", signature=signature)

            # Register model name in the model registry
            client = MlflowClient()
            client.create_registered_model(name)

            # Create a new version of the rfr model under the registered model name
            model_uri = f"runs:/{run.info.run_id}/sklearn-model"
            mv = client.create_model_version(name, model_uri, run.info.run_id)
            artifact_uri = client.get_model_version_download_uri(name, mv.version)
            print(f"Download URI: {artifact_uri}")

        .. code-block:: text

            Download URI: runs:/027d7bbe81924c5a82b3e4ce979fcab7/sklearn-model
        """
        return self._get_registry_client().get_model_version_download_uri(name, version)

    def search_model_versions(
        self,
        filter_string: Optional[str] = None,
        max_results: int = SEARCH_MODEL_VERSION_MAX_RESULTS_DEFAULT,
        order_by: Optional[List[str]] = None,
        page_token: Optional[str] = None,
    ) -> PagedList[ModelVersion]:
        """
        Search for model versions in backend that satisfy the filter criteria.

        .. warning:
            The model version search results may not have aliases populated for performance reasons.

        Args:
            filter_string: Filter query string
                (e.g., ``"name = 'a_model_name' and tag.key = 'value1'"``),
                defaults to searching for all model versions. The following identifiers,
                comparators, and logical operators are supported.

                Identifiers
                  - ``name``: model name.
                  - ``source_path``: model version source path.
                  - ``run_id``: The id of the mlflow run that generates the model version.
                  - ``tags.<tag_key>``: model version tag. If ``tag_key`` contains spaces, it must
                    be wrapped with backticks (e.g., ``"tags.`extra key`"``).

                Comparators
                  - ``=``: Equal to.
                  - ``!=``: Not equal to.
                  - ``LIKE``: Case-sensitive pattern match.
                  - ``ILIKE``: Case-insensitive pattern match.
                  - ``IN``: In a value list. Only ``run_id`` identifier supports ``IN`` comparator.

                Logical operators
                  - ``AND``: Combines two sub-queries and returns True if both of them are True.

            max_results: Maximum number of model versions desired.
            order_by: List of column names with ASC|DESC annotation, to be used for ordering
                matching search results.
            page_token: Token specifying the next page of results. It should be obtained from
                a ``search_model_versions`` call.

        Returns:
            A PagedList of :py:class:`mlflow.entities.model_registry.ModelVersion`
            objects that satisfy the search expressions. The pagination token for the next
            page can be obtained via the ``token`` attribute of the object.

        .. code-block:: python
            :caption: Example

            import mlflow
            from mlflow import MlflowClient

            client = MlflowClient()

            # Get all versions of the model filtered by name
            model_name = "CordobaWeatherForecastModel"
            filter_string = f"name='{model_name}'"
            results = client.search_model_versions(filter_string)
            print("-" * 80)
            for res in results:
                print(f"name={res.name}; run_id={res.run_id}; version={res.version}")

            # Get the version of the model filtered by run_id
            run_id = "e14afa2f47a040728060c1699968fd43"
            filter_string = f"run_id='{run_id}'"
            results = client.search_model_versions(filter_string)
            print("-" * 80)
            for res in results:
                print(f"name={res.name}; run_id={res.run_id}; version={res.version}")

        .. code-block:: text
            :caption: Output

            ------------------------------------------------------------------------------------
            name=CordobaWeatherForecastModel; run_id=eaef868ee3d14d10b4299c4c81ba8814; version=1
            name=CordobaWeatherForecastModel; run_id=e14afa2f47a040728060c1699968fd43; version=2
            ------------------------------------------------------------------------------------
            name=CordobaWeatherForecastModel; run_id=e14afa2f47a040728060c1699968fd43; version=2
        """
        return self._get_registry_client().search_model_versions(
            filter_string, max_results, order_by, page_token
        )

    @deprecated(since="2.9.0", impact=_STAGES_DEPRECATION_WARNING)
    def get_model_version_stages(self, name: str, version: str) -> List[str]:
        """
        This is a docstring. Here is info.

        Returns:
            A list of valid stages.

        .. code-block:: python
            :caption: Example

            import mlflow.sklearn
            from mlflow import MlflowClient
            from mlflow.models import infer_signature
            from sklearn.datasets import make_regression
            from sklearn.ensemble import RandomForestRegressor

            mlflow.set_tracking_uri("sqlite:///mlruns.db")
            params = {"n_estimators": 3, "random_state": 42}
            name = "RandomForestRegression"
            X, y = make_regression(n_features=4, n_informative=2, random_state=0, shuffle=False)
            rfr = RandomForestRegressor(**params).fit(X, y)
            signature = infer_signature(X, rfr.predict(X))

            # Log MLflow entities
            with mlflow.start_run() as run:
                mlflow.log_params(params)
                mlflow.sklearn.log_model(rfr, artifact_path="sklearn-model", signature=signature)

            # Register model name in the model registry
            client = MlflowClient()
            client.create_registered_model(name)

            # Create a new version of the rfr model under the registered model name
            # fetch valid stages
            model_uri = f"runs:/{run.info.run_id}/models/sklearn-model"
            mv = client.create_model_version(name, model_uri, run.info.run_id)
            stages = client.get_model_version_stages(name, mv.version)
            print(f"Model list of valid stages: {stages}")

        .. code-block:: text
            :caption: Output

            Model list of valid stages: ['None', 'Staging', 'Production', 'Archived']

        """
        return ALL_STAGES

    def set_model_version_tag(
        self,
        name: str,
        version: Optional[str] = None,
        key: Optional[str] = None,
        value: Any = None,
        stage: Optional[str] = None,
    ) -> None:
        """Set a tag for the model version.
        When stage is set, tag will be set for latest model version of the stage.
        Setting both version and stage parameter will result in error.

        Args:
            name: Registered model name.
            version: Registered model version.
            key: Tag key to log. key is required.
            value: Tag value to log. value is required.
            stage: Registered model stage.

        .. code-block:: python
            :caption: Example

            import mlflow.sklearn
            from mlflow import MlflowClient
            from mlflow.models import infer_signature
            from sklearn.datasets import make_regression
            from sklearn.ensemble import RandomForestRegressor


            def print_model_version_info(mv):
                print(f"Name: {mv.name}")
                print(f"Version: {mv.version}")
                print(f"Tags: {mv.tags}")


            mlflow.set_tracking_uri("sqlite:///mlruns.db")
            params = {"n_estimators": 3, "random_state": 42}
            name = "RandomForestRegression"
            X, y = make_regression(n_features=4, n_informative=2, random_state=0, shuffle=False)
            rfr = RandomForestRegressor(**params).fit(X, y)
            signature = infer_signature(X, rfr.predict(X))

            # Log MLflow entities
            with mlflow.start_run() as run:
                mlflow.log_params(params)
                mlflow.sklearn.log_model(rfr, artifact_path="sklearn-model", signature=signature)

            # Register model name in the model registry
            client = MlflowClient()
            client.create_registered_model(name)

            # Create a new version of the rfr model under the registered model name
            # and set a tag
            model_uri = f"runs:/{run.info.run_id}/sklearn-model"
            mv = client.create_model_version(name, model_uri, run.info.run_id)
            print_model_version_info(mv)
            print("--")

            # Tag using model version
            client.set_model_version_tag(name, mv.version, "t", "1")

            # Tag using model stage
            client.set_model_version_tag(name, key="t1", value="1", stage=mv.current_stage)
            mv = client.get_model_version(name, mv.version)
            print_model_version_info(mv)

        .. code-block:: text
            :caption: Output

            Name: RandomForestRegression
            Version: 1
            Tags: {}
            --
            Name: RandomForestRegression
            Version: 1
            Tags: {'t': '1', 't1': '1'}
        """
        _validate_model_version_or_stage_exists(version, stage)
        if stage:
            warnings.warn(
                "The `stage` parameter of the `set_model_version_tag` API is deprecated. "
                + _STAGES_DEPRECATION_WARNING,
                category=FutureWarning,
                stacklevel=2,
            )
            latest_versions = self.get_latest_versions(name, stages=[stage])
            if not latest_versions:
                raise MlflowException(f"Could not find any model version for {stage} stage")
            version = latest_versions[0].version

        self._get_registry_client().set_model_version_tag(name, version, key, value)

    def delete_model_version_tag(
        self,
        name: str,
        version: Optional[str] = None,
        key: Optional[str] = None,
        stage: Optional[str] = None,
    ) -> None:
        """Delete a tag associated with the model version.

        When stage is set, tag will be deleted for latest model version of the stage.
        Setting both version and stage parameter will result in error.

        Args:
            name: Registered model name.
            version: Registered model version.
            key: Tag key. key is required.
            stage: Registered model stage.

        .. code-block:: python
            :caption: Example

            import mlflow.sklearn
            from mlflow import MlflowClient
            from mlflow.models import infer_signature
            from sklearn.datasets import make_regression
            from sklearn.ensemble import RandomForestRegressor


            def print_model_version_info(mv):
                print(f"Name: {mv.name}")
                print(f"Version: {mv.version}")
                print(f"Tags: {mv.tags}")


            mlflow.set_tracking_uri("sqlite:///mlruns.db")
            params = {"n_estimators": 3, "random_state": 42}
            name = "RandomForestRegression"
            X, y = make_regression(n_features=4, n_informative=2, random_state=0, shuffle=False)
            rfr = RandomForestRegressor(**params).fit(X, y)
            signature = infer_signature(X, rfr.predict(X))

            # Log MLflow entities
            with mlflow.start_run() as run:
                mlflow.log_params(params)
                mlflow.sklearn.log_model(rfr, artifact_path="sklearn-model", signature=signature)
            # Register model name in the model registry
            client = MlflowClient()
            client.create_registered_model(name)

            # Create a new version of the rfr model under the registered model name
            # and delete a tag
            model_uri = f"runs:/{run.info.run_id}/sklearn-model"
            tags = {"t": "1", "t1": "2"}
            mv = client.create_model_version(name, model_uri, run.info.run_id, tags=tags)
            print_model_version_info(mv)
            print("--")
            # using version to delete tag
            client.delete_model_version_tag(name, mv.version, "t")

            # using stage to delete tag
            client.delete_model_version_tag(name, key="t1", stage=mv.current_stage)
            mv = client.get_model_version(name, mv.version)
            print_model_version_info(mv)

        .. code-block:: text
            :caption: Output

            Name: RandomForestRegression
            Version: 1
            Tags: {'t': '1', 't1': '2'}
            --
            Name: RandomForestRegression
            Version: 1
            Tags: {}
        """
        _validate_model_version_or_stage_exists(version, stage)
        if stage:
            warnings.warn(
                "The `stage` parameter of the `delete_model_version_tag` API is deprecated. "
                + _STAGES_DEPRECATION_WARNING,
                category=FutureWarning,
                stacklevel=2,
            )
            latest_versions = self.get_latest_versions(name, stages=[stage])
            if not latest_versions:
                raise MlflowException(f"Could not find any model version for {stage} stage")
            version = latest_versions[0].version
        self._get_registry_client().delete_model_version_tag(name, version, key)

    def set_registered_model_alias(self, name: str, alias: str, version: str) -> None:
        """
        Set a registered model alias pointing to a model version.

        Args:
            name: Registered model name.
            alias: Name of the alias. Note that aliases of the format ``v<number>``, such as
                ``v9`` and ``v42``, are reserved and cannot be set.
            version: Registered model version number.

        .. code-block:: Python
            :caption: Example

            import mlflow
            from mlflow import MlflowClient
            from mlflow.models import infer_signature
            from sklearn.datasets import make_regression
            from sklearn.ensemble import RandomForestRegressor


            def print_model_info(rm):
                print("--Model--")
                print("name: {}".format(rm.name))
                print("aliases: {}".format(rm.aliases))


            def print_model_version_info(mv):
                print("--Model Version--")
                print("Name: {}".format(mv.name))
                print("Version: {}".format(mv.version))
                print("Aliases: {}".format(mv.aliases))


            mlflow.set_tracking_uri("sqlite:///mlruns.db")
            params = {"n_estimators": 3, "random_state": 42}
            name = "RandomForestRegression"
            X, y = make_regression(n_features=4, n_informative=2, random_state=0, shuffle=False)
            rfr = RandomForestRegressor(**params).fit(X, y)
            signature = infer_signature(X, rfr.predict(X))

            # Log MLflow entities
            with mlflow.start_run() as run:
                mlflow.log_params(params)
                mlflow.sklearn.log_model(rfr, artifact_path="sklearn-model", signature=signature)

            # Register model name in the model registry
            client = MlflowClient()
            client.create_registered_model(name)
            model = client.get_registered_model(name)
            print_model_info(model)

            # Create a new version of the rfr model under the registered model name
            model_uri = "runs:/{}/sklearn-model".format(run.info.run_id)
            mv = client.create_model_version(name, model_uri, run.info.run_id)
            print_model_version_info(mv)

            # Set registered model alias
            client.set_registered_model_alias(name, "test-alias", mv.version)
            print()
            print_model_info(model)
            print_model_version_info(mv)

        .. code-block:: text
            :caption: Output

            --Model--
            name: RandomForestRegression
            aliases: {}

            --Model Version--
            Name: RandomForestRegression
            Version: 1
            Aliases: []

            --Model--
            name: RandomForestRegression
            aliases: {"test-alias": "1"}

            --Model Version--
            Name: RandomForestRegression
            Version: 1
            Aliases: ["test-alias"]
        """
        _validate_model_name(name)
        _validate_model_alias_name(alias)
        _validate_model_version(version)
        self._get_registry_client().set_registered_model_alias(name, alias, version)

    def delete_registered_model_alias(self, name: str, alias: str) -> None:
        """Delete an alias associated with a registered model.

        Args:
            name: Registered model name.
            alias: Name of the alias.

        .. code-block:: Python
            :caption: Example

            import mlflow
            from mlflow import MlflowClient
            from mlflow.models import infer_signature
            from sklearn.datasets import make_regression
            from sklearn.ensemble import RandomForestRegressor


            def print_model_info(rm):
                print("--Model--")
                print("name: {}".format(rm.name))
                print("aliases: {}".format(rm.aliases))


            def print_model_version_info(mv):
                print("--Model Version--")
                print("Name: {}".format(mv.name))
                print("Version: {}".format(mv.version))
                print("Aliases: {}".format(mv.aliases))


            mlflow.set_tracking_uri("sqlite:///mlruns.db")
            params = {"n_estimators": 3, "random_state": 42}
            name = "RandomForestRegression"
            X, y = make_regression(n_features=4, n_informative=2, random_state=0, shuffle=False)
            rfr = RandomForestRegressor(**params).fit(X, y)
            signature = infer_signature(X, rfr.predict(X))

            # Log MLflow entities
            with mlflow.start_run() as run:
                mlflow.log_params(params)
                mlflow.sklearn.log_model(rfr, artifact_path="sklearn-model", signature=signature)

            # Register model name in the model registry
            client = MlflowClient()
            client.create_registered_model(name)
            model = client.get_registered_model(name)
            print_model_info(model)

            # Create a new version of the rfr model under the registered model name
            model_uri = "runs:/{}/sklearn-model".format(run.info.run_id)
            mv = client.create_model_version(name, model_uri, run.info.run_id)
            print_model_version_info(mv)

            # Set registered model alias
            client.set_registered_model_alias(name, "test-alias", mv.version)
            print()
            print_model_info(model)
            print_model_version_info(mv)

            # Delete registered model alias
            client.delete_registered_model_alias(name, "test-alias")
            print()
            print_model_info(model)
            print_model_version_info(mv)

        .. code-block:: text
            :caption: Output

            --Model--
            name: RandomForestRegression
            aliases: {}
            --Model Version--
            Name: RandomForestRegression
            Version: 1
            Aliases: []

            --Model--
            name: RandomForestRegression
            aliases: {"test-alias": "1"}
            --Model Version--
            Name: RandomForestRegression
            Version: 1
            Aliases: ["test-alias"]

            --Model--
            name: RandomForestRegression
            aliases: {}
            --Model Version--
            Name: RandomForestRegression
            Version: 1
            Aliases: []
        """
        _validate_model_name(name)
        _validate_model_alias_name(alias)
        self._get_registry_client().delete_registered_model_alias(name, alias)

    def get_model_version_by_alias(self, name: str, alias: str) -> ModelVersion:
        """Get the model version instance by name and alias.

        Args:
            name: Registered model name.
            alias: Name of the alias.

        Returns:
            A single :py:class:`mlflow.entities.model_registry.ModelVersion` object.

         .. code-block:: Python
            :caption: Example

            import mlflow
            from mlflow import MlflowClient
            from mlflow.models import infer_signature
            from sklearn.datasets import make_regression
            from sklearn.ensemble import RandomForestRegressor


            def print_model_info(rm):
                print("--Model--")
                print("name: {}".format(rm.name))
                print("aliases: {}".format(rm.aliases))


            def print_model_version_info(mv):
                print("--Model Version--")
                print("Name: {}".format(mv.name))
                print("Version: {}".format(mv.version))
                print("Aliases: {}".format(mv.aliases))


            mlflow.set_tracking_uri("sqlite:///mlruns.db")
            params = {"n_estimators": 3, "random_state": 42}
            name = "RandomForestRegression"
            X, y = make_regression(n_features=4, n_informative=2, random_state=0, shuffle=False)
            rfr = RandomForestRegressor(**params).fit(X, y)
            signature = infer_signature(X, rfr.predict(X))
            # Log MLflow entities
            with mlflow.start_run() as run:
                mlflow.log_params(params)
                mlflow.sklearn.log_model(rfr, artifact_path="sklearn-model", signature=signature)
            # Register model name in the model registry
            client = MlflowClient()
            client.create_registered_model(name)
            model = client.get_registered_model(name)
            print_model_info(model)
            # Create a new version of the rfr model under the registered model name
            model_uri = "runs:/{}/sklearn-model".format(run.info.run_id)
            mv = client.create_model_version(name, model_uri, run.info.run_id)
            print_model_version_info(mv)
            # Set registered model alias
            client.set_registered_model_alias(name, "test-alias", mv.version)
            print()
            print_model_info(model)
            print_model_version_info(mv)
            # Get model version by alias
            alias_mv = client.get_model_version_by_alias(name, "test-alias")
            print()
            print_model_version_info(alias_mv)

        .. code-block:: text
            :caption: Output

            --Model--
            name: RandomForestRegression
            aliases: {}
            --Model Version--
            Name: RandomForestRegression
            Version: 1
            Aliases: []
            --Model--
            name: RandomForestRegression
            aliases: {"test-alias": "1"}
            --Model Version--
            Name: RandomForestRegression
            Version: 1
            Aliases: ["test-alias"]
            --Model Version--
            Name: RandomForestRegression
            Version: 1
            Aliases: ["test-alias"]
        """
        _validate_model_name(name)
        _validate_model_alias_name(alias)
        return self._get_registry_client().get_model_version_by_alias(name, alias)<|MERGE_RESOLUTION|>--- conflicted
+++ resolved
@@ -382,43 +382,6 @@
         """
         return self._tracking_client.create_run(experiment_id, start_time, tags, run_name)
 
-<<<<<<< HEAD
-    def _create_trace_info(
-        self,
-        experiment_id,
-        timestamp_ms,
-        execution_time_ms,
-        status,
-        request_metadata=None,
-        tags=None,
-    ):
-        """Create a TraceInfo object and log in the backend store.
-
-        Args:
-            experiment_id: String id of the experiment for this run.
-            timestamp_ms: int, start time of the trace, in milliseconds.
-            execution_time_ms: int, duration of the trace, in milliseconds.
-            status: string, status of the trace.
-            request_metadata: dict, metadata of the trace.
-            tags: dict, tags of the trace.
-
-        Returns:
-            :py:class:`mlflow.entities.TraceInfo` that was created.
-        """
-        return self._tracking_client.create_trace_info(
-            experiment_id,
-            timestamp_ms,
-            execution_time_ms,
-            status,
-            request_metadata=request_metadata,
-            tags=tags,
-        )
-
-    def _upload_trace_data(self, trace_info: TraceInfo, trace_data: TraceData) -> None:
-        return self._tracking_client._upload_trace_data(trace_info, trace_data)
-
-=======
->>>>>>> 5e501574
     def delete_traces(
         self,
         experiment_id: str,
