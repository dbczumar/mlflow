"""
Internal package providing a Python CRUD interface to MLflow experiments, runs, registered models,
and model versions. This is a lower level API than the :py:mod:`mlflow.tracking.fluent` module,
and is exposed in the :py:mod:`mlflow.tracking` module.
"""

import contextlib
import json
import logging
import os
import posixpath
import re
import sys
import tempfile
import urllib
import uuid
import warnings
from typing import TYPE_CHECKING, Any, Dict, List, Optional, Sequence, Union

import yaml

import mlflow
from mlflow.entities import (
    DatasetInput,
    Experiment,
    FileInfo,
    LoggedModel,
    Metric,
    ModelInput,
    ModelOutput,
    ModelStatus,
    Param,
    Run,
    RunTag,
    Span,
    SpanStatus,
    SpanType,
    Trace,
    TraceData,
    TraceInfo,
    ViewType,
)
from mlflow.entities.model_registry import ModelVersion, RegisteredModel
from mlflow.entities.model_registry.model_version_stages import ALL_STAGES
from mlflow.entities.span import NO_OP_SPAN_REQUEST_ID, NoOpSpan, create_mlflow_span
from mlflow.entities.trace_status import TraceStatus
from mlflow.environment_variables import MLFLOW_ENABLE_ASYNC_LOGGING
from mlflow.exceptions import MlflowException
from mlflow.protos.databricks_pb2 import (
    BAD_REQUEST,
    FEATURE_DISABLED,
    INVALID_PARAMETER_VALUE,
    RESOURCE_DOES_NOT_EXIST,
)
from mlflow.store.artifact.utils.models import (
    get_model_name_and_version,
)
from mlflow.store.entities.paged_list import PagedList
from mlflow.store.model_registry import (
    SEARCH_MODEL_VERSION_MAX_RESULTS_DEFAULT,
    SEARCH_REGISTERED_MODEL_MAX_RESULTS_DEFAULT,
)
from mlflow.store.tracking import SEARCH_MAX_RESULTS_DEFAULT, SEARCH_TRACES_DEFAULT_MAX_RESULTS
from mlflow.tracing.constant import (
    TRACE_REQUEST_ID_PREFIX,
    SpanAttributeKey,
    TraceTagKey,
)
from mlflow.tracing.display import get_display_handler
from mlflow.tracing.trace_manager import InMemoryTraceManager
from mlflow.tracing.utils import exclude_immutable_tags, get_otel_attribute
from mlflow.tracking._model_registry import DEFAULT_AWAIT_MAX_SLEEP_SECONDS
from mlflow.tracking._model_registry import utils as registry_utils
from mlflow.tracking._model_registry.client import ModelRegistryClient
from mlflow.tracking._tracking_service import utils
from mlflow.tracking._tracking_service.client import TrackingServiceClient
from mlflow.tracking.artifact_utils import _upload_artifacts_to_databricks
from mlflow.tracking.multimedia import Image, compress_image_size, convert_to_pil_image
from mlflow.tracking.registry import UnsupportedModelRegistryStoreURIException
from mlflow.utils.annotations import deprecated, experimental
from mlflow.utils.async_logging.run_operations import RunOperations
from mlflow.utils.databricks_utils import (
    get_databricks_run_url,
)
from mlflow.utils.logging_utils import eprint
from mlflow.utils.mlflow_tags import (
    MLFLOW_LOGGED_ARTIFACTS,
    MLFLOW_LOGGED_IMAGES,
    MLFLOW_PARENT_RUN_ID,
)
from mlflow.utils.time import get_current_time_millis
from mlflow.utils.uri import is_databricks_unity_catalog_uri, is_databricks_uri
from mlflow.utils.validation import (
    _validate_model_alias_name,
    _validate_model_name,
    _validate_model_version,
    _validate_model_version_or_stage_exists,
)

if TYPE_CHECKING:
    import matplotlib
    import numpy
    import pandas
    import PIL
    import plotly


_logger = logging.getLogger(__name__)

_STAGES_DEPRECATION_WARNING = (
    "Model registry stages will be removed in a future major release. To learn more about the "
    "deprecation of model registry stages, see our migration guide here: https://mlflow.org/docs/"
    "latest/model-registry.html#migrating-from-stages"
)


class MlflowClient:
    """
    Client of an MLflow Tracking Server that creates and manages experiments and runs, and of an
    MLflow Registry Server that creates and manages registered models and model versions. It's a
    thin wrapper around TrackingServiceClient and RegistryClient so there is a unified API but we
    can keep the implementation of the tracking and registry clients independent from each other.
    """

    def __init__(self, tracking_uri: Optional[str] = None, registry_uri: Optional[str] = None):
        """
        Args:
            tracking_uri: Address of local or remote tracking server. If not provided, defaults
                to the service set by ``mlflow.tracking.set_tracking_uri``. See
                `Where Runs Get Recorded <../tracking.html#where-runs-get-recorded>`_
                for more info.
            registry_uri: Address of local or remote model registry server. If not provided,
                defaults to the service set by ``mlflow.tracking.set_registry_uri``. If
                no such service was set, defaults to the tracking uri of the client.
        """
        final_tracking_uri = utils._resolve_tracking_uri(tracking_uri)
        self._registry_uri = registry_utils._resolve_registry_uri(registry_uri, tracking_uri)
        self._tracking_client = TrackingServiceClient(final_tracking_uri)
        # `MlflowClient` also references a `ModelRegistryClient` instance that is provided by the
        # `MlflowClient._get_registry_client()` method. This `ModelRegistryClient` is not explicitly
        # defined as an instance variable in the `MlflowClient` constructor; an instance variable
        # is assigned lazily by `MlflowClient._get_registry_client()` and should not be referenced
        # outside of the `MlflowClient._get_registry_client()` method

    @property
    def tracking_uri(self):
        return self._tracking_client.tracking_uri

    def _get_registry_client(self):
        """Attempts to create a ModelRegistryClient if one does not already exist.

        Raises:
            MlflowException: If the ModelRegistryClient cannot be created. This may occur, for
            example, when the registry URI refers to an unsupported store type (e.g., the
            FileStore).

        Returns:
            A ModelRegistryClient instance.
        """
        # Attempt to fetch a `ModelRegistryClient` that is lazily instantiated and defined as
        # an instance variable on this `MlflowClient` instance. Because the instance variable
        # is undefined until the first invocation of _get_registry_client(), the `getattr()`
        # function is used to safely fetch the variable (if it is defined) or a NoneType
        # (if it is not defined)
        registry_client_attr = "_registry_client_lazy"
        registry_client = getattr(self, registry_client_attr, None)
        if registry_client is None:
            try:
                registry_client = ModelRegistryClient(self._registry_uri, self.tracking_uri)
                # Define an instance variable on this `MlflowClient` instance to reference the
                # `ModelRegistryClient` that was just constructed. `setattr()` is used to ensure
                # that the variable name is consistent with the variable name specified in the
                # preceding call to `getattr()`
                setattr(self, registry_client_attr, registry_client)
            except UnsupportedModelRegistryStoreURIException as exc:
                raise MlflowException(
                    "Model Registry features are not supported by the store with URI:"
                    f" '{self._registry_uri}'. Stores with the following URI schemes are supported:"
                    f" {exc.supported_uri_schemes}.",
                    FEATURE_DISABLED,
                )
        return registry_client

    # Tracking API

    def get_run(self, run_id: str) -> Run:
        """
        Fetch the run from backend store. The resulting :py:class:`Run <mlflow.entities.Run>`
        contains a collection of run metadata -- :py:class:`RunInfo <mlflow.entities.RunInfo>`,
        as well as a collection of run parameters, tags, and metrics --
        :py:class:`RunData <mlflow.entities.RunData>`. It also contains a collection of run
        inputs (experimental), including information about datasets used by the run --
        :py:class:`RunInputs <mlflow.entities.RunInputs>`. In the case where multiple metrics with
        the same key are logged for the run, the :py:class:`RunData <mlflow.entities.RunData>`
        contains the most recently logged value at the largest step for each metric.

        Args:
            run_id: Unique identifier for the run.

        Returns:
            A single :py:class:`mlflow.entities.Run` object, if the run exists. Otherwise,
            raises an exception.


        .. code-block:: python
            :caption: Example

            import mlflow
            from mlflow import MlflowClient

            with mlflow.start_run() as run:
                mlflow.log_param("p", 0)

            # The run has finished since we have exited the with block
            # Fetch the run
            client = MlflowClient()
            run = client.get_run(run.info.run_id)
            print(f"run_id: {run.info.run_id}")
            print(f"params: {run.data.params}")
            print(f"status: {run.info.status}")

        .. code-block:: text
            :caption: Output

            run_id: e36b42c587a1413ead7c3b6764120618
            params: {'p': '0'}
            status: FINISHED

        """
        return self._tracking_client.get_run(run_id)

    def get_parent_run(self, run_id: str) -> Optional[Run]:
        """Gets the parent run for the given run id if one exists.

        Args:
            run_id: Unique identifier for the child run.

        Returns:
            A single :py:class:`mlflow.entities.Run` object, if the parent run exists. Otherwise,
            returns None.

        .. code-block:: python
            :test:
            :caption: Example

            import mlflow
            from mlflow import MlflowClient

            # Create nested runs
            with mlflow.start_run():
                with mlflow.start_run(nested=True) as child_run:
                    child_run_id = child_run.info.run_id

            client = MlflowClient()
            parent_run = client.get_parent_run(child_run_id)

            print(f"child_run_id: {child_run_id}")
            print(f"parent_run_id: {parent_run.info.run_id}")

        .. code-block:: text
            :caption: Output

            child_run_id: 7d175204675e40328e46d9a6a5a7ee6a
            parent_run_id: 8979459433a24a52ab3be87a229a9cdf

        """
        child_run = self._tracking_client.get_run(run_id)
        parent_run_id = child_run.data.tags.get(MLFLOW_PARENT_RUN_ID)
        if parent_run_id is None:
            return None
        return self._tracking_client.get_run(parent_run_id)

    def get_metric_history(self, run_id: str, key: str) -> List[Metric]:
        """Return a list of metric objects corresponding to all values logged for a given metric.

        Args:
            run_id: Unique identifier for run.
            key: Metric name within the run.

        Returns:
            A list of :py:class:`mlflow.entities.Metric` entities if logged, else empty list.

        .. code-block:: python
            :caption: Example

            from mlflow import MlflowClient


            def print_metric_info(history):
                for m in history:
                    print(f"name: {m.key}")
                    print(f"value: {m.value}")
                    print(f"step: {m.step}")
                    print(f"timestamp: {m.timestamp}")
                    print("--")


            # Create a run under the default experiment (whose id is "0"). Since this is low-level
            # CRUD operation, the method will create a run. To end the run, you'll have
            # to explicitly end it.
            client = MlflowClient()
            experiment_id = "0"
            run = client.create_run(experiment_id)
            print(f"run_id: {run.info.run_id}")
            print("--")

            # Log couple of metrics, update their initial value, and fetch each
            # logged metrics' history.
            for k, v in [("m1", 1.5), ("m2", 2.5)]:
                client.log_metric(run.info.run_id, k, v, step=0)
                client.log_metric(run.info.run_id, k, v + 1, step=1)
                print_metric_info(client.get_metric_history(run.info.run_id, k))
            client.set_terminated(run.info.run_id)

        .. code-block:: text
            :caption: Output

            run_id: c360d15714994c388b504fe09ea3c234
            --
            name: m1
            value: 1.5
            step: 0
            timestamp: 1603423788607
            --
            name: m1
            value: 2.5
            step: 1
            timestamp: 1603423788608
            --
            name: m2
            value: 2.5
            step: 0
            timestamp: 1603423788609
            --
            name: m2
            value: 3.5
            step: 1
            timestamp: 1603423788610
            --
        """
        return self._tracking_client.get_metric_history(run_id, key)

    def create_run(
        self,
        experiment_id: str,
        start_time: Optional[int] = None,
        tags: Optional[Dict[str, Any]] = None,
        run_name: Optional[str] = None,
    ) -> Run:
        """
        Create a :py:class:`mlflow.entities.Run` object that can be associated with
        metrics, parameters, artifacts, etc.
        Unlike :py:func:`mlflow.projects.run`, creates objects but does not run code.
        Unlike :py:func:`mlflow.start_run`, does not change the "active run" used by
        :py:func:`mlflow.log_param`.

        Args:
            experiment_id: The string ID of the experiment to create a run in.
            start_time: If not provided, use the current timestamp.
            tags: A dictionary of key-value pairs that are converted into
                :py:class:`mlflow.entities.RunTag` objects.
            run_name: The name of this run.

        Returns:
            :py:class:`mlflow.entities.Run` that was created.

        .. code-block:: python
            :caption: Example

            from mlflow import MlflowClient

            # Create a run with a tag under the default experiment (whose id is '0').
            tags = {"engineering": "ML Platform"}
            name = "platform-run-24"
            client = MlflowClient()
            experiment_id = "0"
            run = client.create_run(experiment_id, tags=tags, run_name=name)

            # Show newly created run metadata info
            print(f"Run tags: {run.data.tags}")
            print(f"Experiment id: {run.info.experiment_id}")
            print(f"Run id: {run.info.run_id}")
            print(f"Run name: {run.info.run_name}")
            print(f"lifecycle_stage: {run.info.lifecycle_stage}")
            print(f"status: {run.info.status}")

        .. code-block:: text
            :caption: Output

            Run tags: {'engineering': 'ML Platform'}
            Experiment id: 0
            Run id: 65fb9e2198764354bab398105f2e70c1
            Run name: platform-run-24
            lifecycle_stage: active
            status: RUNNING
        """
        return self._tracking_client.create_run(experiment_id, start_time, tags, run_name)

    def _upload_trace_data(self, trace_info: TraceInfo, trace_data: TraceData) -> None:
        return self._tracking_client._upload_trace_data(trace_info, trace_data)

    @experimental
    def delete_traces(
        self,
        experiment_id: str,
        max_timestamp_millis: Optional[int] = None,
        max_traces: Optional[int] = None,
        request_ids: Optional[List[str]] = None,
    ) -> int:
        """
        Delete traces based on the specified criteria.

        - Either `max_timestamp_millis` or `request_ids` must be specified, but not both.
        - `max_traces` can't be specified if `request_ids` is specified.

        Args:
            experiment_id: ID of the associated experiment.
            max_timestamp_millis: The maximum timestamp in milliseconds since the UNIX epoch for
                deleting traces. Traces older than or equal to this timestamp will be deleted.
            max_traces: The maximum number of traces to delete. If max_traces is specified, and
                it is less than the number of traces that would be deleted based on the
                max_timestamp_millis, the oldest traces will be deleted first.
            request_ids: A set of request IDs to delete.

        Returns:
            The number of traces deleted.

        Example:

        .. code-block:: python
            :test:

            import mlflow
            import time

            client = mlflow.MlflowClient()

            # Delete all traces in the experiment
            client.delete_traces(
                experiment_id="0", max_timestamp_millis=time.time_ns() // 1_000_000
            )

            # Delete traces based on max_timestamp_millis and max_traces
            # Older traces will be deleted first.
            some_timestamp = time.time_ns() // 1_000_000
            client.delete_traces(
                experiment_id="0", max_timestamp_millis=some_timestamp, max_traces=2
            )

            # Delete traces based on request_ids
            client.delete_traces(experiment_id="0", request_ids=["id_1", "id_2"])
        """
        return self._tracking_client.delete_traces(
            experiment_id=experiment_id,
            max_timestamp_millis=max_timestamp_millis,
            max_traces=max_traces,
            request_ids=request_ids,
        )

    @experimental
    def get_trace(self, request_id: str, display=True) -> Trace:
        """
        Get the trace matching the specified ``request_id``.

        Args:
            request_id: String ID of the trace to fetch.
            display: If ``True``, display the trace on the notebook.

        Returns:
            The retrieved :py:class:`Trace <mlflow.entities.Trace>`.

        .. code-block:: python
            :caption: Example

            from mlflow import MlflowClient

            client = MlflowClient()
            request_id = "12345678"
            trace = client.get_trace(request_id)
        """
        trace = self._tracking_client.get_trace(request_id)
        if display:
            get_display_handler().display_traces([trace])
        return trace

    @experimental
    def search_traces(  # noqa: D417
        self,
        experiment_ids: List[str],
        filter_string: Optional[str] = None,
        max_results: int = SEARCH_TRACES_DEFAULT_MAX_RESULTS,
        order_by: Optional[List[str]] = None,
        page_token: Optional[str] = None,
<<<<<<< HEAD
        model_id: Optional[str] = None,
=======
        run_id: Optional[str] = None,
>>>>>>> ba3d9311
    ) -> PagedList[Trace]:
        """
        Return traces that match the given list of search expressions within the experiments.

        Args:
            experiment_ids: List of experiment ids to scope the search.
                it will be associated with the run and you can filter on the run id to retrieve
                the trace.
            filter_string: A search filter string.
            max_results: Maximum number of traces desired.
            order_by: List of order_by clauses.
            page_token: Token specifying the next page of results. It should be obtained from
                a ``search_traces`` call.
            run_id: A run id to scope the search. When a trace is created under an active run,

        Returns:
            A :py:class:`PagedList <mlflow.store.entities.PagedList>` of
            :py:class:`Trace <mlflow.entities.Trace>` objects that satisfy the search
            expressions. If the underlying tracking store supports pagination, the token for the
            next page may be obtained via the ``token`` attribute of the returned object; however,
            some store implementations may not support pagination and thus the returned token would
            not be meaningful in such cases.
        """
        traces = self._tracking_client.search_traces(
            experiment_ids=experiment_ids,
            filter_string=filter_string,
            max_results=max_results,
            order_by=order_by,
            page_token=page_token,
<<<<<<< HEAD
            model_id=model_id,
=======
            run_id=run_id,
>>>>>>> ba3d9311
        )

        get_display_handler().display_traces(traces)
        return traces

    def start_trace(
        self,
        name: str,
        span_type: str = SpanType.UNKNOWN,
        inputs: Optional[Dict[str, Any]] = None,
        attributes: Optional[Dict[str, str]] = None,
        tags: Optional[Dict[str, str]] = None,
        experiment_id: Optional[str] = None,
        start_time_ns: Optional[int] = None,
    ) -> Span:
        """
        Create a new trace object and start a root span under it.

        This is an imperative API to manually create a new span under a specific trace id and
        parent span, unlike the higher-level APIs like :py:func:`@mlflow.trace <mlflow.trace>`
        and :py:func:`with mlflow.start_span() <mlflow.start_span>`, which automatically manage
        the span lifecycle and parent-child relationship. You only need to call this method
        when using the :py:func:`start_span() <start_span>` method of MlflowClient to create
        spans.

        .. attention::

            A trace started with this method must be ended by calling
            ``MlflowClient().end_trace(request_id)``. Otherwise the trace will be not recorded.

        Args:
            name: The name of the trace (and the root span).
            span_type: The type of the span.
            inputs: Inputs to set on the root span of the trace.
            attributes: A dictionary of attributes to set on the root span of the trace.
            tags: A dictionary of tags to set on the trace.
            experiment_id: The ID of the experiment to create the trace in. If not provided,
                MLflow will look for valid experiment in the following order: activated using
                :py:func:`mlflow.set_experiment() <mlflow.set_experiment>`,
                ``MLFLOW_EXPERIMENT_NAME`` environment variable, ``MLFLOW_EXPERIMENT_ID``
                environment variable, or the default experiment as defined by the tracking server.
            start_time_ns: The start time of the trace in nanoseconds since the UNIX epoch.

        Returns:
            An :py:class:`Span <mlflow.entities.Span>` object
            representing the root span of the trace.

        Example:

        .. code-block:: python
            :test:

            from mlflow import MlflowClient

            client = MlflowClient()

            root_span = client.start_trace("my_trace")
            request_id = root_span.request_id

            # Create a child span
            child_span = client.start_span(
                "child_span", request_id=request_id, parent_id=root_span.span_id
            )
            # Do something...
            client.end_span(request_id=request_id, span_id=child_span.span_id)

            client.end_trace(request_id)
        """
        # Validate no active trace is set in the global context. If there is an active trace,
        # the span created by this method will be a child span under the active trace rather than
        # a root span of a new trace, which is not desired behavior.
        if span := mlflow.get_current_active_span():
            raise MlflowException(
                f"Another trace is already set in the global context with ID {span.request_id}. "
                "It appears that you have already started a trace using fluent APIs like "
                "`@mlflow.trace()` or `with mlflow.start_span()`. However, it is not allowed "
                "to call MlflowClient.start_trace() under an active trace created by fluent APIs "
                "because it may lead to unexpected behavior. To resolve this issue, consider the "
                "following options:\n"
                " - To create a child span under the active trace, use "
                "`with mlflow.start_span()` or `MlflowClient.start_span()` instead.\n"
                " - To start multiple traces in parallel, avoid using fluent APIs "
                "and create all traces using `MlflowClient.start_trace()`.",
                error_code=BAD_REQUEST,
            )

        try:
            # Create new trace and a root span
            # Once OTel span is created, SpanProcessor.on_start is invoked
            # TraceInfo is created and logged into backend store inside on_start method
            otel_span = mlflow.tracing.provider.start_detached_span(
                name, experiment_id=experiment_id, start_time_ns=start_time_ns
            )
            request_id = get_otel_attribute(otel_span, SpanAttributeKey.REQUEST_ID)
            mlflow_span = create_mlflow_span(otel_span, request_id, span_type)

            # # If the span is a no-op span i.e. tracing is disabled, do nothing
            if isinstance(mlflow_span, NoOpSpan):
                return mlflow_span

            if inputs is not None:
                mlflow_span.set_inputs(inputs)
            mlflow_span.set_attributes(attributes or {})

            trace_manager = InMemoryTraceManager.get_instance()
            tags = exclude_immutable_tags(tags or {})
            # Update trace tags for trace in in-memory trace manager
            with trace_manager.get_trace(request_id) as trace:
                trace.info.tags.update(tags)
            # Register new span in the in-memory trace manager
            trace_manager.register_span(mlflow_span)

            return mlflow_span
        except Exception as e:
            _logger.warning(
                f"Failed to start trace {name}: {e}. "
                "For full traceback, set logging level to debug.",
                exc_info=_logger.isEnabledFor(logging.DEBUG),
            )
            return NoOpSpan()

    @experimental
    def end_trace(
        self,
        request_id: str,
        outputs: Optional[Dict[str, Any]] = None,
        attributes: Optional[Dict[str, Any]] = None,
        status: Union[SpanStatus, str] = "OK",
        end_time_ns: Optional[int] = None,
    ):
        """
        End the trace with the given trace ID. This will end the root span of the trace and
        log the trace to the backend if configured.

        If any of children spans are not ended, they will be ended forcefully with the status
        ``TRACE_STATUS_UNSPECIFIED``. If the trace is already ended, this method will have
        no effect.

        Args:
            request_id: The ID of the trace to end.
            outputs: Outputs to set on the trace.
            attributes: A dictionary of attributes to set on the trace. If the trace already
                has attributes, the new attributes will be merged with the existing ones.
                If the same key already exists, the new value will overwrite the old one.
            status: The status of the trace. This can be a
                :py:class:`SpanStatus <mlflow.entities.SpanStatus>` object or a string
                representing the status code defined in
                :py:class:`SpanStatusCode <mlflow.entities.SpanStatusCode>`
                e.g. ``"OK"``, ``"ERROR"``. The default status is OK.
            end_time_ns: The end time of the trace in nanoseconds since the UNIX epoch.
        """
        # NB: If the specified request ID is of no-op span, this means something went wrong in
        #     the span start logic. We should simply ignore it as the upstream should already
        #     have logged the error.
        if request_id == NO_OP_SPAN_REQUEST_ID:
            return

        trace_manager = InMemoryTraceManager.get_instance()
        root_span_id = trace_manager.get_root_span_id(request_id)

        if root_span_id is None:
            trace = self.get_trace(request_id=request_id)
            if trace is None:
                raise MlflowException(
                    f"Trace with ID {request_id} not found.",
                    error_code=RESOURCE_DOES_NOT_EXIST,
                )
            elif trace.info.status in TraceStatus.end_statuses():
                raise MlflowException(
                    f"Trace with ID {request_id} already finished.",
                    error_code=INVALID_PARAMETER_VALUE,
                )

        self.end_span(request_id, root_span_id, outputs, attributes, status, end_time_ns)

    def _upload_trace_spans_as_tag(self, trace_info: TraceInfo, trace_data: TraceData):
        # When a trace is logged, we set a mlflow.traceSpans tag via SetTraceTag API
        # https://databricks.atlassian.net/browse/ML-40306
        parsed_spans = []
        for span in trace_data.spans:
            parsed_span = {}

            parsed_span["name"] = span.name
            parsed_span["type"] = span.span_type
            span_inputs = span.inputs
            if span_inputs and isinstance(span_inputs, dict):
                parsed_span["inputs"] = list(span_inputs.keys())
            span_outputs = span.outputs
            if span_outputs and isinstance(span_outputs, dict):
                parsed_span["outputs"] = list(span_outputs.keys())

            parsed_spans.append(parsed_span)

        # Directly set the tag on the trace in the backend
        self._tracking_client.set_trace_tag(
            trace_info.request_id,
            TraceTagKey.TRACE_SPANS,
            json.dumps(parsed_spans, ensure_ascii=False),
        )

    @experimental
    def start_span(
        self,
        name: str,
        request_id: str,
        parent_id: str,
        span_type: str = SpanType.UNKNOWN,
        inputs: Optional[Dict[str, Any]] = None,
        attributes: Optional[Dict[str, Any]] = None,
        start_time_ns: Optional[int] = None,
    ) -> Span:
        """
        Create a new span and start it without attaching it to the global trace context.

        This is an imperative API to manually create a new span under a specific trace id
        and parent span, unlike the higher-level APIs like
        :py:func:`@mlflow.trace <mlflow.trace>` decorator and
        :py:func:`with mlflow.start_span() <mlflow.start_span>` context manager, which
        automatically manage the span lifecycle and parent-child relationship.

        This API is useful for the case where the automatic context management is not
        sufficient, such as callback-based instrumentation where span start and end are
        not in the same call stack, or multi-threaded applications where the context is
        not propagated automatically.

        This API requires a parent span ID to be provided explicitly. If you haven't
        started any span yet, use the :py:func:`start_trace() <start_trace>` method to
        start a new trace and a root span.

        .. warning::

            The span created with this method needs to be ended explicitly by calling
            the :py:func:`end_span() <end_span>` method. Otherwise the span will be
            recorded with the incorrect end time and status ``TRACE_STATUS_UNSPECIFIED``.

        .. tip::

            Instead of creating a root span with the :py:func:`start_trace() <start_trace>`
            method, you can also use this method within the context of a parent span created
            by the fluent APIs like :py:func:`@mlflow.trace <mlflow.trace>` and
            :py:func:`with mlflow.start_span() <mlflow.start_span>`, by passing its span
            ids the parent. This flexibility allows you to use the imperative APIs in
            conjunction with the fluent APIs like below:

            .. code-block:: python
                :test:

                import mlflow
                from mlflow import MlflowClient

                client = MlflowClient()

                with mlflow.start_span("parent_span") as parent_span:
                    child_span = client.start_span(
                        name="child_span",
                        request_id=parent_span.request_id,
                        parent_id=parent_span.span_id,
                    )

                    # Do something...

                    client.end_span(
                        request_id=parent_span.request_id,
                        span_id=child_span.span_id,
                    )

            However, **the opposite does not work**. You cannot use the fluent APIs within
            the span created by this MlflowClient API. This is because the fluent APIs
            fetches the current span from the managed context, which is not set by the MLflow
            Client APIs. Once you create a span with the MLflow Client APIs, all children
            spans must be created with the MLflow Client APIs. Please be cautious when using
            this mixed approach, as it can lead to unexpected behavior if not used properly.

        Args:
            name: The name of the span.
            request_id: The ID of the trace to attach the span to. This is synonym to
                trace_id` in OpenTelemetry.
            span_type: The type of the span. Can be either a string or a
                :py:class:`SpanType <mlflow.entities.SpanType>` enum value.
            parent_id: The ID of the parent span. The parent span can be a span created by
                both fluent APIs like `with mlflow.start_span()`, and imperative APIs like this.
            inputs: Inputs to set on the span.
            attributes: A dictionary of attributes to set on the span.
            start_time_ns: The start time of the span in nano seconds since the UNIX epoch.
                If not provided, the current time will be used.

        Returns:
            An :py:class:`mlflow.entities.Span` object representing the span.

        Example:

        .. code-block:: python
            :test:

            from mlflow import MlflowClient

            client = MlflowClient()

            span = client.start_trace("my_trace")

            x = 2

            # Create a child span
            child_span = client.start_span(
                "child_span",
                request_id=span.request_id,
                parent_id=span.span_id,
                inputs={"x": x},
            )

            y = x**2

            client.end_span(
                request_id=child_span.request_id,
                span_id=child_span.span_id,
                attributes={"factor": 2},
                outputs={"y": y},
            )

            client.end_trace(span.request_id)
        """
        # If parent span is no-op span, the child should also be no-op too
        if request_id == NO_OP_SPAN_REQUEST_ID:
            return NoOpSpan()

        if not parent_id:
            raise MlflowException(
                "start_span() must be called with an explicit parent_id."
                "If you haven't started any span yet, use MLflowClient().start_trace() "
                "to start a new trace and root span.",
                error_code=INVALID_PARAMETER_VALUE,
            )
        if not request_id:
            raise MlflowException(
                "Request ID must be provided to start a span.",
                error_code=INVALID_PARAMETER_VALUE,
            )

        trace_manager = InMemoryTraceManager.get_instance()
        if not (parent_span := trace_manager.get_span_from_id(request_id, parent_id)):
            raise MlflowException(
                f"Parent span with ID '{parent_id}' not found.",
                error_code=RESOURCE_DOES_NOT_EXIST,
            )

        try:
            otel_span = mlflow.tracing.provider.start_detached_span(
                name=name,
                parent=parent_span._span,
                start_time_ns=start_time_ns,
            )

            span = create_mlflow_span(otel_span, request_id, span_type)
            span.set_attributes(attributes or {})
            if inputs is not None:
                span.set_inputs(inputs)
            trace_manager.register_span(span)
            return span
        except Exception as e:
            _logger.warning(
                f"Failed to start span {name}: {e}. "
                "For full traceback, set logging level to debug.",
                exc_info=_logger.isEnabledFor(logging.DEBUG),
            )
            return NoOpSpan()

    @experimental
    def end_span(
        self,
        request_id: str,
        span_id: str,
        outputs: Optional[Dict[str, Any]] = None,
        attributes: Optional[Dict[str, Any]] = None,
        status: Union[SpanStatus, str] = "OK",
        end_time_ns: Optional[int] = None,
    ):
        """
        End the span with the given trace ID and span ID.

        Args:
            request_id: The ID of the trace to end.
            span_id: The ID of the span to end.
            outputs: Outputs to set on the span.
            attributes: A dictionary of attributes to set on the span. If the span already has
                attributes, the new attributes will be merged with the existing ones. If the same
                key already exists, the new value will overwrite the old one.
            status: The status of the span. This can be a
                :py:class:`SpanStatus <mlflow.entities.SpanStatus>` object or a string
                representing the status code defined in
                :py:class:`SpanStatusCode <mlflow.entities.SpanStatusCode>`
                e.g. ``"OK"``, ``"ERROR"``. The default status is OK.
            end_time_ns: The end time of the span in nano seconds since the UNIX epoch.
                If not provided, the current time will be used.
        """
        if request_id == NO_OP_SPAN_REQUEST_ID:
            return

        trace_manager = InMemoryTraceManager.get_instance()
        span = trace_manager.get_span_from_id(request_id, span_id)

        if span is None:
            raise MlflowException(
                f"Span with ID {span_id} is not found or already finished.",
                error_code=RESOURCE_DOES_NOT_EXIST,
            )

        span.set_attributes(attributes or {})
        if outputs is not None:
            span.set_outputs(outputs)
        span.set_status(status)

        try:
            span.end(end_time=end_time_ns)
        except Exception as e:
            _logger.warning(
                f"Failed to end span {span_id}: {e}. "
                "For full traceback, set logging level to debug.",
                exc_info=_logger.isEnabledFor(logging.DEBUG),
            )

    def _start_tracked_trace(
        self,
        experiment_id: str,
        timestamp_ms: int,
        request_metadata: Optional[Dict[str, str]] = None,
        tags: Optional[Dict[str, str]] = None,
    ) -> TraceInfo:
        """
        Start an initial TraceInfo object in the backend store.

        Args:
            experiment_id: String id of the experiment for this run.
            timestamp_ms: Start time of the trace, in milliseconds since the UNIX epoch.
            request_metadata: Metadata of the trace.
            tags: Tags of the trace.

        Returns:
            The created TraceInfo object.
        """
        # Some tags like mlflow.runName are immutable once logged in tracking server.
        return self._tracking_client.start_trace(
            experiment_id=experiment_id,
            timestamp_ms=timestamp_ms,
            request_metadata=request_metadata or {},
            tags=tags or {},
        )

    def _upload_ended_trace_info(
        self,
        trace_info: TraceInfo,
    ) -> TraceInfo:
        """
        Update the TraceInfo object in the backend store with the completed trace info.

        Args:
            trace_info: Updated TraceInfo object to be stored in the backend store.

        Returns:
            The updated TraceInfo object.
        """
        return self._tracking_client.end_trace(
            request_id=trace_info.request_id,
            timestamp_ms=trace_info.timestamp_ms + trace_info.execution_time_ms,
            status=trace_info.status,
            request_metadata=trace_info.request_metadata,
            tags=trace_info.tags or {},
        )

    @experimental
    def set_trace_tag(self, request_id: str, key: str, value: str):
        """
        Set a tag on the trace with the given trace ID.

        The trace can be an active one or the one that has already ended and recorded in the
        backend. Below is an example of setting a tag on an active trace. You can replace the
        ``request_id`` parameter to set a tag on an already ended trace.

        .. code-block:: python
            :test:

            from mlflow import MlflowClient

            client = MlflowClient()

            root_span = client.start_trace("my_trace")
            client.set_trace_tag(root_span.request_id, "key", "value")
            client.end_trace(root_span.request_id)

        Args:
            request_id: The ID of the trace to set the tag on.
            key: The string key of the tag. Must be at most 250 characters long, otherwise
                it will be truncated when stored.
            value: The string value of the tag. Must be at most 250 characters long, otherwise
                it will be truncated when stored.
        """
        if key.startswith("mlflow."):
            raise MlflowException(
                f"Tags starting with 'mlflow.' are reserved and cannot be set. "
                f"Attempted to set tag with key '{key}' on trace with ID '{request_id}'.",
                error_code=INVALID_PARAMETER_VALUE,
            )

        # Trying to set the tag on the active trace first
        with InMemoryTraceManager.get_instance().get_trace(request_id) as trace:
            if trace:
                trace.info.tags[key] = str(value)
                return

        # If the trace is not active, try to set the tag on the trace in the backend
        self._tracking_client.set_trace_tag(request_id, key, value)

    @experimental
    def delete_trace_tag(self, request_id: str, key: str) -> None:
        """
        Delete a tag on the trace with the given trace ID.

        The trace can be an active one or the one that has already ended and recorded in the
        backend. Below is an example of deleting a tag on an active trace. You can replace the
        ``request_id`` parameter to delete a tag on an already ended trace.

        .. code-block:: python
            :test:

            from mlflow import MlflowClient

            client = MlflowClient()

            root_span = client.start_trace("my_trace", tags={"key": "value"})
            client.delete_trace_tag(root_span.request_id, "key")
            client.end_trace(root_span.request_id)

        Args:
            request_id: The ID of the trace to delete the tag from.
            key: The string key of the tag. Must be at most 250 characters long, otherwise
                it will be truncated when stored.
        """
        # Trying to delete the tag on the active trace first
        with InMemoryTraceManager.get_instance().get_trace(request_id) as trace:
            if trace:
                if key in trace.info.tags:
                    trace.info.tags.pop(key)
                    return
                else:
                    raise MlflowException(
                        f"Tag with key {key} not found in trace with ID {request_id}.",
                        error_code=RESOURCE_DOES_NOT_EXIST,
                    )

        # If the trace is not active, try to delete the tag on the trace in the backend
        self._tracking_client.delete_trace_tag(request_id, key)

    def search_experiments(
        self,
        view_type: int = ViewType.ACTIVE_ONLY,
        max_results: Optional[int] = SEARCH_MAX_RESULTS_DEFAULT,
        filter_string: Optional[str] = None,
        order_by: Optional[List[str]] = None,
        page_token=None,
    ) -> PagedList[Experiment]:
        """
        Search for experiments that match the specified search query.

        Args:
            view_type: One of enum values ``ACTIVE_ONLY``, ``DELETED_ONLY``, or ``ALL``
                defined in :py:class:`mlflow.entities.ViewType`.
            max_results: Maximum number of experiments desired. Certain server backend may apply
                its own limit.
            filter_string: Filter query string (e.g., ``"name = 'my_experiment'"``), defaults to
                searching for all experiments. The following identifiers, comparators, and logical
                operators are supported.

                Identifiers
                  - ``name``: Experiment name
                  - ``creation_time``: Experiment creation time
                  - ``last_update_time``: Experiment last update time
                  - ``tags.<tag_key>``: Experiment tag. If ``tag_key`` contains
                    spaces, it must be wrapped with backticks (e.g., ``"tags.`extra key`"``).

                Comparators for string attributes and tags
                  - ``=``: Equal to
                  - ``!=``: Not equal to
                  - ``LIKE``: Case-sensitive pattern match
                  - ``ILIKE``: Case-insensitive pattern match

                Comparators for numeric attributes
                  - ``=``: Equal to
                  - ``!=``: Not equal to
                  - ``<``: Less than
                  - ``<=``: Less than or equal to
                  - ``>``: Greater than
                  - ``>=``: Greater than or equal to

                Logical operators
                  - ``AND``: Combines two sub-queries and returns True if both of them are True.

            order_by: List of columns to order by. The ``order_by`` column can contain an optional
                ``DESC`` or ``ASC`` value (e.g., ``"name DESC"``). The default ordering is ``ASC``,
                so ``"name"`` is equivalent to ``"name ASC"``. If unspecified, defaults to
                ``["last_update_time DESC"]``, which lists experiments updated most recently first.
                The following fields are supported:

                - ``experiment_id``: Experiment ID
                - ``name``: Experiment name
                - ``creation_time``: Experiment creation time
                - ``last_update_time``: Experiment last update time

            page_token: Token specifying the next page of results. It should be obtained from
                a ``search_experiments`` call.

        Returns:
            A :py:class:`PagedList <mlflow.store.entities.PagedList>` of
            :py:class:`Experiment <mlflow.entities.Experiment>` objects. The pagination token
            for the next page can be obtained via the ``token`` attribute of the object.

        .. code-block:: python
            :caption: Example

            import mlflow


            def assert_experiment_names_equal(experiments, expected_names):
                actual_names = [e.name for e in experiments if e.name != "Default"]
                assert actual_names == expected_names, (actual_names, expected_names)


            mlflow.set_tracking_uri("sqlite:///:memory:")
            client = mlflow.MlflowClient()

            # Create experiments
            for name, tags in [
                ("a", None),
                ("b", None),
                ("ab", {"k": "v"}),
                ("bb", {"k": "V"}),
            ]:
                client.create_experiment(name, tags=tags)

            # Search for experiments with name "a"
            experiments = client.search_experiments(filter_string="name = 'a'")
            assert_experiment_names_equal(experiments, ["a"])

            # Search for experiments with name starting with "a"
            experiments = client.search_experiments(filter_string="name LIKE 'a%'")
            assert_experiment_names_equal(experiments, ["ab", "a"])

            # Search for experiments with tag key "k" and value ending with "v" or "V"
            experiments = client.search_experiments(filter_string="tags.k ILIKE '%v'")
            assert_experiment_names_equal(experiments, ["bb", "ab"])

            # Search for experiments with name ending with "b" and tag {"k": "v"}
            experiments = client.search_experiments(filter_string="name LIKE '%b' AND tags.k = 'v'")
            assert_experiment_names_equal(experiments, ["ab"])

            # Sort experiments by name in ascending order
            experiments = client.search_experiments(order_by=["name"])
            assert_experiment_names_equal(experiments, ["a", "ab", "b", "bb"])

            # Sort experiments by ID in descending order
            experiments = client.search_experiments(order_by=["experiment_id DESC"])
            assert_experiment_names_equal(experiments, ["bb", "ab", "b", "a"])
        """
        return self._tracking_client.search_experiments(
            view_type=view_type,
            max_results=max_results,
            filter_string=filter_string,
            order_by=order_by,
            page_token=page_token,
        )

    def get_experiment(self, experiment_id: str) -> Experiment:
        """Retrieve an experiment by experiment_id from the backend store

        Args:
            experiment_id: The experiment ID returned from ``create_experiment``.

        Returns:
            :py:class:`mlflow.entities.Experiment`

        .. code-block:: python
          :caption: Example

          from mlflow import MlflowClient

          client = MlflowClient()
          exp_id = client.create_experiment("Experiment")
          experiment = client.get_experiment(exp_id)

          # Show experiment info
          print(f"Name: {experiment.name}")
          print(f"Experiment ID: {experiment.experiment_id}")
          print(f"Artifact Location: {experiment.artifact_location}")
          print(f"Lifecycle_stage: {experiment.lifecycle_stage}")

        .. code-block:: text
          :caption: Output

          Name: Experiment
          Experiment ID: 1
          Artifact Location: file:///.../mlruns/1
          Lifecycle_stage: active
        """
        return self._tracking_client.get_experiment(experiment_id)

    def get_experiment_by_name(self, name: str) -> Optional[Experiment]:
        """Retrieve an experiment by experiment name from the backend store

        Args:
            name: The experiment name, which is case sensitive.

        Returns:
            An instance of :py:class:`mlflow.entities.Experiment`
            if an experiment with the specified name exists, otherwise None.

        .. code-block:: python
            :caption: Example

            from mlflow import MlflowClient

            # Case-sensitive name
            client = MlflowClient()
            experiment = client.get_experiment_by_name("Default")
            # Show experiment info
            print(f"Name: {experiment.name}")
            print(f"Experiment ID: {experiment.experiment_id}")
            print(f"Artifact Location: {experiment.artifact_location}")
            print(f"Lifecycle_stage: {experiment.lifecycle_stage}")

        .. code-block:: text
            :caption: Output

            Name: Default
            Experiment ID: 0
            Artifact Location: file:///.../mlruns/0
            Lifecycle_stage: active
        """
        return self._tracking_client.get_experiment_by_name(name)

    def create_experiment(
        self,
        name: str,
        artifact_location: Optional[str] = None,
        tags: Optional[Dict[str, Any]] = None,
    ) -> str:
        """Create an experiment.

        Args:
            name: The experiment name, which must be a unique string.
            artifact_location: The location to store run artifacts. If not provided, the server
                picks anappropriate default.
            tags: A dictionary of key-value pairs that are converted into
                :py:class:`mlflow.entities.ExperimentTag` objects, set as
                experiment tags upon experiment creation.

        Returns:
            String as an integer ID of the created experiment.

        .. code-block:: python
            :caption: Example

            from pathlib import Path
            from mlflow import MlflowClient

            # Create an experiment with a name that is unique and case sensitive.
            client = MlflowClient()
            experiment_id = client.create_experiment(
                "Social NLP Experiments",
                artifact_location=Path.cwd().joinpath("mlruns").as_uri(),
                tags={"version": "v1", "priority": "P1"},
            )
            client.set_experiment_tag(experiment_id, "nlp.framework", "Spark NLP")

            # Fetch experiment metadata information
            experiment = client.get_experiment(experiment_id)
            print(f"Name: {experiment.name}")
            print(f"Experiment_id: {experiment.experiment_id}")
            print(f"Artifact Location: {experiment.artifact_location}")
            print(f"Tags: {experiment.tags}")
            print(f"Lifecycle_stage: {experiment.lifecycle_stage}")

        .. code-block:: text
            :caption: Output

            Name: Social NLP Experiments
            Experiment_id: 1
            Artifact Location: file:///.../mlruns
            Tags: {'version': 'v1', 'priority': 'P1', 'nlp.framework': 'Spark NLP'}
            Lifecycle_stage: active

        """
        return self._tracking_client.create_experiment(name, artifact_location, tags)

    def delete_experiment(self, experiment_id: str) -> None:
        """Delete an experiment from the backend store.

        This deletion is a soft-delete, not a permanent deletion. Experiment names can not be
        reused, unless the deleted experiment is permanently deleted by a database admin.

        Args:
            experiment_id: The experiment ID returned from ``create_experiment``.

        .. code-block:: python
            :caption: Example

            from mlflow import MlflowClient

            # Create an experiment with a name that is unique and case sensitive
            client = MlflowClient()
            experiment_id = client.create_experiment("New Experiment")
            client.delete_experiment(experiment_id)

            # Examine the deleted experiment details.
            experiment = client.get_experiment(experiment_id)
            print(f"Name: {experiment.name}")
            print(f"Artifact Location: {experiment.artifact_location}")
            print(f"Lifecycle_stage: {experiment.lifecycle_stage}")

        .. code-block:: text
            :caption: Output

            Name: New Experiment
            Artifact Location: file:///.../mlruns/1
            Lifecycle_stage: deleted

        """
        self._tracking_client.delete_experiment(experiment_id)

    def restore_experiment(self, experiment_id: str) -> None:
        """
        Restore a deleted experiment unless permanently deleted.

        Args:
            experiment_id: The experiment ID returned from ``create_experiment``.

        .. code-block:: python
            :caption: Example

            from mlflow import MlflowClient


            def print_experiment_info(experiment):
                print(f"Name: {experiment.name}")
                print(f"Experiment Id: {experiment.experiment_id}")
                print(f"Lifecycle_stage: {experiment.lifecycle_stage}")


            # Create and delete an experiment
            client = MlflowClient()
            experiment_id = client.create_experiment("New Experiment")
            client.delete_experiment(experiment_id)

            # Examine the deleted experiment details.
            experiment = client.get_experiment(experiment_id)
            print_experiment_info(experiment)
            print("--")

            # Restore the experiment and fetch its info
            client.restore_experiment(experiment_id)
            experiment = client.get_experiment(experiment_id)
            print_experiment_info(experiment)

        .. code-block:: text
            :caption: Output

            Name: New Experiment
            Experiment Id: 1
            Lifecycle_stage: deleted
            --
            Name: New Experiment
            Experiment Id: 1
            Lifecycle_stage: active

        """
        self._tracking_client.restore_experiment(experiment_id)

    def rename_experiment(self, experiment_id: str, new_name: str) -> None:
        """
        Update an experiment's name. The new name must be unique.

        Args:
            experiment_id: The experiment ID returned from ``create_experiment``.
            new_name: The new name for the experiment.

        .. code-block:: python
            :caption: Example

            from mlflow import MlflowClient


            def print_experiment_info(experiment):
                print(f"Name: {experiment.name}")
                print(f"Experiment_id: {experiment.experiment_id}")
                print(f"Lifecycle_stage: {experiment.lifecycle_stage}")


            # Create an experiment with a name that is unique and case sensitive
            client = MlflowClient()
            experiment_id = client.create_experiment("Social NLP Experiments")

            # Fetch experiment metadata information
            experiment = client.get_experiment(experiment_id)
            print_experiment_info(experiment)
            print("--")

            # Rename and fetch experiment metadata information
            client.rename_experiment(experiment_id, "Social Media NLP Experiments")
            experiment = client.get_experiment(experiment_id)
            print_experiment_info(experiment)

        .. code-block:: text
            :caption: Output

            Name: Social NLP Experiments
            Experiment_id: 1
            Lifecycle_stage: active
            --
            Name: Social Media NLP Experiments
            Experiment_id: 1
            Lifecycle_stage: active

        """
        self._tracking_client.rename_experiment(experiment_id, new_name)

    def log_metric(
        self,
        run_id: str,
        key: str,
        value: float,
        timestamp: Optional[int] = None,
        step: Optional[int] = None,
        synchronous: Optional[bool] = None,
        dataset_name: Optional[str] = None,
        dataset_digest: Optional[str] = None,
        model_id: Optional[str] = None,
    ) -> Optional[RunOperations]:
        """
        Log a metric against the run ID.

        Args:
            run_id: The run id to which the metric should be logged.
            key: Metric name. This string may only contain alphanumerics, underscores
                (_), dashes (-), periods (.), spaces ( ), and slashes (/).
                All backend stores will support keys up to length 250, but some may
                support larger keys.
            value: Metric value. Note that some special values such
                as +/- Infinity may be replaced by other values depending on the store. For
                example, the SQLAlchemy store replaces +/- Inf with max / min float values.
                All backend stores will support values up to length 5000, but some
                may support larger values.
            timestamp: Time when this metric was calculated. Defaults to the current system time.
            step: Integer training step (iteration) at which was the metric calculated.
                Defaults to 0.
            synchronous: *Experimental* If True, blocks until the metric is logged successfully.
                If False, logs the metric asynchronously and returns a future representing the
                logging operation. If None, read from environment variable
                `MLFLOW_ENABLE_ASYNC_LOGGING`, which defaults to False if not set.
            dataset_name: The name of the dataset associated with the metric. If specified,
                ``dataset_digest`` must also be provided.
            dataset_digest: The digest of the dataset associated with the metric. If specified,
                ``dataset_name`` must also be provided.
            model_id: The ID of the model associated with the metric.

        Returns:
            When `synchronous=True` or None, returns None. When `synchronous=False`, returns an
            :py:class:`mlflow.utils.async_logging.run_operations.RunOperations` instance that
            represents future for logging operation.

        .. code-block:: python
            :caption: Example

            from mlflow import MlflowClient


            def print_run_info(r):
                print(f"run_id: {r.info.run_id}")
                print(f"metrics: {r.data.metrics}")
                print(f"status: {r.info.status}")


            # Create a run under the default experiment (whose id is '0').
            # Since these are low-level CRUD operations, this method will create a run.
            # To end the run, you'll have to explicitly end it.
            client = MlflowClient()
            experiment_id = "0"
            run = client.create_run(experiment_id)
            print_run_info(run)
            print("--")

            # Log the metric. Unlike mlflow.log_metric this method
            # does not start a run if one does not exist. It will log
            # the metric for the run id in the backend store.
            client.log_metric(run.info.run_id, "m", 1.5)
            client.set_terminated(run.info.run_id)
            run = client.get_run(run.info.run_id)
            print_run_info(run)

            # To log metric in async fashion
            client.log_metric(run.info.run_id, "m", 1.5, synchronous=False)

        .. code-block:: text
            :caption: Output

            run_id: 95e79843cb2c463187043d9065185e24
            metrics: {}
            status: RUNNING
            --
            run_id: 95e79843cb2c463187043d9065185e24
            metrics: {'m': 1.5}
            status: FINISHED
        """
        synchronous = (
            synchronous if synchronous is not None else not MLFLOW_ENABLE_ASYNC_LOGGING.get()
        )
        return self._tracking_client.log_metric(
            run_id,
            key,
            value,
            timestamp,
            step,
            synchronous=synchronous,
            dataset_name=dataset_name,
            dataset_digest=dataset_digest,
            model_id=model_id,
        )

    def log_param(
        self, run_id: str, key: str, value: Any, synchronous: Optional[bool] = None
    ) -> Any:
        """
        Log a parameter (e.g. model hyperparameter) against the run ID.

        Args:
            run_id: The run id to which the param should be logged.
            key: Parameter name. This string may only contain alphanumerics, underscores
                (_), dashes (-), periods (.), spaces ( ), and slashes (/).
                All backend stores support keys up to length 250, but some may
                support larger keys.
            value: Parameter value, but will be string-ified if not.
                All built-in backend stores support values up to length 6000, but some
                may support larger values.
            synchronous: *Experimental* If True, blocks until the metric is logged successfully.
                If False, logs the metric asynchronously and returns a future representing the
                logging operation. If None, read from environment variable
                `MLFLOW_ENABLE_ASYNC_LOGGING`, which defaults to False if not set.

        Returns:
            When `synchronous=True` or None, returns parameter value. When `synchronous=False`,
            returns an :py:class:`mlflow.utils.async_logging.run_operations.RunOperations`
            instance that represents future for logging operation.

        .. code-block:: python
            :caption: Example

            from mlflow import MlflowClient


            def print_run_info(r):
                print(f"run_id: {r.info.run_id}")
                print(f"params: {r.data.params}")
                print(f"status: {r.info.status}")


            # Create a run under the default experiment (whose id is '0').
            # Since these are low-level CRUD operations, this method will create a run.
            # To end the run, you'll have to explicitly end it.
            client = MlflowClient()
            experiment_id = "0"
            run = client.create_run(experiment_id)
            print_run_info(run)
            print("--")
            # Log the parameter. Unlike mlflow.log_param this method
            # does not start a run if one does not exist. It will log
            # the parameter in the backend store
            p_value = client.log_param(run.info.run_id, "p", 1)
            assert p_value == 1
            client.set_terminated(run.info.run_id)
            run = client.get_run(run.info.run_id)
            print_run_info(run)

        .. code-block:: text
            :caption: Output

            run_id: e649e49c7b504be48ee3ae33c0e76c93
            params: {}
            status: RUNNING
            --
            run_id: e649e49c7b504be48ee3ae33c0e76c93
            params: {'p': '1'}
            status: FINISHED
        """
        synchronous = (
            synchronous if synchronous is not None else not MLFLOW_ENABLE_ASYNC_LOGGING.get()
        )
        if synchronous:
            self._tracking_client.log_param(run_id, key, value, synchronous=True)
            return value
        else:
            return self._tracking_client.log_param(run_id, key, value, synchronous=False)

    def set_experiment_tag(self, experiment_id: str, key: str, value: Any) -> None:
        """
        Set a tag on the experiment with the specified ID. Value is converted to a string.

        Args:
            experiment_id: String ID of the experiment.
            key: Name of the tag.
            value: Tag value (converted to a string).

        .. code-block:: python

            from mlflow import MlflowClient

            # Create an experiment and set its tag
            client = MlflowClient()
            experiment_id = client.create_experiment("Social Media NLP Experiments")
            client.set_experiment_tag(experiment_id, "nlp.framework", "Spark NLP")

            # Fetch experiment metadata information
            experiment = client.get_experiment(experiment_id)
            print(f"Name: {experiment.name}")
            print(f"Tags: {experiment.tags}")

        .. code-block:: text

            Name: Social Media NLP Experiments
            Tags: {'nlp.framework': 'Spark NLP'}

        """
        self._tracking_client.set_experiment_tag(experiment_id, key, value)

    def set_tag(
        self, run_id: str, key: str, value: Any, synchronous: Optional[bool] = None
    ) -> Optional[RunOperations]:
        """
        Set a tag on the run with the specified ID. Value is converted to a string.

        Args:
            run_id: String ID of the run.
            key: Tag name. This string may only contain alphanumerics, underscores (_), dashes (-),
                periods (.), spaces ( ), and slashes (/). All backend stores will support keys up to
                length 250, but some may support larger keys.
            value: Tag value, but will be string-ified if not. All backend stores will support
                values up to length 5000, but some may support larger values.
            synchronous: *Experimental* If True, blocks until the metric is logged successfully.
                If False, logs the metric asynchronously and returns a future representing the
                logging operation. If None, read from environment variable
                `MLFLOW_ENABLE_ASYNC_LOGGING`, which defaults to False if not set.

        Returns:
            When `synchronous=True` or None, returns None. When `synchronous=False`, returns an
            `mlflow.utils.async_logging.run_operations.RunOperations` instance that represents
            future for logging operation.

        .. code-block:: python
            :caption: Example

            from mlflow import MlflowClient


            def print_run_info(run):
                print(f"run_id: {run.info.run_id}")
                print(f"Tags: {run.data.tags}")


            # Create a run under the default experiment (whose id is '0').
            client = MlflowClient()
            experiment_id = "0"
            run = client.create_run(experiment_id)
            print_run_info(run)
            print("--")
            # Set a tag and fetch updated run info
            client.set_tag(run.info.run_id, "nlp.framework", "Spark NLP")
            run = client.get_run(run.info.run_id)
            print_run_info(run)

        .. code-block:: text
            :caption: Output

            run_id: 4f226eb5758145e9b28f78514b59a03b
            Tags: {}
            --
            run_id: 4f226eb5758145e9b28f78514b59a03b
            Tags: {'nlp.framework': 'Spark NLP'}
        """
        synchronous = (
            synchronous if synchronous is not None else not MLFLOW_ENABLE_ASYNC_LOGGING.get()
        )
        return self._tracking_client.set_tag(run_id, key, value, synchronous=synchronous)

    def delete_tag(self, run_id: str, key: str) -> None:
        """Delete a tag from a run. This is irreversible.

        Args:
            run_id: String ID of the run.
            key: Name of the tag.

        .. code-block:: python
            :caption: Example

            from mlflow import MlflowClient


            def print_run_info(run):
                print(f"run_id: {run.info.run_id}")
                print(f"Tags: {run.data.tags}")


            # Create a run under the default experiment (whose id is '0').
            client = MlflowClient()
            tags = {"t1": 1, "t2": 2}
            experiment_id = "0"
            run = client.create_run(experiment_id, tags=tags)
            print_run_info(run)
            print("--")

            # Delete tag and fetch updated info
            client.delete_tag(run.info.run_id, "t1")
            run = client.get_run(run.info.run_id)
            print_run_info(run)

        .. code-block:: text
            :caption: Output

            run_id: b7077267a59a45d78cd9be0de4bc41f5
            Tags: {'t2': '2', 't1': '1'}
            --
            run_id: b7077267a59a45d78cd9be0de4bc41f5
            Tags: {'t2': '2'}

        """
        self._tracking_client.delete_tag(run_id, key)

    def update_run(
        self, run_id: str, status: Optional[str] = None, name: Optional[str] = None
    ) -> None:
        """Update a run with the specified ID to a new status or name.

        Args:
            run_id: The ID of the Run to update.
            status: The new status of the run to set, if specified. At least one of ``status`` or
                ``name`` should be specified.
            name: The new name of the run to set, if specified. At least one of ``name`` or
                ``status`` should be specified.

        .. code-block:: python
            :caption: Example

            from mlflow import MlflowClient


            def print_run_info(run):
                print(f"run_id: {run.info.run_id}")
                print(f"run_name: {run.info.run_name}")
                print(f"status: {run.info.status}")


            # Create a run under the default experiment (whose id is '0').
            client = MlflowClient()
            experiment_id = "0"
            run = client.create_run(experiment_id)
            print_run_info(run)
            print("--")

            # Update run and fetch info
            client.update_run(run.info.run_id, "FINISHED", "new_name")
            run = client.get_run(run.info.run_id)
            print_run_info(run)

        .. code-block:: text
            :caption: Output

            run_id: 1cf6bf8bf6484dd8a598bd43be367b20
            run_name: judicious-hog-915
            status: RUNNING
            --
            run_id: 1cf6bf8bf6484dd8a598bd43be367b20
            run_name: new_name
            status: FINISHED

        """
        self._tracking_client.update_run(run_id, status, name)

    def log_batch(
        self,
        run_id: str,
        metrics: Sequence[Metric] = (),
        params: Sequence[Param] = (),
        tags: Sequence[RunTag] = (),
        synchronous: Optional[bool] = None,
    ) -> Optional[RunOperations]:
        """
        Log multiple metrics, params, and/or tags.

        Args:
            run_id: String ID of the run
            metrics: If provided, List of Metric(key, value, timestamp) instances.
            params: If provided, List of Param(key, value) instances.
            tags: If provided, List of RunTag(key, value) instances.
            synchronous: *Experimental* If True, blocks until the metric is logged successfully.
                If False, logs the metric asynchronously and returns a future representing the
                logging operation. If None, read from environment variable
                `MLFLOW_ENABLE_ASYNC_LOGGING`, which defaults to False if not set.

        Raises:
            mlflow.MlflowException: If any errors occur.

        Returns:
            When `synchronous=True` or None, returns None. When `synchronous=False`, returns an
            :py:class:`mlflow.utils.async_logging.run_operations.RunOperations` instance that
            represents future for logging operation.

        .. code-block:: python
            :caption: Example

            import time

            from mlflow import MlflowClient
            from mlflow.entities import Metric, Param, RunTag


            def print_run_info(r):
                print(f"run_id: {r.info.run_id}")
                print(f"params: {r.data.params}")
                print(f"metrics: {r.data.metrics}")
                print(f"tags: {r.data.tags}")
                print(f"status: {r.info.status}")


            # Create MLflow entities and a run under the default experiment (whose id is '0').
            timestamp = int(time.time() * 1000)
            metrics = [Metric("m", 1.5, timestamp, 1)]
            params = [Param("p", "p")]
            tags = [RunTag("t", "t")]
            experiment_id = "0"
            client = MlflowClient()
            run = client.create_run(experiment_id)

            # Log entities, terminate the run, and fetch run status
            client.log_batch(run.info.run_id, metrics=metrics, params=params, tags=tags)
            client.set_terminated(run.info.run_id)
            run = client.get_run(run.info.run_id)
            print_run_info(run)

            # To log metric in async fashion
            client.log_metric(run.info.run_id, "m", 1.5, synchronous=False)

        .. code-block:: text
            :caption: Output

            run_id: ef0247fa3205410595acc0f30f620871
            params: {'p': 'p'}
            metrics: {'m': 1.5}
            tags: {'t': 't'}
            status: FINISHED

        """
        synchronous = (
            synchronous if synchronous is not None else not MLFLOW_ENABLE_ASYNC_LOGGING.get()
        )
        return self._tracking_client.log_batch(
            run_id, metrics, params, tags, synchronous=synchronous
        )

    def log_inputs(
        self,
        run_id: str,
        datasets: Optional[Sequence[DatasetInput]] = None,
        models: Optional[Sequence[ModelInput]] = None,
    ) -> None:
        """
        Log one or more dataset inputs to a run.

        Args:
            run_id: String ID of the run.
            datasets: List of :py:class:`mlflow.entities.DatasetInput` instances to log.
            models: List of :py:class:`mlflow.entities.ModelInput` instances to log.

        Raises:
            mlflow.MlflowException: If any errors occur.
        """
        self._tracking_client.log_inputs(run_id, datasets, models)

    def log_outputs(self, run_id: str, models: Sequence[ModelOutput]):
        self._tracking_client.log_outputs(run_id, models)

    def log_artifact(self, run_id, local_path, artifact_path=None) -> None:
        """Write a local file or directory to the remote ``artifact_uri``.

        Args:
            run_id: String ID of run.
            local_path: Path to the file or directory to write.
            artifact_path: If provided, the directory in ``artifact_uri`` to write to.

        .. code-block:: python
            :caption: Example

            import tempfile
            from pathlib import Path

            from mlflow import MlflowClient

            # Create a run under the default experiment (whose id is '0').
            client = MlflowClient()
            experiment_id = "0"
            run = client.create_run(experiment_id)

            # log and fetch the artifact
            with tempfile.TemporaryDirectory() as tmp_dir:
                path = Path(tmp_dir, "features.txt")
                path.write_text(features)
                client.log_artifact(run.info.run_id, path)

            artifacts = client.list_artifacts(run.info.run_id)
            for artifact in artifacts:
                print(f"artifact: {artifact.path}")
                print(f"is_dir: {artifact.is_dir}")
            client.set_terminated(run.info.run_id)

        .. code-block:: text
            :caption: Output

            artifact: features.txt
            is_dir: False

        """
        if run_id.startswith(TRACE_REQUEST_ID_PREFIX):
            raise MlflowException(
                f"Invalid run id: {run_id}. `log_artifact` run id must map to a valid run."
            )
        self._tracking_client.log_artifact(run_id, local_path, artifact_path)

    def log_artifacts(
        self, run_id: str, local_dir: str, artifact_path: Optional[str] = None
    ) -> None:
        """Write a directory of files to the remote ``artifact_uri``.

        Args:
            run_id: String ID of run.
            local_dir: Path to the directory of files to write.
            artifact_path: If provided, the directory in ``artifact_uri`` to write to.

        .. code-block:: python
            :caption: Example

            import json
            import tempfile
            from pathlib import Path

            # Create some artifacts data to preserve
            features = "rooms, zipcode, median_price, school_rating, transport"
            data = {"state": "TX", "Available": 25, "Type": "Detached"}
            with tempfile.TemporaryDirectory() as tmp_dir:
                tmp_dir = Path(tmp_dir)
                with (tmp_dir / "data.json").open("w") as f:
                    json.dump(data, f, indent=2)
                with (tmp_dir / "features.json").open("w") as f:
                    f.write(features)

                # Create a run under the default experiment (whose id is '0'), and log
                # all files in "data" to root artifact_uri/states
                client = MlflowClient()
                experiment_id = "0"
                run = client.create_run(experiment_id)
                client.log_artifacts(run.info.run_id, tmp_dir, artifact_path="states")

            artifacts = client.list_artifacts(run.info.run_id)
            for artifact in artifacts:
                print(f"artifact: {artifact.path}")
                print(f"is_dir: {artifact.is_dir}")
            client.set_terminated(run.info.run_id)

        .. code-block:: text
            :caption: Output

            artifact: states
            is_dir: True

        """
        self._tracking_client.log_artifacts(run_id, local_dir, artifact_path)

    @contextlib.contextmanager
    def _log_artifact_helper(self, run_id, artifact_file):
        """Yields a temporary path to store a file, and then calls `log_artifact` against that path.

        Args:
            run_id: String ID of the run.
            artifact_file: The run-relative artifact file path in posixpath format.

        Returns:
            Temporary path to store a file.

        """
        norm_path = posixpath.normpath(artifact_file)
        filename = posixpath.basename(norm_path)
        artifact_dir = posixpath.dirname(norm_path)
        artifact_dir = None if artifact_dir == "" else artifact_dir
        with tempfile.TemporaryDirectory() as tmp_dir:
            tmp_path = os.path.join(tmp_dir, filename)
            yield tmp_path
            self.log_artifact(run_id, tmp_path, artifact_dir)

    def _log_artifact_async_helper(self, run_id, artifact_file, artifact):
        """Log artifact asynchronously.

        Args:
            run_id: The unique identifier for the run. This ID is used to associate the
                artifact with a specific run.
            artifact_file: The file path of the artifact relative to the run's directory.
                The path should be in POSIX format, using forward slashes (/) as directory
                separators.
            artifact: The artifact to be logged.
        """
        norm_path = posixpath.normpath(artifact_file)
        filename = posixpath.basename(norm_path)
        artifact_dir = posixpath.dirname(norm_path)
        artifact_dir = None if artifact_dir == "" else artifact_dir
        self._tracking_client._log_artifact_async(run_id, filename, artifact_dir, artifact)

    def log_text(self, run_id: str, text: str, artifact_file: str) -> None:
        """Log text as an artifact.

        Args:
            run_id: String ID of the run.
            text: String containing text to log.
            artifact_file: The run-relative artifact file path in posixpath format to which
                the text is saved (e.g. "dir/file.txt").

        .. code-block:: python
            :caption: Example

            from mlflow import MlflowClient

            client = MlflowClient()
            run = client.create_run(experiment_id="0")

            # Log text to a file under the run's root artifact directory
            client.log_text(run.info.run_id, "text1", "file1.txt")

            # Log text in a subdirectory of the run's root artifact directory
            client.log_text(run.info.run_id, "text2", "dir/file2.txt")

            # Log HTML text
            client.log_text(run.info.run_id, "<h1>header</h1>", "index.html")

        """
        with self._log_artifact_helper(run_id, artifact_file) as tmp_path:
            with open(tmp_path, "w", encoding="utf-8") as f:
                f.write(text)

    def log_dict(self, run_id: str, dictionary: Dict[str, Any], artifact_file: str) -> None:
        """Log a JSON/YAML-serializable object (e.g. `dict`) as an artifact. The serialization
        format (JSON or YAML) is automatically inferred from the extension of `artifact_file`.
        If the file extension doesn't exist or match any of [".json", ".yml", ".yaml"],
        JSON format is used, and we stringify objects that can't be JSON-serialized.

        Args:
            run_id: String ID of the run.
            dictionary: Dictionary to log.
            artifact_file: The run-relative artifact file path in posixpath format to which
                the dictionary is saved (e.g. "dir/data.json").

        .. code-block:: python
            :caption: Example

            from mlflow import MlflowClient

            client = MlflowClient()
            run = client.create_run(experiment_id="0")
            run_id = run.info.run_id

            dictionary = {"k": "v"}

            # Log a dictionary as a JSON file under the run's root artifact directory
            client.log_dict(run_id, dictionary, "data.json")

            # Log a dictionary as a YAML file in a subdirectory of the run's root artifact directory
            client.log_dict(run_id, dictionary, "dir/data.yml")

            # If the file extension doesn't exist or match any of [".json", ".yaml", ".yml"],
            # JSON format is used.
            mlflow.log_dict(run_id, dictionary, "data")
            mlflow.log_dict(run_id, dictionary, "data.txt")

        """
        extension = os.path.splitext(artifact_file)[1]

        with self._log_artifact_helper(run_id, artifact_file) as tmp_path:
            with open(tmp_path, "w") as f:
                # Specify `indent` to prettify the output
                if extension in [".yml", ".yaml"]:
                    yaml.dump(dictionary, f, indent=2, default_flow_style=False)
                else:
                    # Stringify objects that can't be JSON-serialized
                    json.dump(dictionary, f, indent=2, default=str)

    def log_figure(
        self,
        run_id: str,
        figure: Union["matplotlib.figure.Figure", "plotly.graph_objects.Figure"],
        artifact_file: str,
        *,
        save_kwargs: Optional[Dict[str, Any]] = None,
    ) -> None:
        """Log a figure as an artifact. The following figure objects are supported:

        - `matplotlib.figure.Figure`_
        - `plotly.graph_objects.Figure`_

        .. _matplotlib.figure.Figure:
            https://matplotlib.org/api/_as_gen/matplotlib.figure.Figure.html

        .. _plotly.graph_objects.Figure:
            https://plotly.com/python-api-reference/generated/plotly.graph_objects.Figure.html

        Args:
            run_id: String ID of the run.
            figure: Figure to log.
            artifact_file: The run-relative artifact file path in posixpath format to which
                the figure is saved (e.g. "dir/file.png").
            save_kwargs: Additional keyword arguments passed to the method that saves the figure.

        .. code-block:: python
            :caption: Matplotlib Example

            import mlflow
            import matplotlib.pyplot as plt

            fig, ax = plt.subplots()
            ax.plot([0, 1], [2, 3])

            run = client.create_run(experiment_id="0")
            client.log_figure(run.info.run_id, fig, "figure.png")

        .. code-block:: python
            :caption: Plotly Example

            import mlflow
            from plotly import graph_objects as go

            fig = go.Figure(go.Scatter(x=[0, 1], y=[2, 3]))

            run = client.create_run(experiment_id="0")
            client.log_figure(run.info.run_id, fig, "figure.html")

        """

        def _is_matplotlib_figure(fig):
            import matplotlib.figure

            return isinstance(fig, matplotlib.figure.Figure)

        def _is_plotly_figure(fig):
            import plotly

            return isinstance(fig, plotly.graph_objects.Figure)

        save_kwargs = save_kwargs or {}
        with self._log_artifact_helper(run_id, artifact_file) as tmp_path:
            # `is_matplotlib_figure` is executed only when `matplotlib` is found in `sys.modules`.
            # This allows logging a `plotly` figure in an environment where `matplotlib` is not
            # installed.
            if "matplotlib" in sys.modules and _is_matplotlib_figure(figure):
                figure.savefig(tmp_path, **save_kwargs)
            elif "plotly" in sys.modules and _is_plotly_figure(figure):
                file_extension = os.path.splitext(artifact_file)[1]
                if file_extension == ".html":
                    save_kwargs.setdefault("include_plotlyjs", "cdn")
                    save_kwargs.setdefault("auto_open", False)
                    figure.write_html(tmp_path, **save_kwargs)
                elif file_extension in [".png", ".jpeg", ".webp", ".svg", ".pdf"]:
                    figure.write_image(tmp_path, **save_kwargs)
                else:
                    raise TypeError(
                        f"Unsupported file extension for plotly figure: '{file_extension}'"
                    )
            else:
                raise TypeError(f"Unsupported figure object type: '{type(figure)}'")

    def log_image(
        self,
        run_id: str,
        image: Union["numpy.ndarray", "PIL.Image.Image", "mlflow.Image"],
        artifact_file: Optional[str] = None,
        key: Optional[str] = None,
        step: Optional[int] = None,
        timestamp: Optional[int] = None,
        synchronous: Optional[bool] = None,
    ) -> None:
        """
        Logs an image in MLflow, supporting two use cases:

        1. Time-stepped image logging:
            Ideal for tracking changes or progressions through iterative processes (e.g.,
            during model training phases).

            - Usage: :code:`log_image(image, key=key, step=step, timestamp=timestamp)`

        2. Artifact file image logging:
            Best suited for static image logging where the image is saved directly as a file
            artifact.

            - Usage: :code:`log_image(image, artifact_file)`

        The following image formats are supported:
            - `numpy.ndarray`_
            - `PIL.Image.Image`_

            .. _numpy.ndarray:
                https://numpy.org/doc/stable/reference/generated/numpy.ndarray.html

            .. _PIL.Image.Image:
                https://pillow.readthedocs.io/en/stable/reference/Image.html#PIL.Image.Image

            - :class:`mlflow.Image`: An MLflow wrapper around PIL image for convenient image
              logging.

        Numpy array support
            - data types:

                - bool (useful for logging image masks)
                - integer [0, 255]
                - unsigned integer [0, 255]
                - float [0.0, 1.0]

                .. warning::

                    - Out-of-range integer values will raise ValueError.
                    - Out-of-range float values will auto-scale with min/max and warn.

            - shape (H: height, W: width):

                - H x W (Grayscale)
                - H x W x 1 (Grayscale)
                - H x W x 3 (an RGB channel order is assumed)
                - H x W x 4 (an RGBA channel order is assumed)

        Args:
            run_id: String ID of run.
            image: The image object to be logged.
            artifact_file: Specifies the path, in POSIX format, where the image
                will be stored as an artifact relative to the run's root directory (for
                example, "dir/image.png"). This parameter is kept for backward compatibility
                and should not be used together with `key`, `step`, or `timestamp`.
            key: Image name for time-stepped image logging. This string may only contain
                alphanumerics, underscores (_), dashes (-), periods (.), spaces ( ), and
                slashes (/).
            step: Integer training step (iteration) at which the image was saved.
                Defaults to 0.
            timestamp: Time when this image was saved. Defaults to the current system time.
            synchronous: *Experimental* If True, blocks until the metric is logged successfully.
                If False, logs the metric asynchronously and returns a future representing the
                logging operation. If None, read from environment variable
                `MLFLOW_ENABLE_ASYNC_LOGGING`, which defaults to False if not set.

        .. code-block:: python
            :caption: Time-stepped image logging numpy example

            import mlflow
            import numpy as np

            image = np.random.randint(0, 256, size=(100, 100, 3), dtype=np.uint8)
            with mlflow.start_run() as run:
                client = mlflow.MlflowClient()
                client.log_image(run.info.run_id, image, key="dogs", step=3)

        .. code-block:: python
            :caption: Time-stepped image logging pillow example

            import mlflow
            from PIL import Image

            image = Image.new("RGB", (100, 100))
            with mlflow.start_run() as run:
                client = mlflow.MlflowClient()
                client.log_image(run.info.run_id, image, key="dogs", step=3)

        .. code-block:: python
            :caption: Time-stepped image logging with mlflow.Image example

            import mlflow
            from PIL import Image

            # Saving an image to retrieve later.
            Image.new("RGB", (100, 100)).save("image.png")

            image = mlflow.Image("image.png")
            with mlflow.start_run() as run:
                client = mlflow.MlflowClient()
                client.log_image(run.info.run_id, image, key="dogs", step=3)

        .. code-block:: python
            :caption: Legacy artifact file image logging numpy example

            import mlflow
            import numpy as np

            image = np.random.randint(0, 256, size=(100, 100, 3), dtype=np.uint8)
            with mlflow.start_run() as run:
                client = mlflow.MlflowClient()
                client.log_image(run.info.run_id, image, "image.png")

        .. code-block:: python
            :caption: Legacy artifact file image logging pillow example

            import mlflow
            from PIL import Image

            image = Image.new("RGB", (100, 100))
            with mlflow.start_run() as run:
                client = mlflow.MlflowClient()
                client.log_image(run.info.run_id, image, "image.png")
        """
        synchronous = (
            synchronous if synchronous is not None else not MLFLOW_ENABLE_ASYNC_LOGGING.get()
        )
        if artifact_file is not None and any(arg is not None for arg in [key, step, timestamp]):
            raise TypeError(
                "The `artifact_file` parameter cannot be used in conjunction with `key`, "
                "`step`, or `timestamp` parameters. Please ensure that `artifact_file` is "
                "specified alone, without any of these conflicting parameters."
            )
        elif artifact_file is None and key is None:
            raise TypeError(
                "Invalid arguments: Please specify exactly one of `artifact_file` or `key`. Use "
                "`key` to log dynamic image charts or `artifact_file` for saving static images. "
            )

        import numpy as np

        # Convert image type to PIL if its a numpy array
        if isinstance(image, np.ndarray):
            image = convert_to_pil_image(image)
        elif isinstance(image, Image):
            image = image.to_pil()
        else:
            # Import PIL and check if the image is a PIL image
            import PIL.Image

            if not isinstance(image, PIL.Image.Image):
                raise TypeError(
                    f"Unsupported image object type: {type(image)}. "
                    "`image` must be one of numpy.ndarray, "
                    "PIL.Image.Image, and mlflow.Image."
                )

        if artifact_file is not None:
            with self._log_artifact_helper(run_id, artifact_file) as tmp_path:
                image.save(tmp_path)

        elif key is not None:
            # Check image key for invalid characters
            if not re.match(r"^[a-zA-Z0-9_\-./ ]+$", key):
                raise ValueError(
                    "The `key` parameter may only contain alphanumerics, underscores (_), "
                    "dashes (-), periods (.), spaces ( ), and slashes (/)."
                    f"The provided key `{key}` contains invalid characters."
                )

            step = step or 0
            timestamp = timestamp or get_current_time_millis()

            # Sanitize key to use in filename (replace / with # to avoid subdirectories)
            sanitized_key = re.sub(r"/", "#", key)
            filename_uuid = uuid.uuid4()
            uncompressed_filename = (
                f"images/{sanitized_key}%step%{step}%timestamp%{timestamp}%{filename_uuid}"
            )
            compressed_filename = f"{uncompressed_filename}%compressed"

            # Save full-resolution image
            image_filepath = f"{uncompressed_filename}.png"
            compressed_image_filepath = f"{compressed_filename}.webp"

            # Need to make a resize copy before running thread for thread safety
            # If further optimization is needed, we can move this resize to async queue.
            compressed_image = compress_image_size(image)

            if synchronous:
                with self._log_artifact_helper(run_id, image_filepath) as tmp_path:
                    image.save(tmp_path)
            else:
                self._log_artifact_async_helper(run_id, image_filepath, image)

            if synchronous:
                with self._log_artifact_helper(run_id, compressed_image_filepath) as tmp_path:
                    compressed_image.save(tmp_path)
            else:
                self._log_artifact_async_helper(run_id, compressed_image_filepath, compressed_image)

            # Log tag indicating that the run includes logged image
            self.set_tag(run_id, MLFLOW_LOGGED_IMAGES, True, synchronous)

    def _check_artifact_file_string(self, artifact_file: str):
        """Check if the artifact_file contains any forbidden characters.

        Args:
            artifact_file: The run-relative artifact file path in posixpath format to which
                the table is saved (e.g. "dir/file.json").
        """
        characters_to_check = ['"', "'", ",", ":", "[", "]", "{", "}"]
        for char in characters_to_check:
            if char in artifact_file:
                raise ValueError(f"The artifact_file contains forbidden character: {char}")

    def _read_from_file(self, artifact_path):
        import pandas as pd

        if artifact_path.endswith(".json"):
            return pd.read_json(artifact_path, orient="split")
        if artifact_path.endswith(".parquet"):
            return pd.read_parquet(artifact_path)
        raise ValueError(f"Unsupported file type in {artifact_path}. Expected .json or .parquet")

    @experimental
    def log_table(
        self,
        run_id: str,
        data: Union[Dict[str, Any], "pandas.DataFrame"],
        artifact_file: str,
    ) -> None:
        """
        Log a table to MLflow Tracking as a JSON artifact. If the artifact_file already exists
        in the run, the data would be appended to the existing artifact_file.

        Args:
            run_id: String ID of the run.
            data: Dictionary or pandas.DataFrame to log.
            artifact_file: The run-relative artifact file path in posixpath format to which
                the table is saved (e.g. "dir/file.json").

        .. code-block:: python
            :test:
            :caption: Dictionary Example

            import mlflow
            from mlflow import MlflowClient

            table_dict = {
                "inputs": ["What is MLflow?", "What is Databricks?"],
                "outputs": ["MLflow is ...", "Databricks is ..."],
                "toxicity": [0.0, 0.0],
            }
            with mlflow.start_run() as run:
                client = MlflowClient()
                client.log_table(
                    run.info.run_id, data=table_dict, artifact_file="qabot_eval_results.json"
                )

        .. code-block:: python
            :test:
            :caption: Pandas DF Example

            import mlflow
            import pandas as pd
            from mlflow import MlflowClient

            table_dict = {
                "inputs": ["What is MLflow?", "What is Databricks?"],
                "outputs": ["MLflow is ...", "Databricks is ..."],
                "toxicity": [0.0, 0.0],
            }
            df = pd.DataFrame.from_dict(table_dict)
            with mlflow.start_run() as run:
                client = MlflowClient()
                client.log_table(run.info.run_id, data=df, artifact_file="qabot_eval_results.json")

        .. code-block:: python
            :test:
            :caption: Image Column Example

            import mlflow
            import pandas as pd
            from mlflow import MlflowClient

            image = mlflow.Image([[1, 2, 3]])
            table_dict = {
                "inputs": ["Show me a dog", "Show me a cat"],
                "outputs": [image, image],
            }
            df = pd.DataFrame.from_dict(table_dict)
            with mlflow.start_run() as run:
                client = MlflowClient()
                client.log_table(run.info.run_id, data=df, artifact_file="image_gen.json")
        """
        import pandas as pd

        self._check_artifact_file_string(artifact_file)
        if not artifact_file.endswith((".json", ".parquet")):
            raise ValueError(
                f"Invalid artifact file path '{artifact_file}'. Please ensure the file you are "
                "trying to log as a table has a file name with either '.json' "
                "or '.parquet' extension."
            )

        if not isinstance(data, (pd.DataFrame, dict)):
            raise MlflowException.invalid_parameter_value(
                "data must be a pandas.DataFrame or a dictionary"
            )

        if isinstance(data, dict):
            try:
                data = pd.DataFrame(data)
            # catch error `If using all scalar values, you must pass an index`
            # for data like {"inputs": "What is MLflow?"}
            except ValueError:
                data = pd.DataFrame([data])

        # Check if the column is a `PIL.Image.Image` or `mlflow.Image` object
        # and save filepath
        if len(data.select_dtypes(include=["object"]).columns) > 0:

            def process_image(image):
                # remove extension from artifact_file
                table_name, _ = os.path.splitext(artifact_file)
                # save image to path
                filepath = posixpath.join("table_images", table_name, str(uuid.uuid4()))
                image_filepath = filepath + ".png"
                compressed_image_filepath = filepath + ".webp"
                with self._log_artifact_helper(run_id, image_filepath) as artifact_path:
                    image.save(artifact_path)

                # save compressed image to path
                compressed_image = compress_image_size(image)

                with self._log_artifact_helper(run_id, compressed_image_filepath) as artifact_path:
                    compressed_image.save(artifact_path)

                # return a dictionary object indicating its an image path
                return {
                    "type": "image",
                    "filepath": image_filepath,
                    "compressed_filepath": compressed_image_filepath,
                }

            def check_is_image_object(obj):
                return (
                    hasattr(obj, "save")
                    and callable(getattr(obj, "save"))
                    and hasattr(obj, "resize")
                    and callable(getattr(obj, "resize"))
                    and hasattr(obj, "size")
                )

            for column in data.columns:
                isImage = data[column].map(lambda x: check_is_image_object(x))
                if any(isImage) and not all(isImage):
                    raise ValueError(
                        f"Column `{column}` contains a mix of images and non-images. "
                        "Please ensure that all elements in the column are of the same type."
                    )
                elif all(isImage):
                    # Save files to artifact storage
                    data[column] = data[column].map(lambda x: process_image(x))

        def write_to_file(data, artifact_path):
            if artifact_path.endswith(".json"):
                data.to_json(artifact_path, orient="split", index=False, date_format="iso")
            elif artifact_path.endswith(".parquet"):
                data.to_parquet(artifact_path, index=False)

        norm_path = posixpath.normpath(artifact_file)
        artifact_dir = posixpath.dirname(norm_path)
        artifact_dir = None if artifact_dir == "" else artifact_dir
        artifacts = [f.path for f in self.list_artifacts(run_id, path=artifact_dir)]
        if artifact_file in artifacts:
            with tempfile.TemporaryDirectory() as tmpdir:
                downloaded_artifact_path = mlflow.artifacts.download_artifacts(
                    run_id=run_id, artifact_path=artifact_file, dst_path=tmpdir
                )
                existing_predictions = self._read_from_file(downloaded_artifact_path)
            data = pd.concat([existing_predictions, data], ignore_index=True)
            _logger.debug(
                "Appending new table to already existing artifact "
                f"{artifact_file} for run {run_id}."
            )

        with self._log_artifact_helper(run_id, artifact_file) as artifact_path:
            try:
                write_to_file(data, artifact_path)
            except Exception as e:
                raise MlflowException(
                    f"Failed to save {data} as table as the data is not JSON serializable. "
                    f"Error: {e}"
                )

        run = self.get_run(run_id)

        # Get the current value of the tag
        current_tag_value = json.loads(run.data.tags.get(MLFLOW_LOGGED_ARTIFACTS, "[]"))
        tag_value = {"path": artifact_file, "type": "table"}

        # Append the new tag value to the list if one doesn't exists
        if tag_value not in current_tag_value:
            current_tag_value.append(tag_value)
            # Set the tag with the updated list
            self.set_tag(run_id, MLFLOW_LOGGED_ARTIFACTS, json.dumps(current_tag_value))

    @experimental
    def load_table(
        self,
        experiment_id: str,
        artifact_file: str,
        run_ids: Optional[List[str]] = None,
        extra_columns: Optional[List[str]] = None,
    ) -> "pandas.DataFrame":
        """
        Load a table from MLflow Tracking as a pandas.DataFrame. The table is loaded from the
        specified artifact_file in the specified run_ids. The extra_columns are columns that
        are not in the table but are augmented with run information and added to the DataFrame.

        Args:
            experiment_id: The experiment ID to load the table from.
            artifact_file: The run-relative artifact file path in posixpath format to which
                table to load (e.g. "dir/file.json").
            run_ids: Optional list of run_ids to load the table from. If no run_ids are
                specified, the table is loaded from all runs in the current experiment.
            extra_columns: Optional list of extra columns to add to the returned DataFrame
                For example, if extra_columns=["run_id"], then the returned DataFrame
                will have a column named run_id.

        Returns:
            pandas.DataFrame containing the loaded table if the artifact exists
            or else throw a MlflowException.

         .. code-block:: python
            :test:
            :caption: Example with passing run_ids

            import mlflow
            import pandas as pd
            from mlflow import MlflowClient

            table_dict = {
                "inputs": ["What is MLflow?", "What is Databricks?"],
                "outputs": ["MLflow is ...", "Databricks is ..."],
                "toxicity": [0.0, 0.0],
            }
            df = pd.DataFrame.from_dict(table_dict)
            client = MlflowClient()
            run = client.create_run(experiment_id="0")
            client.log_table(run.info.run_id, data=df, artifact_file="qabot_eval_results.json")
            loaded_table = client.load_table(
                experiment_id="0",
                artifact_file="qabot_eval_results.json",
                run_ids=[
                    run.info.run_id,
                ],
                # Append a column containing the associated run ID for each row
                extra_columns=["run_id"],
            )

        .. code-block:: python
            :test:
            :caption: Example with passing no run_ids

            # Loads the table with the specified name for all runs in the given
            # experiment and joins them together
            import mlflow
            import pandas as pd
            from mlflow import MlflowClient

            table_dict = {
                "inputs": ["What is MLflow?", "What is Databricks?"],
                "outputs": ["MLflow is ...", "Databricks is ..."],
                "toxicity": [0.0, 0.0],
            }
            df = pd.DataFrame.from_dict(table_dict)
            client = MlflowClient()
            run = client.create_run(experiment_id="0")
            client.log_table(run.info.run_id, data=df, artifact_file="qabot_eval_results.json")
            loaded_table = client.load_table(
                experiment_id="0",
                artifact_file="qabot_eval_results.json",
                # Append the run ID and the parent run ID to the table
                extra_columns=["run_id"],
            )
        """
        import pandas as pd

        self._check_artifact_file_string(artifact_file)
        subset_tag_value = f'"path"%:%"{artifact_file}",%"type"%:%"table"'

        # Build the filter string
        filter_string = f"tags.{MLFLOW_LOGGED_ARTIFACTS} LIKE '%{subset_tag_value}%'"
        if run_ids:
            list_run_ids = ",".join(map(repr, run_ids))
            filter_string += f" and attributes.run_id IN ({list_run_ids})"

        runs = mlflow.search_runs(experiment_ids=[experiment_id], filter_string=filter_string)
        if run_ids and len(run_ids) != len(runs):
            _logger.warning(
                "Not all runs have the specified table artifact. Some runs will be skipped."
            )

        # TODO: Add parallelism support here
        def get_artifact_data(run):
            run_id = run.run_id
            norm_path = posixpath.normpath(artifact_file)
            artifact_dir = posixpath.dirname(norm_path)
            artifact_dir = None if artifact_dir == "" else artifact_dir
            existing_predictions = pd.DataFrame()

            artifacts = [
                f.path for f in self.list_artifacts(run_id, path=artifact_dir) if not f.is_dir
            ]
            if artifact_file in artifacts:
                with tempfile.TemporaryDirectory() as tmpdir:
                    downloaded_artifact_path = mlflow.artifacts.download_artifacts(
                        run_id=run_id,
                        artifact_path=artifact_file,
                        dst_path=tmpdir,
                    )
                    existing_predictions = self._read_from_file(downloaded_artifact_path)
                    if extra_columns is not None:
                        for column in extra_columns:
                            if column in existing_predictions:
                                column_name = f"{column}_"
                                _logger.warning(
                                    f"Column name {column} already exists in the table. "
                                    "Resolving the conflict, by appending an underscore "
                                    "to the column name."
                                )
                            else:
                                column_name = column
                            existing_predictions[column_name] = run[column]

            else:
                raise MlflowException(
                    f"Artifact {artifact_file} not found for run {run_id}.", RESOURCE_DOES_NOT_EXIST
                )

            return existing_predictions

        if not runs.empty:
            return pd.concat(
                [get_artifact_data(run) for _, run in runs.iterrows()], ignore_index=True
            )
        else:
            raise MlflowException(
                "No runs found with the corresponding table artifact.", RESOURCE_DOES_NOT_EXIST
            )

    def _record_logged_model(self, run_id, mlflow_model):
        """Record logged model info with the tracking server.

        Args:
            run_id: run_id under which the model has been logged.
            mlflow_model: Model info to be recorded.
        """
        self._tracking_client._record_logged_model(run_id, mlflow_model)

    def list_artifacts(self, run_id: str, path=None) -> List[FileInfo]:
        """List the artifacts for a run.

        Args:
            run_id: The run to list artifacts from.
            path: The run's relative artifact path to list from. By default it is set to None
                or the root artifact path.

        Returns:
            List of :py:class:`mlflow.entities.FileInfo`

        .. code-block:: python
            :caption: Example

            from mlflow import MlflowClient


            def print_artifact_info(artifact):
                print(f"artifact: {artifact.path}")
                print(f"is_dir: {artifact.is_dir}")
                print(f"size: {artifact.file_size}")


            features = "rooms zipcode, median_price, school_rating, transport"
            labels = "price"

            # Create a run under the default experiment (whose id is '0').
            client = MlflowClient()
            experiment_id = "0"
            run = client.create_run(experiment_id)

            # Create some artifacts and log under the above run
            for file, content in [("features", features), ("labels", labels)]:
                with open(f"{file}.txt", "w") as f:
                    f.write(content)
                client.log_artifact(run.info.run_id, f"{file}.txt")

            # Fetch the logged artifacts
            artifacts = client.list_artifacts(run.info.run_id)
            for artifact in artifacts:
                print_artifact_info(artifact)
            client.set_terminated(run.info.run_id)

        .. code-block:: text
            :caption: Output

            artifact: features.txt
            is_dir: False
            size: 53
            artifact: labels.txt
            is_dir: False
            size: 5

        """
        return self._tracking_client.list_artifacts(run_id, path)

    def download_artifacts(self, run_id: str, path: str, dst_path: Optional[str] = None) -> str:
        """
        Download an artifact file or directory from a run to a local directory if applicable,
        and return a local path for it.

        Args:
            run_id: The run to download artifacts from.
            path: Relative source path to the desired artifact.
            dst_path: Absolute path of the local filesystem destination directory to which to
                download the specified artifacts. This directory must already exist.
                If unspecified, the artifacts will either be downloaded to a new
                uniquely-named directory on the local filesystem or will be returned
                directly in the case of the LocalArtifactRepository.

        Returns:
            Local path of desired artifact.

        .. code-block:: python
            :caption: Example

            import os
            import mlflow
            from mlflow import MlflowClient

            features = "rooms, zipcode, median_price, school_rating, transport"
            with open("features.txt", "w") as f:
                f.write(features)

            # Log artifacts
            with mlflow.start_run() as run:
                mlflow.log_artifact("features.txt", artifact_path="features")

            # Download artifacts
            client = MlflowClient()
            local_dir = "/tmp/artifact_downloads"
            if not os.path.exists(local_dir):
                os.mkdir(local_dir)
            local_path = client.download_artifacts(run.info.run_id, "features", local_dir)
            print(f"Artifacts downloaded in: {local_path}")
            print(f"Artifacts: {os.listdir(local_path)}")

        .. code-block:: text
            :caption: Output

            Artifacts downloaded in: /tmp/artifact_downloads/features
            Artifacts: ['features.txt']
        """
        return self._tracking_client.download_artifacts(run_id, path, dst_path)

    def set_terminated(
        self, run_id: str, status: Optional[str] = None, end_time: Optional[int] = None
    ) -> None:
        """Set a run's status to terminated.

        Args:
            status: A string value of :py:class:`mlflow.entities.RunStatus`. Defaults to "FINISHED".
            end_time: If not provided, defaults to the current time.

        .. code-block:: python

            from mlflow import MlflowClient


            def print_run_info(r):
                print(f"run_id: {r.info.run_id}")
                print(f"status: {r.info.status}")


            # Create a run under the default experiment (whose id is '0').
            # Since this is low-level CRUD operation, this method will create a run.
            # To end the run, you'll have to explicitly terminate it.
            client = MlflowClient()
            experiment_id = "0"
            run = client.create_run(experiment_id)
            print_run_info(run)
            print("--")

            # Terminate the run and fetch updated status. By default,
            # the status is set to "FINISHED". Other values you can
            # set are "KILLED", "FAILED", "RUNNING", or "SCHEDULED".
            client.set_terminated(run.info.run_id, status="KILLED")
            run = client.get_run(run.info.run_id)
            print_run_info(run)

        .. code-block:: text

            run_id: 575fb62af83f469e84806aee24945973
            status: RUNNING
            --
            run_id: 575fb62af83f469e84806aee24945973
            status: KILLED

        """
        self._tracking_client.set_terminated(run_id, status, end_time)

    def delete_run(self, run_id: str) -> None:
        """Deletes a run with the given ID.

        Args:
            run_id: The unique run id to delete.

        .. code-block:: python
            :caption: Example

            from mlflow import MlflowClient

            # Create a run under the default experiment (whose id is '0').
            client = MlflowClient()
            experiment_id = "0"
            run = client.create_run(experiment_id)
            run_id = run.info.run_id
            print(f"run_id: {run_id}; lifecycle_stage: {run.info.lifecycle_stage}")
            print("--")
            client.delete_run(run_id)
            del_run = client.get_run(run_id)
            print(f"run_id: {run_id}; lifecycle_stage: {del_run.info.lifecycle_stage}")

        .. code-block:: text
            :caption: Output

            run_id: a61c7a1851324f7094e8d5014c58c8c8; lifecycle_stage: active
            run_id: a61c7a1851324f7094e8d5014c58c8c8; lifecycle_stage: deleted

        """
        self._tracking_client.delete_run(run_id)

    def restore_run(self, run_id: str) -> None:
        """Restores a deleted run with the given ID.

        Args:
            run_id: The unique run id to restore.

        .. code-block:: python
            :caption: Example

            from mlflow import MlflowClient

            # Create a run under the default experiment (whose id is '0').
            client = MlflowClient()
            experiment_id = "0"
            run = client.create_run(experiment_id)
            run_id = run.info.run_id
            print(f"run_id: {run_id}; lifecycle_stage: {run.info.lifecycle_stage}")
            client.delete_run(run_id)
            del_run = client.get_run(run_id)
            print(f"run_id: {run_id}; lifecycle_stage: {del_run.info.lifecycle_stage}")
            client.restore_run(run_id)
            rest_run = client.get_run(run_id)
            print(f"run_id: {run_id}; lifecycle_stage: {rest_run.info.lifecycle_stage}")

        .. code-block:: text
            :caption: Output

            run_id: 7bc59754d7e74534a7917d62f2873ac0; lifecycle_stage: active
            run_id: 7bc59754d7e74534a7917d62f2873ac0; lifecycle_stage: deleted
            run_id: 7bc59754d7e74534a7917d62f2873ac0; lifecycle_stage: active

        """
        self._tracking_client.restore_run(run_id)

    def search_runs(
        self,
        experiment_ids: List[str],
        filter_string: str = "",
        run_view_type: int = ViewType.ACTIVE_ONLY,
        max_results: int = SEARCH_MAX_RESULTS_DEFAULT,
        order_by: Optional[List[str]] = None,
        page_token: Optional[str] = None,
    ) -> PagedList[Run]:
        """
        Search for Runs that fit the specified criteria.

        Args:
            experiment_ids: List of experiment IDs, or a single int or string id.
            filter_string: Filter query string, defaults to searching all runs.
            run_view_type: one of enum values ACTIVE_ONLY, DELETED_ONLY, or ALL runs
                defined in :py:class:`mlflow.entities.ViewType`.
            max_results: Maximum number of runs desired.
            order_by: List of columns to order by (e.g., "metrics.rmse"). The ``order_by`` column
                can contain an optional ``DESC`` or ``ASC`` value. The default is ``ASC``.
                The default ordering is to sort by ``start_time DESC``, then ``run_id``.
            page_token: Token specifying the next page of results. It should be obtained from
                a ``search_runs`` call.

        Returns:
            A :py:class:`PagedList <mlflow.store.entities.PagedList>` of
            :py:class:`Run <mlflow.entities.Run>` objects that satisfy the search expressions.
            If the underlying tracking store supports pagination, the token for the next page may
            be obtained via the ``token`` attribute of the returned object.

        .. code-block:: python
            :caption: Example

            import mlflow
            from mlflow import MlflowClient
            from mlflow.entities import ViewType


            def print_run_info(runs):
                for r in runs:
                    print(f"run_id: {r.info.run_id}")
                    print(f"lifecycle_stage: {r.info.lifecycle_stage}")
                    print(f"metrics: {r.data.metrics}")
                    # Exclude mlflow system tags
                    tags = {k: v for k, v in r.data.tags.items() if not k.startswith("mlflow.")}
                    print(f"tags: {tags}")


            # Create an experiment and log two runs with metrics and tags under the experiment
            experiment_id = mlflow.create_experiment("Social NLP Experiments")
            with mlflow.start_run(experiment_id=experiment_id) as run:
                mlflow.log_metric("m", 1.55)
                mlflow.set_tag("s.release", "1.1.0-RC")
            with mlflow.start_run(experiment_id=experiment_id):
                mlflow.log_metric("m", 2.50)
                mlflow.set_tag("s.release", "1.2.0-GA")
            # Search all runs under experiment id and order them by
            # descending value of the metric 'm'
            client = MlflowClient()
            runs = client.search_runs(experiment_id, order_by=["metrics.m DESC"])
            print_run_info(runs)
            print("--")
            # Delete the first run
            client.delete_run(run_id=run.info.run_id)
            # Search only deleted runs under the experiment id and use a case insensitive pattern
            # in the filter_string for the tag.
            filter_string = "tags.s.release ILIKE '%rc%'"
            runs = client.search_runs(
                experiment_id, run_view_type=ViewType.DELETED_ONLY, filter_string=filter_string
            )
            print_run_info(runs)

        .. code-block:: text
            :caption: Output

            run_id: 0efb2a68833d4ee7860a964fad31cb3f
            lifecycle_stage: active
            metrics: {'m': 2.5}
            tags: {'s.release': '1.2.0-GA'}
            run_id: 7ab027fd72ee4527a5ec5eafebb923b8
            lifecycle_stage: active
            metrics: {'m': 1.55}
            tags: {'s.release': '1.1.0-RC'}
            --
            run_id: 7ab027fd72ee4527a5ec5eafebb923b8
            lifecycle_stage: deleted
            metrics: {'m': 1.55}
            tags: {'s.release': '1.1.0-RC'}
        """
        return self._tracking_client.search_runs(
            experiment_ids, filter_string, run_view_type, max_results, order_by, page_token
        )

    # Registry API

    # Registered Model Methods

    def create_registered_model(
        self, name: str, tags: Optional[Dict[str, Any]] = None, description: Optional[str] = None
    ) -> RegisteredModel:
        """
        Create a new registered model in backend store.

        Args:
            name: Name of the new model. This is expected to be unique in the backend store.
            tags: A dictionary of key-value pairs that are converted into
                :py:class:`mlflow.entities.model_registry.RegisteredModelTag` objects.
            description: Description of the model.

        Returns:
            A single object of :py:class:`mlflow.entities.model_registry.RegisteredModel`
            created by backend.

        .. code-block:: python
            :caption: Example

            import mlflow
            from mlflow import MlflowClient


            def print_registered_model_info(rm):
                print(f"name: {rm.name}")
                print(f"tags: {rm.tags}")
                print(f"description: {rm.description}")


            name = "SocialMediaTextAnalyzer"
            tags = {"nlp.framework": "Spark NLP"}
            desc = "This sentiment analysis model classifies the tone-happy, sad, angry."

            mlflow.set_tracking_uri("sqlite:///mlruns.db")
            client = MlflowClient()
            client.create_registered_model(name, tags, desc)
            print_registered_model_info(client.get_registered_model(name))

        .. code-block:: text
            :caption: Output

            name: SocialMediaTextAnalyzer
            tags: {'nlp.framework': 'Spark NLP'}
            description: This sentiment analysis model classifies the tone-happy, sad, angry.

        """
        return self._get_registry_client().create_registered_model(name, tags, description)

    def rename_registered_model(self, name: str, new_name: str) -> RegisteredModel:
        """Update registered model name.

        Args:
            name: Name of the registered model to update.
            new_name: New proposed name for the registered model.

        Returns:
            A single updated :py:class:`mlflow.entities.model_registry.RegisteredModel` object.

        .. code-block:: python
            :caption: Example

            import mlflow
            from mlflow import MlflowClient


            def print_registered_model_info(rm):
                print(f"name: {rm.name}")
                print(f"tags: {rm.tags}")
                print(f"description: {rm.description}")


            name = "SocialTextAnalyzer"
            tags = {"nlp.framework": "Spark NLP"}
            desc = "This sentiment analysis model classifies the tone-happy, sad, angry."

            # create a new registered model name
            mlflow.set_tracking_uri("sqlite:///mlruns.db")
            client = MlflowClient()
            client.create_registered_model(name, tags, desc)
            print_registered_model_info(client.get_registered_model(name))
            print("--")

            # rename the model
            new_name = "SocialMediaTextAnalyzer"
            client.rename_registered_model(name, new_name)
            print_registered_model_info(client.get_registered_model(new_name))

        .. code-block:: text
            :caption: Output

            name: SocialTextAnalyzer
            tags: {'nlp.framework': 'Spark NLP'}
            description: This sentiment analysis model classifies the tone-happy, sad, angry.
            --
            name: SocialMediaTextAnalyzer
            tags: {'nlp.framework': 'Spark NLP'}
            description: This sentiment analysis model classifies the tone-happy, sad, angry.
        """
        self._get_registry_client().rename_registered_model(name, new_name)

    def update_registered_model(
        self, name: str, description: Optional[str] = None
    ) -> RegisteredModel:
        """
        Updates metadata for RegisteredModel entity. Input field ``description`` should be non-None.
        Backend raises exception if a registered model with given name does not exist.

        Args:
            name: Name of the registered model to update.
            description: (Optional) New description.

        Returns:
            A single updated :py:class:`mlflow.entities.model_registry.RegisteredModel` object.

        .. code-block:: python
            :caption: Example

            def print_registered_model_info(rm):
                print(f"name: {rm.name}")
                print(f"tags: {rm.tags}")
                print(f"description: {rm.description}")


            name = "SocialMediaTextAnalyzer"
            tags = {"nlp.framework": "Spark NLP"}
            desc = "This sentiment analysis model classifies the tone-happy, sad, angry."

            mlflow.set_tracking_uri("sqlite:///mlruns.db")
            client = MlflowClient()
            client.create_registered_model(name, tags, desc)
            print_registered_model_info(client.get_registered_model(name))
            print("--")

            # Update the model's description
            desc = "This sentiment analysis model classifies tweets' tone: happy, sad, angry."
            client.update_registered_model(name, desc)
            print_registered_model_info(client.get_registered_model(name))

        .. code-block:: text
            :caption: Output

            name: SocialMediaTextAnalyzer
            tags: {'nlp.framework': 'Spark NLP'}
            description: This sentiment analysis model classifies the tone-happy, sad, angry.
            --
            name: SocialMediaTextAnalyzer
            tags: {'nlp.framework': 'Spark NLP'}
            description: This sentiment analysis model classifies tweets' tone: happy, sad, angry.
        """
        if description is None:
            raise MlflowException("Attempting to update registered model with no new field values.")

        return self._get_registry_client().update_registered_model(
            name=name, description=description
        )

    def delete_registered_model(self, name: str):
        """
        Delete registered model.
        Backend raises exception if a registered model with given name does not exist.

        Args:
            name: Name of the registered model to delete.

        .. code-block:: python
            :caption: Example

            import mlflow
            from mlflow import MlflowClient


            def print_registered_models_info(r_models):
                print("--")
                for rm in r_models:
                    print(f"name: {rm.name}")
                    print(f"tags: {rm.tags}")
                    print(f"description: {rm.description}")


            mlflow.set_tracking_uri("sqlite:///mlruns.db")
            client = MlflowClient()

            # Register a couple of models with respective names, tags, and descriptions
            for name, tags, desc in [
                ("name1", {"t1": "t1"}, "description1"),
                ("name2", {"t2": "t2"}, "description2"),
            ]:
                client.create_registered_model(name, tags, desc)

            # Fetch all registered models
            print_registered_models_info(client.search_registered_models())

            # Delete one registered model and fetch again
            client.delete_registered_model("name1")
            print_registered_models_info(client.search_registered_models())

        .. code-block:: text
            :caption: Output

            --
            name: name1
            tags: {'t1': 't1'}
            description: description1
            name: name2
            tags: {'t2': 't2'}
            description: description2
            --
            name: name2
            tags: {'t2': 't2'}
            description: description2
        """
        self._get_registry_client().delete_registered_model(name)

    def search_registered_models(
        self,
        filter_string: Optional[str] = None,
        max_results: int = SEARCH_REGISTERED_MODEL_MAX_RESULTS_DEFAULT,
        order_by: Optional[List[str]] = None,
        page_token: Optional[str] = None,
    ) -> PagedList[RegisteredModel]:
        """
        Search for registered models in backend that satisfy the filter criteria.

        Args:
            filter_string: Filter query string (e.g., "name = 'a_model_name' and tag.key =
                'value1'"), defaults to searching for all registered models. The following
                identifiers, comparators, and logical operators are supported.

                Identifiers
                  - ``name``: registered model name.
                  - ``tags.<tag_key>``: registered model tag. If ``tag_key`` contains spaces, it
                    must be wrapped with backticks (e.g., "tags.`extra key`").

                Comparators
                  - ``=``: Equal to.
                  - ``!=``: Not equal to.
                  - ``LIKE``: Case-sensitive pattern match.
                  - ``ILIKE``: Case-insensitive pattern match.

                Logical operators
                  - ``AND``: Combines two sub-queries and returns True if both of them are True.

            max_results: Maximum number of registered models desired.
            order_by: List of column names with ASC|DESC annotation, to be used for ordering
                matching search results.
            page_token: Token specifying the next page of results. It should be obtained from
                a ``search_registered_models`` call.

        Returns:
            A PagedList of :py:class:`mlflow.entities.model_registry.RegisteredModel` objects
            that satisfy the search expressions. The pagination token for the next page can be
            obtained via the ``token`` attribute of the object.

        .. code-block:: python
            :caption: Example

            import mlflow
            from mlflow import MlflowClient

            client = MlflowClient()

            # Get search results filtered by the registered model name
            model_name = "CordobaWeatherForecastModel"
            filter_string = f"name='{model_name}'"
            results = client.search_registered_models(filter_string=filter_string)
            print("-" * 80)
            for res in results:
                for mv in res.latest_versions:
                    print(f"name={mv.name}; run_id={mv.run_id}; version={mv.version}")

            # Get search results filtered by the registered model name that matches
            # prefix pattern
            filter_string = "name LIKE 'Boston%'"
            results = client.search_registered_models(filter_string=filter_string)
            print("-" * 80)
            for res in results:
                for mv in res.latest_versions:
                    print(f"name={mv.name}; run_id={mv.run_id}; version={mv.version}")

            # Get all registered models and order them by ascending order of the names
            results = client.search_registered_models(order_by=["name ASC"])
            print("-" * 80)
            for res in results:
                for mv in res.latest_versions:
                    print(f"name={mv.name}; run_id={mv.run_id}; version={mv.version}")

        .. code-block:: text
            :caption: Output

            ------------------------------------------------------------------------------------
            name=CordobaWeatherForecastModel; run_id=eaef868ee3d14d10b4299c4c81ba8814; version=1
            name=CordobaWeatherForecastModel; run_id=e14afa2f47a040728060c1699968fd43; version=2
            ------------------------------------------------------------------------------------
            name=BostonWeatherForecastModel; run_id=ddc51b9407a54b2bb795c8d680e63ff6; version=1
            name=BostonWeatherForecastModel; run_id=48ac94350fba40639a993e1b3d4c185d; version=2
            -----------------------------------------------------------------------------------
            name=AzureWeatherForecastModel; run_id=5fcec6c4f1c947fc9295fef3fa21e52d; version=1
            name=AzureWeatherForecastModel; run_id=8198cb997692417abcdeb62e99052260; version=3
            name=BostonWeatherForecastModel; run_id=ddc51b9407a54b2bb795c8d680e63ff6; version=1
            name=BostonWeatherForecastModel; run_id=48ac94350fba40639a993e1b3d4c185d; version=2
            name=CordobaWeatherForecastModel; run_id=eaef868ee3d14d10b4299c4c81ba8814; version=1
            name=CordobaWeatherForecastModel; run_id=e14afa2f47a040728060c1699968fd43; version=2

        """
        return self._get_registry_client().search_registered_models(
            filter_string, max_results, order_by, page_token
        )

    def get_registered_model(self, name: str) -> RegisteredModel:
        """Get a registered model.

        Args:
            name: Name of the registered model to get.

        Returns:
            A single :py:class:`mlflow.entities.model_registry.RegisteredModel` object.

        .. code-block:: python
            :caption: Example

            import mlflow
            from mlflow import MlflowClient


            def print_model_info(rm):
                print("--")
                print(f"name: {rm.name}")
                print(f"tags: {rm.tags}")
                print(f"description: {rm.description}")


            name = "SocialMediaTextAnalyzer"
            tags = {"nlp.framework": "Spark NLP"}
            desc = "This sentiment analysis model classifies the tone-happy, sad, angry."
            mlflow.set_tracking_uri("sqlite:///mlruns.db")
            client = MlflowClient()
            # Create and fetch the registered model
            client.create_registered_model(name, tags, desc)
            model = client.get_registered_model(name)
            print_model_info(model)

        .. code-block:: text
            :caption: Output

            --
            name: SocialMediaTextAnalyzer
            tags: {'nlp.framework': 'Spark NLP'}
            description: This sentiment analysis model classifies the tone-happy, sad, angry.
        """
        return self._get_registry_client().get_registered_model(name)

    @deprecated(since="2.9.0", impact=_STAGES_DEPRECATION_WARNING)
    def get_latest_versions(
        self, name: str, stages: Optional[List[str]] = None
    ) -> List[ModelVersion]:
        """
        Latest version models for each requests stage. If no ``stages`` provided, returns the
        latest version for each stage.

        Args:
            name: Name of the registered model from which to get the latest versions.
            stages: List of desired stages. If input list is None, return latest versions for
                for ALL_STAGES.

        Returns:
            List of :py:class:`mlflow.entities.model_registry.ModelVersion` objects.

        .. code-block:: python
            :caption: Example

            import mlflow.sklearn
            from mlflow import MlflowClient
            from mlflow.models import infer_signature
            from sklearn.datasets import make_regression
            from sklearn.ensemble import RandomForestRegressor


            def print_models_info(mv):
                for m in mv:
                    print(f"name: {m.name}")
                    print(f"latest version: {m.version}")
                    print(f"run_id: {m.run_id}")
                    print(f"current_stage: {m.current_stage}")


            mlflow.set_tracking_uri("sqlite:///mlruns.db")
            X, y = make_regression(n_features=4, n_informative=2, random_state=0, shuffle=False)
            # Create two runs Log MLflow entities
            with mlflow.start_run() as run1:
                params = {"n_estimators": 3, "random_state": 42}
                rfr = RandomForestRegressor(**params).fit(X, y)
                signature = infer_signature(X, rfr.predict(X))
                mlflow.log_params(params)
                mlflow.sklearn.log_model(rfr, artifact_path="sklearn-model", signature=signature)
            with mlflow.start_run() as run2:
                params = {"n_estimators": 6, "random_state": 42}
                rfr = RandomForestRegressor(**params).fit(X, y)
                signature = infer_signature(X, rfr.predict(X))
                mlflow.log_params(params)
                mlflow.sklearn.log_model(rfr, artifact_path="sklearn-model", signature=signature)
            # Register model name in the model registry
            name = "RandomForestRegression"
            client = MlflowClient()
            client.create_registered_model(name)
            # Create a two versions of the rfr model under the registered model name
            for run_id in [run1.info.run_id, run2.info.run_id]:
                model_uri = f"runs:/{run_id}/sklearn-model"
                mv = client.create_model_version(name, model_uri, run_id)
                print(f"model version {mv.version} created")
            # Fetch latest version; this will be version 2
            print("--")
            print_models_info(client.get_latest_versions(name, stages=["None"]))

        .. code-block:: text
            :caption: Output

            model version 1 created
            model version 2 created
            --
            name: RandomForestRegression
            latest version: 2
            run_id: 31165664be034dc698c52a4bdeb71663
            current_stage: None
        """
        return self._get_registry_client().get_latest_versions(name, stages)

    def set_registered_model_tag(self, name, key, value) -> None:
        """Set a tag for the registered model.

        Args:
            name: Registered model name.
            key: Tag key to log.
            value: Tag value log.

        .. code-block:: Python
            :caption: Example

            import mlflow
            from mlflow import MlflowClient


            def print_model_info(rm):
                print("--")
                print("name: {}".format(rm.name))
                print("tags: {}".format(rm.tags))


            name = "SocialMediaTextAnalyzer"
            tags = {"nlp.framework1": "Spark NLP"}
            mlflow.set_tracking_uri("sqlite:///mlruns.db")
            client = MlflowClient()

            # Create registered model, set an additional tag, and fetch
            # update model info
            client.create_registered_model(name, tags, desc)
            model = client.get_registered_model(name)
            print_model_info(model)
            client.set_registered_model_tag(name, "nlp.framework2", "VADER")
            model = client.get_registered_model(name)
            print_model_info(model)

        .. code-block:: text
            :caption: Output

            --
            name: SocialMediaTextAnalyzer
            tags: {'nlp.framework1': 'Spark NLP'}
            --
            name: SocialMediaTextAnalyzer
            tags: {'nlp.framework1': 'Spark NLP', 'nlp.framework2': 'VADER'}
        """
        self._get_registry_client().set_registered_model_tag(name, key, value)

    def delete_registered_model_tag(self, name: str, key: str) -> None:
        """Delete a tag associated with the registered model.

        Args:
            name: Registered model name.
            key: Registered model tag key.

        .. code-block:: python
            :caption: Example

            import mlflow
            from mlflow import MlflowClient


            def print_registered_models_info(r_models):
                print("--")
                for rm in r_models:
                    print(f"name: {rm.name}")
                    print(f"tags: {rm.tags}")


            mlflow.set_tracking_uri("sqlite:///mlruns.db")
            client = MlflowClient()

            # Register a couple of models with respective names and tags
            for name, tags in [("name1", {"t1": "t1"}), ("name2", {"t2": "t2"})]:
                client.create_registered_model(name, tags)

            # Fetch all registered models
            print_registered_models_info(client.search_registered_models())
            # Delete a tag from model `name2`
            client.delete_registered_model_tag("name2", "t2")
            print_registered_models_info(client.search_registered_models())

        .. code-block:: text
            :caption: Output

            --
            name: name1
            tags: {'t1': 't1'}
            name: name2
            tags: {'t2': 't2'}
            --
            name: name1
            tags: {'t1': 't1'}
            name: name2
            tags: {}
        """
        self._get_registry_client().delete_registered_model_tag(name, key)

    # Model Version Methods

    def _create_model_version(
        self,
        name: str,
        source: str,
        run_id: Optional[str] = None,
        tags: Optional[Dict[str, Any]] = None,
        run_link: Optional[str] = None,
        description: Optional[str] = None,
        await_creation_for: int = DEFAULT_AWAIT_MAX_SLEEP_SECONDS,
        local_model_path: Optional[str] = None,
        model_id: Optional[str] = None,
    ) -> ModelVersion:
        tracking_uri = self._tracking_client.tracking_uri
        if (
            not run_link
            and is_databricks_uri(tracking_uri)
            and tracking_uri != self._registry_uri
            and not is_databricks_unity_catalog_uri(self._registry_uri)
        ):
            if not run_id:
                eprint(
                    "Warning: no run_link will be recorded with the model version "
                    "because no run_id was given"
                )
            else:
                run_link = get_databricks_run_url(tracking_uri, run_id)
        new_source = source
        if is_databricks_uri(self._registry_uri) and tracking_uri != self._registry_uri:
            # Print out some info for user since the copy may take a while for large models.
            eprint(
                "=== Copying model files from the source location to the model"
                + " registry workspace ==="
            )
            new_source = _upload_artifacts_to_databricks(
                source, run_id, tracking_uri, self._registry_uri
            )
            # NOTE: we can't easily delete the target temp location due to the async nature
            # of the model version creation - printing to let the user know.
            eprint(
                f"=== Source model files were copied to {new_source}"
                + " in the model registry workspace. You may want to delete the files once the"
                + " model version is in 'READY' status. You can also find this location in the"
                + " `source` field of the created model version. ==="
            )
        return self._get_registry_client().create_model_version(
            name=name,
            source=new_source,
            run_id=run_id,
            tags=tags,
            run_link=run_link,
            description=description,
            await_creation_for=await_creation_for,
            local_model_path=local_model_path,
            model_id=model_id,
        )

    def create_model_version(
        self,
        name: str,
        source: str,
        run_id: Optional[str] = None,
        tags: Optional[Dict[str, Any]] = None,
        run_link: Optional[str] = None,
        description: Optional[str] = None,
        await_creation_for: int = DEFAULT_AWAIT_MAX_SLEEP_SECONDS,
    ) -> ModelVersion:
        """
        Create a new model version from given source.

        Args:
            name: Name for the containing registered model.
            source: URI indicating the location of the model artifacts. The artifact URI can be
                run relative (e.g. ``runs:/<run_id>/<model_artifact_path>``), a model
                registry URI (e.g. ``models:/<model_name>/<version>``), or other URIs
                supported by the model registry backend (e.g. `"s3://my_bucket/my/model"`).
            run_id: Run ID from MLflow tracking server that generated the model.
            tags: A dictionary of key-value pairs that are converted into
                :py:class:`mlflow.entities.model_registry.ModelVersionTag` objects.
            run_link: Link to the run from an MLflow tracking server that generated this model.
            description: Description of the version.
            await_creation_for: Number of seconds to wait for the model version to finish being
                created and is in ``READY`` status. By default, the function
                waits for five minutes. Specify 0 or None to skip waiting.

        Returns:
            Single :py:class:`mlflow.entities.model_registry.ModelVersion` object created by
            backend.

        .. code-block:: python
            :caption: Example

            import mlflow.sklearn
            from mlflow.store.artifact.runs_artifact_repo import RunsArtifactRepository
            from mlflow import MlflowClient
            from mlflow.models import infer_signature
            from sklearn.datasets import make_regression
            from sklearn.ensemble import RandomForestRegressor

            mlflow.set_tracking_uri("sqlite:///mlruns.db")
            params = {"n_estimators": 3, "random_state": 42}
            name = "RandomForestRegression"
            X, y = make_regression(n_features=4, n_informative=2, random_state=0, shuffle=False)
            rfr = RandomForestRegressor(**params).fit(X, y)
            signature = infer_signature(X, rfr.predict(X))

            # Log MLflow entities
            with mlflow.start_run() as run:
                mlflow.log_params(params)
                mlflow.sklearn.log_model(rfr, artifact_path="sklearn-model", signature=signature)

            # Register model name in the model registry
            client = MlflowClient()
            client.create_registered_model(name)

            # Create a new version of the rfr model under the registered model name
            desc = "A new version of the model"
            runs_uri = f"runs:/{run.info.run_id}/sklearn-model"
            model_src = RunsArtifactRepository.get_underlying_uri(runs_uri)
            mv = client.create_model_version(name, model_src, run.info.run_id, description=desc)
            print(f"Name: {mv.name}")
            print(f"Version: {mv.version}")
            print(f"Description: {mv.description}")
            print(f"Status: {mv.status}")
            print(f"Stage: {mv.current_stage}")

        .. code-block:: text
            :caption: Output

            Name: RandomForestRegression
            Version: 1
            Description: A new version of the model
            Status: READY
            Stage: None
        """
        return self._create_model_version(
            name=name,
            source=source,
            run_id=run_id,
            tags=tags,
            run_link=run_link,
            description=description,
            await_creation_for=await_creation_for,
        )

    def copy_model_version(self, src_model_uri, dst_name) -> ModelVersion:
        """
        Copy a model version from one registered model to another as a new model version.

        Args:
            src_model_uri: The model URI of the model version to copy. This must be a model
                registry URI with a `"models:/"` scheme (e.g., `"models:/iris_model@champion"`).
            dst_name: The name of the registered model to copy the model version to. If a
                registered model with this name does not exist, it will be created.

        Returns:
            Single :py:class:`mlflow.entities.model_registry.ModelVersion` object representing
            the copied model version.

        .. code-block:: python
            :caption: Example

            import mlflow.sklearn
            from mlflow import MlflowClient
            from mlflow.models import infer_signature
            from sklearn.datasets import make_regression
            from sklearn.ensemble import RandomForestRegressor


            def print_model_version_info(mv):
                print(f"Name: {mv.name}")
                print(f"Version: {mv.version}")
                print(f"Source: {mv.source}")


            mlflow.set_tracking_uri("sqlite:///mlruns.db")
            X, y = make_regression(n_features=4, n_informative=2, random_state=0, shuffle=False)

            # Log a model
            with mlflow.start_run() as run:
                params = {"n_estimators": 3, "random_state": 42}
                rfr = RandomForestRegressor(**params).fit(X, y)
                signature = infer_signature(X, rfr.predict(X))
                mlflow.log_params(params)
                mlflow.sklearn.log_model(rfr, artifact_path="sklearn-model", signature=signature)

            # Create source model version
            client = MlflowClient()
            src_name = "RandomForestRegression-staging"
            client.create_registered_model(src_name)
            src_uri = f"runs:/{run.info.run_id}/sklearn-model"
            mv_src = client.create_model_version(src_name, src_uri, run.info.run_id)
            print_model_version_info(mv_src)
            print("--")

            # Copy the source model version into a new registered model
            dst_name = "RandomForestRegression-production"
            src_model_uri = f"models:/{mv_src.name}/{mv_src.version}"
            mv_copy = client.copy_model_version(src_model_uri, dst_name)
            print_model_version_info(mv_copy)

        .. code-block:: text
            :caption: Output

            Name: RandomForestRegression-staging
            Version: 1
            Source: runs:/53e08bb38f0c487fa36c5872515ed998/sklearn-model
            --
            Name: RandomForestRegression-production
            Version: 1
            Source: models:/RandomForestRegression-staging/1
        """
        if urllib.parse.urlparse(src_model_uri).scheme != "models":
            raise MlflowException(
                f"Unsupported source model URI: '{src_model_uri}'. The `copy_model_version` API "
                "only copies models stored in the 'models:/' scheme."
            )
        client = self._get_registry_client()
        try:
            src_name, src_version = get_model_name_and_version(client, src_model_uri)
            src_mv = client.get_model_version(src_name, src_version)
        except MlflowException as e:
            raise MlflowException(
                f"Failed to fetch model version from source model URI: '{src_model_uri}'. "
                f"Error: {e}"
            ) from e
        return client.copy_model_version(src_mv=src_mv, dst_name=dst_name)

    def update_model_version(
        self, name: str, version: str, description: Optional[str] = None
    ) -> ModelVersion:
        """
        Update metadata associated with a model version in backend.

        Args:
            name: Name of the containing registered model.
            version: Version number of the model version.
            description: New description.

        Returns:
            A single :py:class:`mlflow.entities.model_registry.ModelVersion` object.

         .. code-block:: python
            :caption: Example

            import mlflow.sklearn
            from mlflow import MlflowClient
            from mlflow.models import infer_signature
            from sklearn.datasets import make_regression
            from sklearn.ensemble import RandomForestRegressor


            def print_model_version_info(mv):
                print(f"Name: {mv.name}")
                print(f"Version: {mv.version}")
                print(f"Description: {mv.description}")


            mlflow.set_tracking_uri("sqlite:///mlruns.db")
            params = {"n_estimators": 3, "random_state": 42}
            name = "RandomForestRegression"
            X, y = make_regression(n_features=4, n_informative=2, random_state=0, shuffle=False)
            rfr = RandomForestRegressor(**params).fit(X, y)
            signature = infer_signature(X, rfr.predict(X))

            # Log MLflow entities
            with mlflow.start_run() as run:
                mlflow.log_params(params)
                mlflow.sklearn.log_model(rfr, artifact_path="sklearn-model", signature=signature)

            # Register model name in the model registry
            client = MlflowClient()
            client.create_registered_model(name)
            # Create a new version of the rfr model under the registered model name
            model_uri = f"runs:/{run.info.run_id}/sklearn-model"
            mv = client.create_model_version(name, model_uri, run.info.run_id)
            print_model_version_info(mv)
            print("--")
            # Update model version's description
            desc = "A new version of the model using ensemble trees"
            mv = client.update_model_version(name, mv.version, desc)
            print_model_version_info(mv)

        .. code-block:: text
            :caption: Output

            Name: RandomForestRegression
            Version: 1
            Description: None
            --
            Name: RandomForestRegression
            Version: 1
            Description: A new version of the model using ensemble trees
        """
        if description is None:
            raise MlflowException("Attempting to update model version with no new field values.")

        return self._get_registry_client().update_model_version(
            name=name, version=version, description=description
        )

    @deprecated(since="2.9.0", impact=_STAGES_DEPRECATION_WARNING)
    def transition_model_version_stage(
        self, name: str, version: str, stage: str, archive_existing_versions: bool = False
    ) -> ModelVersion:
        """
        Update model version stage.

        Args:
            name: Registered model name.
            version: Registered model version.
            stage: New desired stage for this model version.
            archive_existing_versions: If this flag is set to ``True``, all existing model
                versions in the stage will be automatically moved to the "archived" stage. Only
                valid when ``stage`` is ``"staging"`` or ``"production"`` otherwise an error will be
                raised.

        Returns:
            A single :py:class:`mlflow.entities.model_registry.ModelVersion` object.

         .. code-block:: python
            :caption: Example

            import mlflow.sklearn
            from mlflow import MlflowClient
            from mlflow.models import infer_signature
            from sklearn.datasets import make_regression
            from sklearn.ensemble import RandomForestRegressor


            def print_model_version_info(mv):
                print(f"Name: {mv.name}")
                print(f"Version: {mv.version}")
                print(f"Description: {mv.description}")
                print(f"Stage: {mv.current_stage}")


            mlflow.set_tracking_uri("sqlite:///mlruns.db")
            params = {"n_estimators": 3, "random_state": 42}
            name = "RandomForestRegression"
            desc = "A new version of the model using ensemble trees"
            X, y = make_regression(n_features=4, n_informative=2, random_state=0, shuffle=False)
            rfr = RandomForestRegressor(**params).fit(X, y)
            signature = infer_signature(X, rfr.predict(X))

            # Log MLflow entities
            with mlflow.start_run() as run:
                mlflow.log_params(params)
                mlflow.sklearn.log_model(rfr, artifact_path="sklearn-model", signature=signature)

            # Register model name in the model registry
            client = MlflowClient()
            client.create_registered_model(name)

            # Create a new version of the rfr model under the registered model name
            model_uri = f"runs:/{run.info.run_id}/sklearn-model"
            mv = client.create_model_version(name, model_uri, run.info.run_id, description=desc)
            print_model_version_info(mv)
            print("--")
            # transition model version from None -> staging
            mv = client.transition_model_version_stage(name, mv.version, "staging")
            print_model_version_info(mv)

        .. code-block:: text
            :caption: Output

            Name: RandomForestRegression
            Version: 1
            Description: A new version of the model using ensemble trees
            Stage: None
            --
            Name: RandomForestRegression
            Version: 1
            Description: A new version of the model using ensemble trees
            Stage: Staging
        """
        return self._get_registry_client().transition_model_version_stage(
            name, version, stage, archive_existing_versions
        )

    def delete_model_version(self, name: str, version: str) -> None:
        """
        Delete model version in backend.

        Args:
            name: Name of the containing registered model.
            version: Version number of the model version.

        .. code-block:: python
            :caption: Example

            import mlflow.sklearn
            from mlflow import MlflowClient
            from mlflow.models import infer_signature
            from sklearn.datasets import make_regression
            from sklearn.ensemble import RandomForestRegressor


            def print_models_info(mv):
                for m in mv:
                    print(f"name: {m.name}")
                    print(f"latest version: {m.version}")
                    print(f"run_id: {m.run_id}")
                    print(f"current_stage: {m.current_stage}")


            mlflow.set_tracking_uri("sqlite:///mlruns.db")
            X, y = make_regression(n_features=4, n_informative=2, random_state=0, shuffle=False)

            # Create two runs and log MLflow entities
            with mlflow.start_run() as run1:
                params = {"n_estimators": 3, "random_state": 42}
                rfr = RandomForestRegressor(**params).fit(X, y)
                signature = infer_signature(X, rfr.predict(X))
                mlflow.log_params(params)
                mlflow.sklearn.log_model(rfr, artifact_path="sklearn-model", signature=signature)

            with mlflow.start_run() as run2:
                params = {"n_estimators": 6, "random_state": 42}
                rfr = RandomForestRegressor(**params).fit(X, y)
                signature = infer_signature(X, rfr.predict(X))
                mlflow.log_params(params)
                mlflow.sklearn.log_model(rfr, artifact_path="sklearn-model", signature=signature)

            # Register model name in the model registry
            name = "RandomForestRegression"
            client = MlflowClient()
            client.create_registered_model(name)

            # Create a two versions of the rfr model under the registered model name
            for run_id in [run1.info.run_id, run2.info.run_id]:
                model_uri = f"runs:/{run_id}/sklearn-model"
                mv = client.create_model_version(name, model_uri, run_id)
                print(f"model version {mv.version} created")

            print("--")

            # Fetch latest version; this will be version 2
            models = client.get_latest_versions(name, stages=["None"])
            print_models_info(models)
            print("--")

            # Delete the latest model version 2
            print(f"Deleting model version {mv.version}")
            client.delete_model_version(name, mv.version)
            models = client.get_latest_versions(name, stages=["None"])
            print_models_info(models)

        .. code-block:: text
            :caption: Output

            model version 1 created
            model version 2 created
            --
            name: RandomForestRegression
            latest version: 2
            run_id: 9881172ef10f4cb08df3ed452c0c362b
            current_stage: None
            --
            Deleting model version 2
            name: RandomForestRegression
            latest version: 1
            run_id: 9165d4f8aa0a4d069550824bdc55caaf
            current_stage: None
        """
        self._get_registry_client().delete_model_version(name, version)

    def get_model_version(self, name: str, version: str) -> ModelVersion:
        """
        Converts the docstring args and returns to google style.

        Args:
            name: Name of the containing registered model.
            version: Version number as an integer of the model version.

        Returns:
            A single :py:class:`mlflow.entities.model_registry.ModelVersion` object.

        .. code-block:: python
            :caption: Example

            import mlflow.sklearn
            from mlflow import MlflowClient
            from mlflow.models import infer_signature
            from sklearn.datasets import make_regression
            from sklearn.ensemble import RandomForestRegressor

            X, y = make_regression(n_features=4, n_informative=2, random_state=0, shuffle=False)

            # Create two runs Log MLflow entities
            with mlflow.start_run() as run1:
                params = {"n_estimators": 3, "random_state": 42}
                rfr = RandomForestRegressor(**params).fit(X, y)
                signature = infer_signature(X, rfr.predict(X))
                mlflow.log_params(params)
                mlflow.sklearn.log_model(rfr, artifact_path="sklearn-model", signature=signature)

            with mlflow.start_run() as run2:
                params = {"n_estimators": 6, "random_state": 42}
                rfr = RandomForestRegressor(**params).fit(X, y)
                signature = infer_signature(X, rfr.predict(X))
                mlflow.log_params(params)
                mlflow.sklearn.log_model(rfr, artifact_path="sklearn-model", signature=signature)

            # Register model name in the model registry
            name = "RandomForestRegression"
            client = MlflowClient()
            client.create_registered_model(name)

            # Create a two versions of the rfr model under the registered model name
            for run_id in [run1.info.run_id, run2.info.run_id]:
                model_uri = f"runs:/{run_id}/sklearn-model"
                mv = client.create_model_version(name, model_uri, run_id)
                print(f"model version {mv.version} created")
            print("--")

            # Fetch the last version; this will be version 2
            mv = client.get_model_version(name, mv.version)
            print(f"Name: {mv.name}")
            print(f"Version: {mv.version}")

        .. code-block:: text
            :caption: Output

            model version 1 created
            model version 2 created
            --
            Name: RandomForestRegression
            Version: 2

        """
        return self._get_registry_client().get_model_version(name, version)

    def get_model_version_download_uri(self, name: str, version: str) -> str:
        """
        Get the download location in Model Registry for this model version.

        Args:
            name: Name of the containing registered model.
            version: Version number as an integer of the model version.

        Returns:
            A single URI location that allows reads for downloading.

        .. code-block:: python

            import mlflow.sklearn
            from mlflow import MlflowClient
            from mlflow.models import infer_signature
            from sklearn.datasets import make_regression
            from sklearn.ensemble import RandomForestRegressor

            mlflow.set_tracking_uri("sqlite:///mlruns.db")
            params = {"n_estimators": 3, "random_state": 42}
            name = "RandomForestRegression"
            X, y = make_regression(n_features=4, n_informative=2, random_state=0, shuffle=False)
            rfr = RandomForestRegressor(**params).fit(X, y)
            signature = infer_signature(X, rfr.predict(X))

            # Log MLflow entities
            with mlflow.start_run() as run:
                mlflow.log_params(params)
                mlflow.sklearn.log_model(rfr, artifact_path="sklearn-model", signature=signature)

            # Register model name in the model registry
            client = MlflowClient()
            client.create_registered_model(name)

            # Create a new version of the rfr model under the registered model name
            model_uri = f"runs:/{run.info.run_id}/sklearn-model"
            mv = client.create_model_version(name, model_uri, run.info.run_id)
            artifact_uri = client.get_model_version_download_uri(name, mv.version)
            print(f"Download URI: {artifact_uri}")

        .. code-block:: text

            Download URI: runs:/027d7bbe81924c5a82b3e4ce979fcab7/sklearn-model
        """
        return self._get_registry_client().get_model_version_download_uri(name, version)

    def search_model_versions(
        self,
        filter_string: Optional[str] = None,
        max_results: int = SEARCH_MODEL_VERSION_MAX_RESULTS_DEFAULT,
        order_by: Optional[List[str]] = None,
        page_token: Optional[str] = None,
    ) -> PagedList[ModelVersion]:
        """
        Search for model versions in backend that satisfy the filter criteria.

        .. warning:
            The model version search results may not have aliases populated for performance reasons.

        Args:
            filter_string: Filter query string
                (e.g., ``"name = 'a_model_name' and tag.key = 'value1'"``),
                defaults to searching for all model versions. The following identifiers,
                comparators, and logical operators are supported.

                Identifiers
                  - ``name``: model name.
                  - ``source_path``: model version source path.
                  - ``run_id``: The id of the mlflow run that generates the model version.
                  - ``tags.<tag_key>``: model version tag. If ``tag_key`` contains spaces, it must
                    be wrapped with backticks (e.g., ``"tags.`extra key`"``).

                Comparators
                  - ``=``: Equal to.
                  - ``!=``: Not equal to.
                  - ``LIKE``: Case-sensitive pattern match.
                  - ``ILIKE``: Case-insensitive pattern match.
                  - ``IN``: In a value list. Only ``run_id`` identifier supports ``IN`` comparator.

                Logical operators
                  - ``AND``: Combines two sub-queries and returns True if both of them are True.

            max_results: Maximum number of model versions desired.
            order_by: List of column names with ASC|DESC annotation, to be used for ordering
                matching search results.
            page_token: Token specifying the next page of results. It should be obtained from
                a ``search_model_versions`` call.

        Returns:
            A PagedList of :py:class:`mlflow.entities.model_registry.ModelVersion`
            objects that satisfy the search expressions. The pagination token for the next
            page can be obtained via the ``token`` attribute of the object.

        .. code-block:: python
            :caption: Example

            import mlflow
            from mlflow import MlflowClient

            client = MlflowClient()

            # Get all versions of the model filtered by name
            model_name = "CordobaWeatherForecastModel"
            filter_string = f"name='{model_name}'"
            results = client.search_model_versions(filter_string)
            print("-" * 80)
            for res in results:
                print(f"name={res.name}; run_id={res.run_id}; version={res.version}")

            # Get the version of the model filtered by run_id
            run_id = "e14afa2f47a040728060c1699968fd43"
            filter_string = f"run_id='{run_id}'"
            results = client.search_model_versions(filter_string)
            print("-" * 80)
            for res in results:
                print(f"name={res.name}; run_id={res.run_id}; version={res.version}")

        .. code-block:: text
            :caption: Output

            ------------------------------------------------------------------------------------
            name=CordobaWeatherForecastModel; run_id=eaef868ee3d14d10b4299c4c81ba8814; version=1
            name=CordobaWeatherForecastModel; run_id=e14afa2f47a040728060c1699968fd43; version=2
            ------------------------------------------------------------------------------------
            name=CordobaWeatherForecastModel; run_id=e14afa2f47a040728060c1699968fd43; version=2
        """
        return self._get_registry_client().search_model_versions(
            filter_string, max_results, order_by, page_token
        )

    @deprecated(since="2.9.0", impact=_STAGES_DEPRECATION_WARNING)
    def get_model_version_stages(self, name: str, version: str) -> List[str]:
        """
        This is a docstring. Here is info.

        Returns:
            A list of valid stages.

        .. code-block:: python
            :caption: Example

            import mlflow.sklearn
            from mlflow import MlflowClient
            from mlflow.models import infer_signature
            from sklearn.datasets import make_regression
            from sklearn.ensemble import RandomForestRegressor

            mlflow.set_tracking_uri("sqlite:///mlruns.db")
            params = {"n_estimators": 3, "random_state": 42}
            name = "RandomForestRegression"
            X, y = make_regression(n_features=4, n_informative=2, random_state=0, shuffle=False)
            rfr = RandomForestRegressor(**params).fit(X, y)
            signature = infer_signature(X, rfr.predict(X))

            # Log MLflow entities
            with mlflow.start_run() as run:
                mlflow.log_params(params)
                mlflow.sklearn.log_model(rfr, artifact_path="sklearn-model", signature=signature)

            # Register model name in the model registry
            client = MlflowClient()
            client.create_registered_model(name)

            # Create a new version of the rfr model under the registered model name
            # fetch valid stages
            model_uri = f"runs:/{run.info.run_id}/models/sklearn-model"
            mv = client.create_model_version(name, model_uri, run.info.run_id)
            stages = client.get_model_version_stages(name, mv.version)
            print(f"Model list of valid stages: {stages}")

        .. code-block:: text
            :caption: Output

            Model list of valid stages: ['None', 'Staging', 'Production', 'Archived']

        """
        return ALL_STAGES

    def set_model_version_tag(
        self,
        name: str,
        version: Optional[str] = None,
        key: Optional[str] = None,
        value: Any = None,
        stage: Optional[str] = None,
    ) -> None:
        """Set a tag for the model version.
        When stage is set, tag will be set for latest model version of the stage.
        Setting both version and stage parameter will result in error.

        Args:
            name: Registered model name.
            version: Registered model version.
            key: Tag key to log. key is required.
            value: Tag value to log. value is required.
            stage: Registered model stage.

        .. code-block:: python
            :caption: Example

            import mlflow.sklearn
            from mlflow import MlflowClient
            from mlflow.models import infer_signature
            from sklearn.datasets import make_regression
            from sklearn.ensemble import RandomForestRegressor


            def print_model_version_info(mv):
                print(f"Name: {mv.name}")
                print(f"Version: {mv.version}")
                print(f"Tags: {mv.tags}")


            mlflow.set_tracking_uri("sqlite:///mlruns.db")
            params = {"n_estimators": 3, "random_state": 42}
            name = "RandomForestRegression"
            X, y = make_regression(n_features=4, n_informative=2, random_state=0, shuffle=False)
            rfr = RandomForestRegressor(**params).fit(X, y)
            signature = infer_signature(X, rfr.predict(X))

            # Log MLflow entities
            with mlflow.start_run() as run:
                mlflow.log_params(params)
                mlflow.sklearn.log_model(rfr, artifact_path="sklearn-model", signature=signature)

            # Register model name in the model registry
            client = MlflowClient()
            client.create_registered_model(name)

            # Create a new version of the rfr model under the registered model name
            # and set a tag
            model_uri = f"runs:/{run.info.run_id}/sklearn-model"
            mv = client.create_model_version(name, model_uri, run.info.run_id)
            print_model_version_info(mv)
            print("--")

            # Tag using model version
            client.set_model_version_tag(name, mv.version, "t", "1")

            # Tag using model stage
            client.set_model_version_tag(name, key="t1", value="1", stage=mv.current_stage)
            mv = client.get_model_version(name, mv.version)
            print_model_version_info(mv)

        .. code-block:: text
            :caption: Output

            Name: RandomForestRegression
            Version: 1
            Tags: {}
            --
            Name: RandomForestRegression
            Version: 1
            Tags: {'t': '1', 't1': '1'}
        """
        _validate_model_version_or_stage_exists(version, stage)
        if stage:
            warnings.warn(
                "The `stage` parameter of the `set_model_version_tag` API is deprecated. "
                + _STAGES_DEPRECATION_WARNING,
                category=FutureWarning,
                stacklevel=2,
            )
            latest_versions = self.get_latest_versions(name, stages=[stage])
            if not latest_versions:
                raise MlflowException(f"Could not find any model version for {stage} stage")
            version = latest_versions[0].version

        self._get_registry_client().set_model_version_tag(name, version, key, value)

    def delete_model_version_tag(
        self,
        name: str,
        version: Optional[str] = None,
        key: Optional[str] = None,
        stage: Optional[str] = None,
    ) -> None:
        """Delete a tag associated with the model version.

        When stage is set, tag will be deleted for latest model version of the stage.
        Setting both version and stage parameter will result in error.

        Args:
            name: Registered model name.
            version: Registered model version.
            key: Tag key. key is required.
            stage: Registered model stage.

        .. code-block:: python
            :caption: Example

            import mlflow.sklearn
            from mlflow import MlflowClient
            from mlflow.models import infer_signature
            from sklearn.datasets import make_regression
            from sklearn.ensemble import RandomForestRegressor


            def print_model_version_info(mv):
                print(f"Name: {mv.name}")
                print(f"Version: {mv.version}")
                print(f"Tags: {mv.tags}")


            mlflow.set_tracking_uri("sqlite:///mlruns.db")
            params = {"n_estimators": 3, "random_state": 42}
            name = "RandomForestRegression"
            X, y = make_regression(n_features=4, n_informative=2, random_state=0, shuffle=False)
            rfr = RandomForestRegressor(**params).fit(X, y)
            signature = infer_signature(X, rfr.predict(X))

            # Log MLflow entities
            with mlflow.start_run() as run:
                mlflow.log_params(params)
                mlflow.sklearn.log_model(rfr, artifact_path="sklearn-model", signature=signature)
            # Register model name in the model registry
            client = MlflowClient()
            client.create_registered_model(name)

            # Create a new version of the rfr model under the registered model name
            # and delete a tag
            model_uri = f"runs:/{run.info.run_id}/sklearn-model"
            tags = {"t": "1", "t1": "2"}
            mv = client.create_model_version(name, model_uri, run.info.run_id, tags=tags)
            print_model_version_info(mv)
            print("--")
            # using version to delete tag
            client.delete_model_version_tag(name, mv.version, "t")

            # using stage to delete tag
            client.delete_model_version_tag(name, key="t1", stage=mv.current_stage)
            mv = client.get_model_version(name, mv.version)
            print_model_version_info(mv)

        .. code-block:: text
            :caption: Output

            Name: RandomForestRegression
            Version: 1
            Tags: {'t': '1', 't1': '2'}
            --
            Name: RandomForestRegression
            Version: 1
            Tags: {}
        """
        _validate_model_version_or_stage_exists(version, stage)
        if stage:
            warnings.warn(
                "The `stage` parameter of the `delete_model_version_tag` API is deprecated. "
                + _STAGES_DEPRECATION_WARNING,
                category=FutureWarning,
                stacklevel=2,
            )
            latest_versions = self.get_latest_versions(name, stages=[stage])
            if not latest_versions:
                raise MlflowException(f"Could not find any model version for {stage} stage")
            version = latest_versions[0].version
        self._get_registry_client().delete_model_version_tag(name, version, key)

    def set_registered_model_alias(self, name: str, alias: str, version: str) -> None:
        """
        Set a registered model alias pointing to a model version.

        Args:
            name: Registered model name.
            alias: Name of the alias. Note that aliases of the format ``v<number>``, such as
                ``v9`` and ``v42``, are reserved and cannot be set.
            version: Registered model version number.

        .. code-block:: Python
            :caption: Example

            import mlflow
            from mlflow import MlflowClient
            from mlflow.models import infer_signature
            from sklearn.datasets import make_regression
            from sklearn.ensemble import RandomForestRegressor


            def print_model_info(rm):
                print("--Model--")
                print("name: {}".format(rm.name))
                print("aliases: {}".format(rm.aliases))


            def print_model_version_info(mv):
                print("--Model Version--")
                print("Name: {}".format(mv.name))
                print("Version: {}".format(mv.version))
                print("Aliases: {}".format(mv.aliases))


            mlflow.set_tracking_uri("sqlite:///mlruns.db")
            params = {"n_estimators": 3, "random_state": 42}
            name = "RandomForestRegression"
            X, y = make_regression(n_features=4, n_informative=2, random_state=0, shuffle=False)
            rfr = RandomForestRegressor(**params).fit(X, y)
            signature = infer_signature(X, rfr.predict(X))

            # Log MLflow entities
            with mlflow.start_run() as run:
                mlflow.log_params(params)
                mlflow.sklearn.log_model(rfr, artifact_path="sklearn-model", signature=signature)

            # Register model name in the model registry
            client = MlflowClient()
            client.create_registered_model(name)
            model = client.get_registered_model(name)
            print_model_info(model)

            # Create a new version of the rfr model under the registered model name
            model_uri = "runs:/{}/sklearn-model".format(run.info.run_id)
            mv = client.create_model_version(name, model_uri, run.info.run_id)
            print_model_version_info(mv)

            # Set registered model alias
            client.set_registered_model_alias(name, "test-alias", mv.version)
            print()
            print_model_info(model)
            print_model_version_info(mv)

        .. code-block:: text
            :caption: Output

            --Model--
            name: RandomForestRegression
            aliases: {}

            --Model Version--
            Name: RandomForestRegression
            Version: 1
            Aliases: []

            --Model--
            name: RandomForestRegression
            aliases: {"test-alias": "1"}

            --Model Version--
            Name: RandomForestRegression
            Version: 1
            Aliases: ["test-alias"]
        """
        _validate_model_name(name)
        _validate_model_alias_name(alias)
        _validate_model_version(version)
        self._get_registry_client().set_registered_model_alias(name, alias, version)

    def delete_registered_model_alias(self, name: str, alias: str) -> None:
        """Delete an alias associated with a registered model.

        Args:
            name: Registered model name.
            alias: Name of the alias.

        .. code-block:: Python
            :caption: Example

            import mlflow
            from mlflow import MlflowClient
            from mlflow.models import infer_signature
            from sklearn.datasets import make_regression
            from sklearn.ensemble import RandomForestRegressor


            def print_model_info(rm):
                print("--Model--")
                print("name: {}".format(rm.name))
                print("aliases: {}".format(rm.aliases))


            def print_model_version_info(mv):
                print("--Model Version--")
                print("Name: {}".format(mv.name))
                print("Version: {}".format(mv.version))
                print("Aliases: {}".format(mv.aliases))


            mlflow.set_tracking_uri("sqlite:///mlruns.db")
            params = {"n_estimators": 3, "random_state": 42}
            name = "RandomForestRegression"
            X, y = make_regression(n_features=4, n_informative=2, random_state=0, shuffle=False)
            rfr = RandomForestRegressor(**params).fit(X, y)
            signature = infer_signature(X, rfr.predict(X))

            # Log MLflow entities
            with mlflow.start_run() as run:
                mlflow.log_params(params)
                mlflow.sklearn.log_model(rfr, artifact_path="sklearn-model", signature=signature)

            # Register model name in the model registry
            client = MlflowClient()
            client.create_registered_model(name)
            model = client.get_registered_model(name)
            print_model_info(model)

            # Create a new version of the rfr model under the registered model name
            model_uri = "runs:/{}/sklearn-model".format(run.info.run_id)
            mv = client.create_model_version(name, model_uri, run.info.run_id)
            print_model_version_info(mv)

            # Set registered model alias
            client.set_registered_model_alias(name, "test-alias", mv.version)
            print()
            print_model_info(model)
            print_model_version_info(mv)

            # Delete registered model alias
            client.delete_registered_model_alias(name, "test-alias")
            print()
            print_model_info(model)
            print_model_version_info(mv)

        .. code-block:: text
            :caption: Output

            --Model--
            name: RandomForestRegression
            aliases: {}
            --Model Version--
            Name: RandomForestRegression
            Version: 1
            Aliases: []

            --Model--
            name: RandomForestRegression
            aliases: {"test-alias": "1"}
            --Model Version--
            Name: RandomForestRegression
            Version: 1
            Aliases: ["test-alias"]

            --Model--
            name: RandomForestRegression
            aliases: {}
            --Model Version--
            Name: RandomForestRegression
            Version: 1
            Aliases: []
        """
        _validate_model_name(name)
        _validate_model_alias_name(alias)
        self._get_registry_client().delete_registered_model_alias(name, alias)

    def get_model_version_by_alias(self, name: str, alias: str) -> ModelVersion:
        """Get the model version instance by name and alias.

        Args:
            name: Registered model name.
            alias: Name of the alias.

        Returns:
            A single :py:class:`mlflow.entities.model_registry.ModelVersion` object.

         .. code-block:: Python
            :caption: Example

            import mlflow
            from mlflow import MlflowClient
            from mlflow.models import infer_signature
            from sklearn.datasets import make_regression
            from sklearn.ensemble import RandomForestRegressor


            def print_model_info(rm):
                print("--Model--")
                print("name: {}".format(rm.name))
                print("aliases: {}".format(rm.aliases))


            def print_model_version_info(mv):
                print("--Model Version--")
                print("Name: {}".format(mv.name))
                print("Version: {}".format(mv.version))
                print("Aliases: {}".format(mv.aliases))


            mlflow.set_tracking_uri("sqlite:///mlruns.db")
            params = {"n_estimators": 3, "random_state": 42}
            name = "RandomForestRegression"
            X, y = make_regression(n_features=4, n_informative=2, random_state=0, shuffle=False)
            rfr = RandomForestRegressor(**params).fit(X, y)
            signature = infer_signature(X, rfr.predict(X))
            # Log MLflow entities
            with mlflow.start_run() as run:
                mlflow.log_params(params)
                mlflow.sklearn.log_model(rfr, artifact_path="sklearn-model", signature=signature)
            # Register model name in the model registry
            client = MlflowClient()
            client.create_registered_model(name)
            model = client.get_registered_model(name)
            print_model_info(model)
            # Create a new version of the rfr model under the registered model name
            model_uri = "runs:/{}/sklearn-model".format(run.info.run_id)
            mv = client.create_model_version(name, model_uri, run.info.run_id)
            print_model_version_info(mv)
            # Set registered model alias
            client.set_registered_model_alias(name, "test-alias", mv.version)
            print()
            print_model_info(model)
            print_model_version_info(mv)
            # Get model version by alias
            alias_mv = client.get_model_version_by_alias(name, "test-alias")
            print()
            print_model_version_info(alias_mv)

        .. code-block:: text
            :caption: Output

            --Model--
            name: RandomForestRegression
            aliases: {}
            --Model Version--
            Name: RandomForestRegression
            Version: 1
            Aliases: []
            --Model--
            name: RandomForestRegression
            aliases: {"test-alias": "1"}
            --Model Version--
            Name: RandomForestRegression
            Version: 1
            Aliases: ["test-alias"]
            --Model Version--
            Name: RandomForestRegression
            Version: 1
            Aliases: ["test-alias"]
        """
        _validate_model_name(name)
        return self._get_registry_client().get_model_version_by_alias(name, alias)

    def create_logged_model(
        self,
        experiment_id: str,
        name: str,
        run_id: Optional[str] = None,
        tags: Optional[Dict[str, str]] = None,
        params: Optional[Dict[str, str]] = None,
        model_type: Optional[str] = None,
    ) -> LoggedModel:
        """
        Create a new logged model.

        Args:
            experiment_id: ID of the experiment to which the model belongs.
            name: Name of the model.
            run_id: ID of the run that produced the model.
            tags: Tags to set on the model.
            params: Parameters to set on the model.
            model_type: Type of the model.

        Returns:
            The created model.
        """
        return self._tracking_client.create_logged_model(
            experiment_id, name, run_id, tags, params, model_type
        )

    def finalize_logged_model(self, model_id: str, status: ModelStatus) -> LoggedModel:
        """
        Finalize a model by updating its status.

        Args:
            model_id: ID of the model to finalize.
            status: Final status to set on the model.

        Returns:
            The updated model.
        """
        return self._tracking_client.finalize_logged_model(model_id, status)

    def get_logged_model(self, model_id: str) -> LoggedModel:
        """
        Fetch the logged model with the specified ID.

        Args:
            model_id: ID of the model to fetch.

        Returns:
            The fetched model.
        """
        return self._tracking_client.get_logged_model(model_id)

    def set_logged_model_tag(self, model_id: str, key: str, value: str):
        """
        Set a tag on the specified logged model.

        Args:
            model_id: ID of the model.
            key: Key of the tag.
            value: Value of the tag.

        Returns:
            None.
        """
        return self._tracking_client.set_logged_model_tag(model_id, key, value)

    def log_model_artifacts(self, model_id: str, local_dir: str) -> None:
        return self._tracking_client.log_model_artifacts(model_id, local_dir)

    def search_logged_models(
        self,
        experiment_ids: List[str],
        filter_string: Optional[str] = None,
        max_results: Optional[int] = None,
        order_by: Optional[List[str]] = None,
        page_token: Optional[str] = None,
    ):
        """
        Search for logged models that match the specified search criteria.

        Args:
            experiment_ids: List of experiment ids to scope the search.
            filter_string: A search filter string.
            max_results: Maximum number of logged models desired.
            order_by: List of order_by clauses.
            page_token: Token specifying the next page of results.

        Returns:
            A :py:class:`PagedList <mlflow.store.entities.PagedList>` of
            :py:class:`LoggedModel <mlflow.entities.LoggedModel>` objects.
        """
        return self._tracking_client.search_logged_models(
            experiment_ids, filter_string, max_results, order_by, page_token
        )<|MERGE_RESOLUTION|>--- conflicted
+++ resolved
@@ -491,11 +491,8 @@
         max_results: int = SEARCH_TRACES_DEFAULT_MAX_RESULTS,
         order_by: Optional[List[str]] = None,
         page_token: Optional[str] = None,
-<<<<<<< HEAD
+        run_id: Optional[str] = None,
         model_id: Optional[str] = None,
-=======
-        run_id: Optional[str] = None,
->>>>>>> ba3d9311
     ) -> PagedList[Trace]:
         """
         Return traces that match the given list of search expressions within the experiments.
@@ -525,11 +522,8 @@
             max_results=max_results,
             order_by=order_by,
             page_token=page_token,
-<<<<<<< HEAD
+            run_id=run_id,
             model_id=model_id,
-=======
-            run_id=run_id,
->>>>>>> ba3d9311
         )
 
         get_display_handler().display_traces(traces)
