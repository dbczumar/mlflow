from __future__ import print_function

import os
import sys

from six.moves import urllib

from mlflow.exceptions import MlflowException
from mlflow.protos.databricks_pb2 import INVALID_PARAMETER_VALUE
from mlflow.store.file_store import FileStore
from mlflow.store.rest_store import RestStore
from mlflow.store.artifact_repo import ArtifactRepository
from mlflow.utils import env, rest_utils
from mlflow.utils.databricks_utils import get_databricks_host_creds


_TRACKING_URI_ENV_VAR = "MLFLOW_TRACKING_URI"
_LOCAL_FS_URI_PREFIX = "file:///"
_REMOTE_URI_PREFIX = "http://"

# Extra environment variables which take precedence for setting the basic/bearer
# auth on http requests.
_TRACKING_USERNAME_ENV_VAR = "MLFLOW_TRACKING_USERNAME"
_TRACKING_PASSWORD_ENV_VAR = "MLFLOW_TRACKING_PASSWORD"
_TRACKING_TOKEN_ENV_VAR = "MLFLOW_TRACKING_TOKEN"
_TRACKING_INSECURE_TLS_ENV_VAR = "MLFLOW_TRACKING_INSECURE_TLS"


_tracking_uri = None


def is_tracking_uri_set():
    """Returns True if the tracking URI has been set, False otherwise."""
    if _tracking_uri or env.get_env(_TRACKING_URI_ENV_VAR):
        return True
    return False


def set_tracking_uri(uri):
    """
    Set the tracking server URI. This does not affect the
    currently active run (if one exists), but takes effect for successive runs.

    :param uri:

                - An empty string, or a local file path, prefixed with ``file:/``. Data is stored
                  locally at the provided file (or ``./mlruns`` if empty).
                - An HTTP URI like ``https://my-tracking-server:5000``.
                - A Databricks workspace, provided as the string "databricks" or, to use a
                  Databricks CLI
                  `profile <https://github.com/databricks/databricks-cli#installation>`_,
                  "databricks://<profileName>".
    """
    global _tracking_uri
    _tracking_uri = uri


def get_tracking_uri():
    """
    Get the current tracking URI. This may not correspond to the tracking URI of
    the currently active run, since the tracking URI can be updated via ``set_tracking_uri``.

    :return: The tracking URI.
    """
    global _tracking_uri
    if _tracking_uri is not None:
        return _tracking_uri
    elif env.get_env(_TRACKING_URI_ENV_VAR) is not None:
        return env.get_env(_TRACKING_URI_ENV_VAR)
    else:
        return os.path.abspath("./mlruns")


<<<<<<< HEAD
def get_artifact_uri(artifact_path, run_id):
    """
    :param artifact_path: The run-relative artifact path.
    :param run_id: The ID of the run containing the specified artifact.
    :return: An *absolute* URI referring to the specified artifact. For example, if the artifact
             belongs to an S3-backed store, this may be a uri of the form 
             ``s3://<bucket_name>/path/to/artifact``.
=======
def get_artifact_uri(run_id, artifact_path=None):
    """
    Get the absolute URI of the specified artifact in the specified run. If `path` is not specified,
    the artifact root URI of the specified run will be returned; calls to ``log_artifact``
    and ``log_artifacts`` write artifact(s) to subdirectories of the artifact root URI.

    :param run_id: The ID of the run for which to obtain an absolute artifact URI.
    :param artifact_path: The run-relative artifact path. For example,
                          ``path/to/artifact``. If unspecified, the artifact root URI for the
                          specified run will be returned.
    :return: An *absolute* URI referring to the specified artifact or the specified run's artifact
             root. For example, if an artifact path is provided and the specified run uses an
             S3-backed  store, this may be a uri of the form
             ``s3://<bucket_name>/path/to/artifact/root/path/to/artifact``. If an artifact path
             is not provided and the specified run uses an S3-backed store, this may be a URI of
             the form ``s3://<bucket_name>/path/to/artifact/root``.
>>>>>>> 8525d887
    """
    if not run_id:
        raise MlflowException(
                message="A run_id must be specified in order to obtain an artifact uri!",
                error_code=INVALID_PARAMETER_VALUE)
<<<<<<< HEAD
    store = _get_store()
    run = store.get_run(run_id)
    return os.path.join(run.info.artifact_uri, artifact_path)


def _download_artifact_from_uri(artifact_uri, output_path):
    """
    :param artifact_uri: The *absolute* URI of the artifact to download.
    :param output_path: The local filesystem path to which to download the artifact.
    """
    artifact_src_dir = os.path.dirname(artifact_uri)
    artifact_src_relative_path = os.path.basename(artifact_uri)
    artifact_repo = ArtifactRepository.from_artifact_uri(
            artifact_uri=artifact_src_dir, store=_get_store())
=======

    store = _get_store()
    run = store.get_run(run_id)
    if artifact_path is None:
        return run.info.artifact_uri
    else:
        # Path separators may not be consistent across all artifact repositories. Therefore, when
        # joining the run's artifact root directory with the artifact's relative path, we use the
        # path module defined by the appropriate artifact repository
        artifact_path_module =\
            ArtifactRepository.from_artifact_uri(run.info.artifact_uri, store).get_path_module()
        return artifact_path_module.join(run.info.artifact_uri, artifact_path)


def _download_artifact_from_uri(artifact_uri, output_path=None):
    """
    :param artifact_uri: The *absolute* URI of the artifact to download.
    :param output_path: The local filesystem path to which to download the artifact. If unspecified,
                        a local output path will be created.
    """
    store = _get_store()
    artifact_path_module =\
        ArtifactRepository.from_artifact_uri(artifact_uri, store).get_path_module()
    artifact_src_dir = artifact_path_module.dirname(artifact_uri)
    artifact_src_relative_path = artifact_path_module.basename(artifact_uri)
    artifact_repo = ArtifactRepository.from_artifact_uri(
            artifact_uri=artifact_src_dir, store=store)
>>>>>>> 8525d887
    return artifact_repo.download_artifacts(
            artifact_path=artifact_src_relative_path, dst_path=output_path)


def _get_store(store_uri=None):
    store_uri = store_uri if store_uri else get_tracking_uri()
    # Default: if URI hasn't been set, return a FileStore
    if store_uri is None:
        return FileStore()
    # Pattern-match on the URI
    if _is_databricks_uri(store_uri):
        return _get_databricks_rest_store(store_uri)
    if _is_local_uri(store_uri):
        return _get_file_store(store_uri)
    if _is_http_uri(store_uri):
        return _get_rest_store(store_uri)

    raise Exception("Tracking URI must be a local filesystem URI of the form '%s...' or a "
                    "remote URI of the form '%s...'. Update the tracking URI via "
                    "mlflow.set_tracking_uri" % (_LOCAL_FS_URI_PREFIX, _REMOTE_URI_PREFIX))


def _is_local_uri(uri):
    scheme = urllib.parse.urlparse(uri).scheme
    return uri != 'databricks' and (scheme == '' or scheme == 'file')


def _is_http_uri(uri):
    scheme = urllib.parse.urlparse(uri).scheme
    return scheme == 'http' or scheme == 'https'


def _is_databricks_uri(uri):
    """Databricks URIs look like 'databricks' (default profile) or 'databricks://profile'"""
    scheme = urllib.parse.urlparse(uri).scheme
    return scheme == 'databricks' or uri == 'databricks'


def _get_file_store(store_uri):
    path = urllib.parse.urlparse(store_uri).path
    return FileStore(path)


def _get_rest_store(store_uri):
    def get_default_host_creds():
        return rest_utils.MlflowHostCreds(
            host=store_uri,
            username=os.environ.get(_TRACKING_USERNAME_ENV_VAR),
            password=os.environ.get(_TRACKING_PASSWORD_ENV_VAR),
            token=os.environ.get(_TRACKING_TOKEN_ENV_VAR),
            ignore_tls_verification=os.environ.get(_TRACKING_INSECURE_TLS_ENV_VAR) == 'true',
        )
    return RestStore(get_default_host_creds)


def get_db_profile_from_uri(uri):
    """
    Get the Databricks profile specified by the tracking URI (if any), otherwise
    returns None.
    """
    parsed_uri = urllib.parse.urlparse(uri)
    if parsed_uri.scheme == "databricks":
        return parsed_uri.netloc
    return None


def _get_databricks_rest_store(store_uri):
    profile = get_db_profile_from_uri(store_uri)
    return RestStore(lambda: get_databricks_host_creds(profile))


def _get_model_log_dir(model_name, run_id):
    if not run_id:
        raise Exception("Must specify a run_id to get logging directory for a model.")
    store = _get_store()
    run = store.get_run(run_id)
    artifact_repo = ArtifactRepository.from_artifact_uri(run.info.artifact_uri, store)
    return artifact_repo.download_artifacts(model_name)


def _get_git_url_if_present(uri):
    """
    Return the path git_uri#sub_directory if the URI passed is a local path that's part of
    a Git repo, or returns the original URI otherwise.
    :param uri: The expanded uri
    :return: The git_uri#sub_directory if the uri is part of a Git repo,
             otherwise return the original uri
    """
    if '#' in uri:
        # Already a URI in git repo format
        return uri
    try:
        from git import Repo, InvalidGitRepositoryError, GitCommandNotFound, NoSuchPathError
    except ImportError as e:
        print("Notice: failed to import Git (the git executable is probably not on your PATH),"
              " so Git SHA is not available. Error: %s" % e, file=sys.stderr)
        return uri
    try:
        # Check whether this is part of a git repo
        repo = Repo(uri, search_parent_directories=True)

        # Repo url
        repo_url = "file://%s" % repo.working_tree_dir

        # Sub directory
        rlpath = uri.replace(repo.working_tree_dir, '')
        if (rlpath == ''):
            git_path = repo_url
        elif (rlpath[0] == '/'):
            git_path = repo_url + '#' + rlpath[1:]
        else:
            git_path = repo_url + '#' + rlpath
        return git_path
    except (InvalidGitRepositoryError, GitCommandNotFound, ValueError, NoSuchPathError):
        return uri<|MERGE_RESOLUTION|>--- conflicted
+++ resolved
@@ -71,15 +71,6 @@
         return os.path.abspath("./mlruns")
 
 
-<<<<<<< HEAD
-def get_artifact_uri(artifact_path, run_id):
-    """
-    :param artifact_path: The run-relative artifact path.
-    :param run_id: The ID of the run containing the specified artifact.
-    :return: An *absolute* URI referring to the specified artifact. For example, if the artifact
-             belongs to an S3-backed store, this may be a uri of the form 
-             ``s3://<bucket_name>/path/to/artifact``.
-=======
 def get_artifact_uri(run_id, artifact_path=None):
     """
     Get the absolute URI of the specified artifact in the specified run. If `path` is not specified,
@@ -96,28 +87,11 @@
              ``s3://<bucket_name>/path/to/artifact/root/path/to/artifact``. If an artifact path
              is not provided and the specified run uses an S3-backed store, this may be a URI of
              the form ``s3://<bucket_name>/path/to/artifact/root``.
->>>>>>> 8525d887
     """
     if not run_id:
         raise MlflowException(
                 message="A run_id must be specified in order to obtain an artifact uri!",
                 error_code=INVALID_PARAMETER_VALUE)
-<<<<<<< HEAD
-    store = _get_store()
-    run = store.get_run(run_id)
-    return os.path.join(run.info.artifact_uri, artifact_path)
-
-
-def _download_artifact_from_uri(artifact_uri, output_path):
-    """
-    :param artifact_uri: The *absolute* URI of the artifact to download.
-    :param output_path: The local filesystem path to which to download the artifact.
-    """
-    artifact_src_dir = os.path.dirname(artifact_uri)
-    artifact_src_relative_path = os.path.basename(artifact_uri)
-    artifact_repo = ArtifactRepository.from_artifact_uri(
-            artifact_uri=artifact_src_dir, store=_get_store())
-=======
 
     store = _get_store()
     run = store.get_run(run_id)
@@ -145,7 +119,6 @@
     artifact_src_relative_path = artifact_path_module.basename(artifact_uri)
     artifact_repo = ArtifactRepository.from_artifact_uri(
             artifact_uri=artifact_src_dir, store=store)
->>>>>>> 8525d887
     return artifact_repo.download_artifacts(
             artifact_path=artifact_src_relative_path, dst_path=output_path)
 
