--- conflicted
+++ resolved
@@ -2,11 +2,7 @@
 import re
 
 
-<<<<<<< HEAD
-VERSION = "2.3.0"
-=======
-VERSION = "2.3.1.dev0"
->>>>>>> cef03dae
+VERSION = "2.3.1"
 
 
 def is_release_version():
