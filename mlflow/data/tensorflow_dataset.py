import json
import logging
from typing import Optional, Any, Dict, Union

<<<<<<< HEAD
import tensorflow as tf
=======
>>>>>>> 3a0e04f2
from functools import cached_property

from mlflow.data.dataset import Dataset
from mlflow.data.dataset_source import DatasetSource
from mlflow.data.digest_utils import compute_tensor_digest, compute_tensorflow_dataset_digest
from mlflow.data.pyfunc_dataset_mixin import PyFuncConvertibleDatasetMixin, PyFuncInputsOutputs
from mlflow.exceptions import MlflowException
from mlflow.models.evaluation.base import EvaluationDataset
from mlflow.types import Schema
from mlflow.types.utils import _infer_schema
from mlflow.utils.annotations import experimental

_logger = logging.getLogger(__name__)


<<<<<<< HEAD
class TensorFlowDataset(Dataset, PyFuncConvertibleDatasetMixin):
=======
@experimental
class TensorflowDataset(Dataset, PyFuncConvertibleDatasetMixin):
>>>>>>> 3a0e04f2
    """
    Represents a TensorFlow dataset for use with MLflow Tracking.
    """

    def __init__(
        self,
        data: Union[tf.data.Dataset, tf.Tensor],
        source: DatasetSource,
        targets=None,
        name: Optional[str] = None,
        digest: Optional[str] = None,
    ):
        """
<<<<<<< HEAD
        :param data: An instance of ``tf.data.Dataset`` or ``tf.Tensor``.
        :param source: The source of the TensorFlow dataset.
=======
        :param data: A TensorFlow dataset or tensor.
        :param source: The source of the TensorFlow dataset.
        :param targets: A TensorFlow dataset or tensor containing dataset targets. Optional
>>>>>>> 3a0e04f2
        :param name: The name of the dataset. E.g. "wiki_train". If unspecified, a name is
                     automatically generated.
        :param digest: The digest (hash, fingerprint) of the dataset. If unspecified, a digest
                       is automatically computed.
        """
        self._data = data
        self._targets = targets
        super().__init__(source=source, name=name, digest=digest)

    def _compute_digest(self) -> str:
        """
        Computes a digest for the dataset. Called if the user doesn't supply
        a digest when constructing the dataset.
        """
        return (
            compute_tensorflow_dataset_digest(self._data, self._targets)
            if isinstance(self._data, tf.data.Dataset)
            else compute_tensor_digest(self._data, self._targets)
        )

    def _to_dict(self, base_dict: Dict[str, str]) -> Dict[str, str]:
        """
        :param base_dict: A string dictionary of base information about the
                          dataset, including: name, digest, source, and source
                          type.
        :return: A string dictionary containing the following fields: name,
                 digest, source, source type, schema (optional), profile
                 (optional).
        """
        base_dict.update(
            {
                "schema": json.dumps({"mlflow_tensorspec": self.schema.to_dict()})
                if self.schema
                else None,
                "profile": json.dumps(self.profile),
            }
        )
        return base_dict

    @property
    def data(self):
        """
        The underlying TensorFlow data.
        """
        return self._data

    @property
    def source(self) -> DatasetSource:
        """
        The source of the dataset.
        """
        return self._source

    @property
    def targets(self):
        """
        The targets of the dataset.
        """
        return self._targets

    @property
    def profile(self) -> Optional[Any]:
        """
        A profile of the dataset. May be None if no profile is available.
        """
<<<<<<< HEAD
        return {
            "num_rows": len(self._data),
            "num_elements": int(self._data.cardinality().numpy())
=======
        import tensorflow as tf

        profile = {
            "features_num_rows": len(self._data),
            "features_num_elements": int(self._data.cardinality().numpy())
>>>>>>> 3a0e04f2
            if isinstance(self._data, tf.data.Dataset)
            else int(tf.size(self._data).numpy()),
        }
        if self._targets is not None:
            profile.update(
                {
                    "targets_num_rows": len(self._targets),
                    "targets_num_elements": int(self._targets.cardinality().numpy())
                    if isinstance(self._targets, tf.data.Dataset)
                    else int(tf.size(self._targets).numpy()),
                }
            )
        return profile

    @cached_property
    def schema(self) -> Optional[Schema]:
        """
        An MLflow TensorSpec schema representing the tensor dataset
        """
        try:
            if isinstance(self._data, tf.data.Dataset):
                features_tensor = next(self._data.as_numpy_iterator())
                if isinstance(features_tensor, tuple):
                    features_tensor = features_tensor[0]
            else:
                features_tensor = self._data.numpy()

            schema_dict = {"features": features_tensor}
            if self._targets is not None:
                if isinstance(self._targets, tf.data.Dataset):
                    targets_tensor = next(self._targets.as_numpy_iterator())
                    if isinstance(targets_tensor, tuple):
                        targets_tensor = targets_tensor[0]
                else:
                    targets_tensor = self._targets.numpy()
                schema_dict["targets"] = targets_tensor
            return _infer_schema(schema_dict)
        except Exception as e:
            _logger.warning("Failed to infer schema for TensorFlow dataset. Exception: %s", e)
            return None

    def to_pyfunc(self) -> PyFuncInputsOutputs:
        """
        Converts the dataset to a collection of pyfunc inputs and outputs for model
        evaluation. Required for use with mlflow.evaluate().
        """
        return PyFuncInputsOutputs(self._data, self._targets)

    def to_evaluation_dataset(self, path=None, feature_names=None) -> EvaluationDataset:
        """
        Converts the dataset to an EvaluationDataset for model evaluation. Only supported if the
        dataset is a Tensor. Required for use with mlflow.evaluate().
        """
        import tensorflow as tf

        # check that data and targets are Tensors
        if not isinstance(self._data, tf.Tensor):
            raise MlflowException("Data must be a Tensor to convert to an EvaluationDataset.")
        if self._targets is not None and not isinstance(self._targets, tf.Tensor):
            raise MlflowException("Targets must be a Tensor to convert to an EvaluationDataset.")
        return EvaluationDataset(
            data=self._data.numpy(),
            targets=self._targets.numpy() if self._targets is not None else None,
            path=path,
            feature_names=feature_names,
        )


def from_tensorflow(
    data: Union[tf.data.Dataset, tf.Tensor],
    source: Union[str, DatasetSource],
    targets=None,
    name: Optional[str] = None,
    digest: Optional[str] = None,
) -> TensorFlowDataset:
    """
<<<<<<< HEAD
    Constructs a TensorFlowDataset object from TensorFlow data, optional targets, and source.
    If the source is path like, then this will construct a DatasetSource object from the source
    path. Otherwise, the source is assumed to be a DatasetSource object.

    :param data: An instance of ``tf.data.Dataset`` or ``tf.Tensor``.
=======
    Constructs a TensorflowDataset object from TensorFlow data, optional targets, and source.
    If the source is path like, then this will construct a DatasetSource object from the source
    path. Otherwise, the source is assumed to be a DatasetSource object.
    :param data: A TensorFlow dataset or TensorFlow tensor.
>>>>>>> 3a0e04f2
    :param source: The source from which the data was derived, e.g. a filesystem
                    path, an S3 URI, an HTTPS URL, a delta table name with version, or
                    spark table etc. If source is not a path like string,
                    pass in a DatasetSource object directly.
    :param targets: A TensorFlow dataset or TensorFlow tensor containing dataset targets.
    :param name: The name of the dataset. If unspecified, a name is generated.
    :param digest: A dataset digest (hash). If unspecified, a digest is computed
                    automatically.
    """
    from mlflow.data.dataset_source_registry import resolve_dataset_source

    if isinstance(source, DatasetSource):
        resolved_source = source
    else:
        resolved_source = resolve_dataset_source(
            source,
        )
<<<<<<< HEAD
    return TensorFlowDataset(data=data, source=resolved_source, name=name, digest=digest)
=======
    return TensorflowDataset(
        data=data, source=resolved_source, targets=targets, name=name, digest=digest
    )
>>>>>>> 3a0e04f2
<|MERGE_RESOLUTION|>--- conflicted
+++ resolved
@@ -2,10 +2,7 @@
 import logging
 from typing import Optional, Any, Dict, Union
 
-<<<<<<< HEAD
 import tensorflow as tf
-=======
->>>>>>> 3a0e04f2
 from functools import cached_property
 
 from mlflow.data.dataset import Dataset
@@ -21,12 +18,8 @@
 _logger = logging.getLogger(__name__)
 
 
-<<<<<<< HEAD
+@experimental
 class TensorFlowDataset(Dataset, PyFuncConvertibleDatasetMixin):
-=======
-@experimental
-class TensorflowDataset(Dataset, PyFuncConvertibleDatasetMixin):
->>>>>>> 3a0e04f2
     """
     Represents a TensorFlow dataset for use with MLflow Tracking.
     """
@@ -40,14 +33,10 @@
         digest: Optional[str] = None,
     ):
         """
-<<<<<<< HEAD
+        :param source: The source of the TensorFlow dataset.
         :param data: An instance of ``tf.data.Dataset`` or ``tf.Tensor``.
         :param source: The source of the TensorFlow dataset.
-=======
-        :param data: A TensorFlow dataset or tensor.
-        :param source: The source of the TensorFlow dataset.
         :param targets: A TensorFlow dataset or tensor containing dataset targets. Optional
->>>>>>> 3a0e04f2
         :param name: The name of the dataset. E.g. "wiki_train". If unspecified, a name is
                      automatically generated.
         :param digest: The digest (hash, fingerprint) of the dataset. If unspecified, a digest
@@ -113,17 +102,9 @@
         """
         A profile of the dataset. May be None if no profile is available.
         """
-<<<<<<< HEAD
-        return {
-            "num_rows": len(self._data),
-            "num_elements": int(self._data.cardinality().numpy())
-=======
-        import tensorflow as tf
-
         profile = {
             "features_num_rows": len(self._data),
             "features_num_elements": int(self._data.cardinality().numpy())
->>>>>>> 3a0e04f2
             if isinstance(self._data, tf.data.Dataset)
             else int(tf.size(self._data).numpy()),
         }
@@ -177,8 +158,6 @@
         Converts the dataset to an EvaluationDataset for model evaluation. Only supported if the
         dataset is a Tensor. Required for use with mlflow.evaluate().
         """
-        import tensorflow as tf
-
         # check that data and targets are Tensors
         if not isinstance(self._data, tf.Tensor):
             raise MlflowException("Data must be a Tensor to convert to an EvaluationDataset.")
@@ -200,18 +179,11 @@
     digest: Optional[str] = None,
 ) -> TensorFlowDataset:
     """
-<<<<<<< HEAD
-    Constructs a TensorFlowDataset object from TensorFlow data, optional targets, and source.
-    If the source is path like, then this will construct a DatasetSource object from the source
-    path. Otherwise, the source is assumed to be a DatasetSource object.
+    Constructs a :py:class`TensorFlowDataset` object from TensorFlow data, optional targets, and
+    source. If the source is path like, then this will construct a DatasetSource object from the
+    source path. Otherwise, the source is assumed to be a DatasetSource object.
 
     :param data: An instance of ``tf.data.Dataset`` or ``tf.Tensor``.
-=======
-    Constructs a TensorflowDataset object from TensorFlow data, optional targets, and source.
-    If the source is path like, then this will construct a DatasetSource object from the source
-    path. Otherwise, the source is assumed to be a DatasetSource object.
-    :param data: A TensorFlow dataset or TensorFlow tensor.
->>>>>>> 3a0e04f2
     :param source: The source from which the data was derived, e.g. a filesystem
                     path, an S3 URI, an HTTPS URL, a delta table name with version, or
                     spark table etc. If source is not a path like string,
@@ -229,10 +201,6 @@
         resolved_source = resolve_dataset_source(
             source,
         )
-<<<<<<< HEAD
-    return TensorFlowDataset(data=data, source=resolved_source, name=name, digest=digest)
-=======
-    return TensorflowDataset(
+    return TensorFlowDataset(
         data=data, source=resolved_source, targets=targets, name=name, digest=digest
-    )
->>>>>>> 3a0e04f2
+    )