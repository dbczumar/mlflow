import json
import logging
<<<<<<< HEAD
from typing import Optional, Any, Dict, Union

import tensorflow as tf
=======
>>>>>>> 9f2122f7
from functools import cached_property
from typing import Optional, Any, Dict, Union, Tuple

import numpy as np

from mlflow.data.dataset import Dataset
from mlflow.data.dataset_source import DatasetSource
from mlflow.data.digest_utils import compute_tensor_digest, compute_tensorflow_dataset_digest
from mlflow.data.pyfunc_dataset_mixin import PyFuncConvertibleDatasetMixin, PyFuncInputsOutputs
from mlflow.data.schema import TensorDatasetSchema
from mlflow.exceptions import MlflowException
from mlflow.models.evaluation.base import EvaluationDataset
from mlflow.protos.databricks_pb2 import INVALID_PARAMETER_VALUE, INTERNAL_ERROR
from mlflow.types.schema import Schema
from mlflow.types.utils import _infer_schema
from mlflow.utils.annotations import experimental

_logger = logging.getLogger(__name__)


@experimental
class TensorFlowDataset(Dataset, PyFuncConvertibleDatasetMixin):
    """
    Represents a TensorFlow dataset for use with MLflow Tracking.
    """

    def __init__(
        self,
<<<<<<< HEAD
        data: Union[tf.data.Dataset, tf.Tensor],
=======
        features,
>>>>>>> 9f2122f7
        source: DatasetSource,
        targets=None,
        name: Optional[str] = None,
        digest: Optional[str] = None,
    ):
        """
<<<<<<< HEAD
        :param source: The source of the TensorFlow dataset.
        :param data: An instance of ``tf.data.Dataset`` or ``tf.Tensor``.
=======
        :param features: A TensorFlow dataset or tensor of features.
>>>>>>> 9f2122f7
        :param source: The source of the TensorFlow dataset.
        :param targets: A TensorFlow dataset or tensor of targets. Optional.
        :param name: The name of the dataset. E.g. "wiki_train". If unspecified, a name is
                     automatically generated.
        :param digest: The digest (hash, fingerprint) of the dataset. If unspecified, a digest
                       is automatically computed.
        """
        import tensorflow as tf

        if not isinstance(features, tf.data.Dataset) and not tf.is_tensor(features):
            raise MlflowException(
                f"'features' must be an instance of tf.data.Dataset or a TensorFlow Tensor."
                f" Found: {type(features)}.",
                INVALID_PARAMETER_VALUE,
            )

        if tf.is_tensor(features) and targets is not None and not tf.is_tensor(targets):
            raise MlflowException(
                f"If 'features' is a TensorFlow Tensor, then 'targets' must also be a TensorFlow"
                f" Tensor. Found: {type(targets)}.",
                INVALID_PARAMETER_VALUE,
            )

        if (
            isinstance(features, tf.data.Dataset)
            and targets is not None
            and not isinstance(targets, tf.data.Dataset)
        ):
            raise MlflowException(
                "If 'features' is an instance of tf.data.Dataset, then 'targets' must also be an"
                f" instance of tf.data.Dataset. Found: {type(targets)}.",
                INVALID_PARAMETER_VALUE,
            )

        self._features = features
        self._targets = targets
        super().__init__(source=source, name=name, digest=digest)

    def _compute_digest(self) -> str:
        """
        Computes a digest for the dataset. Called if the user doesn't supply
        a digest when constructing the dataset.
        """
        return (
            compute_tensorflow_dataset_digest(self._features, self._targets)
            if isinstance(self._features, tf.data.Dataset)
            else compute_tensor_digest(self._features, self._targets)
        )

    def _to_dict(self, base_dict: Dict[str, str]) -> Dict[str, str]:
        """
        :param base_dict: A string dictionary of base information about the
                          dataset, including: name, digest, source, and source
                          type.
        :return: A string dictionary containing the following fields: name,
                 digest, source, source type, schema (optional), profile
                 (optional).
        """
        base_dict.update(
            {
                "schema": json.dumps(self.schema.to_dict()) if self.schema else None,
                "profile": json.dumps(self.profile),
            }
        )
        return base_dict

    @property
    def data(self):
        """
        The underlying TensorFlow data.
        """
        return self._features

    @property
    def source(self) -> DatasetSource:
        """
        The source of the dataset.
        """
        return self._source

    @property
    def targets(self):
        """
        The targets of the dataset.
        """
        return self._targets

    @property
    def profile(self) -> Optional[Any]:
        """
        A profile of the dataset. May be None if no profile is available.
        """
        profile = {
            "features_cardinality": int(self._features.cardinality().numpy())
            if isinstance(self._features, tf.data.Dataset)
            else int(tf.size(self._features).numpy()),
        }
        if self._targets is not None:
            profile.update(
                {
                    "targets_cardinality": int(self._targets.cardinality().numpy())
                    if isinstance(self._targets, tf.data.Dataset)
                    else int(tf.size(self._targets).numpy()),
                }
            )
        return profile

    @cached_property
    def schema(self) -> Optional[TensorDatasetSchema]:
        """
        An MLflow TensorSpec schema representing the tensor dataset
        """
        try:
            features_schema = TensorflowDataset._get_tf_object_schema(self._features)
            targets_schema = None
            if self._targets is not None:
                targets_schema = TensorflowDataset._get_tf_object_schema(self._targets)
            return TensorDatasetSchema(features=features_schema, targets=targets_schema)
        except Exception as e:
            _logger.warning("Failed to infer schema for TensorFlow dataset. Exception: %s", e)
            return None

    @staticmethod
    def _get_tf_object_schema(tf_object) -> Schema:
        import tensorflow as tf

        if isinstance(tf_object, tf.data.Dataset):
            numpy_data = next(tf_object.as_numpy_iterator())
            if isinstance(numpy_data, np.ndarray):
                return _infer_schema(numpy_data)
            elif isinstance(numpy_data, dict):
                return TensorflowDataset._get_schema_from_tf_dataset_dict_numpy_data(numpy_data)
            elif isinstance(numpy_data, tuple):
                return TensorflowDataset._get_schema_from_tf_dataset_tuple_numpy_data(numpy_data)
            else:
                raise MlflowException(
                    f"Failed to infer schema for tf.data.Dataset due to unrecognized numpy iterator"
                    f" data type. Numpy iterator data types 'np.ndarray', 'dict', and 'tuple' are"
                    f" supported. Found: {type(numpy_data)}.",
                    INVALID_PARAMETER_VALUE,
                )
        elif tf.is_tensor(tf_object):
            return _infer_schema(tf_object.numpy())
        else:
            raise MlflowException(
                f"Cannot infer schema of an object that is not an instance of tf.data.Dataset or"
                f" a TensorFlow Tensor. Found: {type(tf_object)}",
                INTERNAL_ERROR,
            )

    @staticmethod
    def _get_schema_from_tf_dataset_dict_numpy_data(numpy_data: Dict[Any, Any]) -> Schema:
        if not all(isinstance(data_element, np.ndarray) for data_element in numpy_data.values()):
            raise MlflowException(
                "Failed to infer schema for tf.data.Dataset. Schemas can only be inferred"
                " if the dataset consists of tensors. Ragged tensors, tensor arrays, and"
                " other types are not supported. Additionally, datasets with nested tensors"
                " are not supported.",
                INVALID_PARAMETER_VALUE,
            )
        return _infer_schema(numpy_data)

    @staticmethod
    def _get_schema_from_tf_dataset_tuple_numpy_data(numpy_data: Tuple[Any]) -> Schema:
        if not all(isinstance(data_element, np.ndarray) for data_element in numpy_data):
            raise MlflowException(
                "Failed to infer schema for tf.data.Dataset. Schemas can only be inferred"
                " if the dataset consists of tensors. Ragged tensors, tensor arrays, and"
                " other types are not supported. Additionally, datasets with nested tensors"
                " are not supported.",
                INVALID_PARAMETER_VALUE,
            )
        return _infer_schema(
            {
                # MLflow Schemas currently require each tensor to have a name, if more than
                # one tensor is defined. Accordingly, use the index as the name
                str(i): data_element
                for i, data_element in enumerate(numpy_data)
            }
        )

    def to_pyfunc(self) -> PyFuncInputsOutputs:
        """
        Converts the dataset to a collection of pyfunc inputs and outputs for model
        evaluation. Required for use with mlflow.evaluate().
        """
        return PyFuncInputsOutputs(self._features, self._targets)

    def to_evaluation_dataset(self, path=None, feature_names=None) -> EvaluationDataset:
        """
        Converts the dataset to an EvaluationDataset for model evaluation. Only supported if the
        dataset is a Tensor. Required for use with mlflow.evaluate().
        """
        # check that data and targets are Tensors
        if not tf.is_tensor(self._features):
            raise MlflowException("Data must be a Tensor to convert to an EvaluationDataset.")
        if self._targets is not None and not tf.is_tensor(self._targets):
            raise MlflowException("Targets must be a Tensor to convert to an EvaluationDataset.")
        return EvaluationDataset(
            data=self._features.numpy(),
            targets=self._targets.numpy() if self._targets is not None else None,
            path=path,
            feature_names=feature_names,
        )


def from_tensorflow(
<<<<<<< HEAD
    data: Union[tf.data.Dataset, tf.Tensor],
=======
    features,
>>>>>>> 9f2122f7
    source: Optional[Union[str, DatasetSource]] = None,
    targets=None,
    name: Optional[str] = None,
    digest: Optional[str] = None,
) -> TensorFlowDataset:
    """
<<<<<<< HEAD
    Constructs a :py:class`TensorFlowDataset` object from TensorFlow data, optional targets, and
    source. If the source is path like, then this will construct a DatasetSource object from the
    source path. Otherwise, the source is assumed to be a DatasetSource object.

    :param data: An instance of ``tf.data.Dataset`` or ``tf.Tensor``.
=======
    Constructs a TensorflowDataset object from TensorFlow data, optional targets, and source.
    If the source is path like, then this will construct a DatasetSource object from the source
    path. Otherwise, the source is assumed to be a DatasetSource object.

    :param features: A TensorFlow dataset or tensor of features.
>>>>>>> 9f2122f7
    :param source: The source from which the data was derived, e.g. a filesystem
                    path, an S3 URI, an HTTPS URL, a delta table name with version, or
                    spark table etc. If source is not a path like string,
                    pass in a DatasetSource object directly. If no source is specified,
                    a CodeDatasetSource is used, which will source information from the run
                    context.
    :param targets: A TensorFlow dataset or tensor of targets. Optional.
    :param name: The name of the dataset. If unspecified, a name is generated.
    :param digest: A dataset digest (hash). If unspecified, a digest is computed
                    automatically.
    """
    from mlflow.data.code_dataset_source import CodeDatasetSource
    from mlflow.data.dataset_source_registry import resolve_dataset_source
    from mlflow.tracking.context import registry

    if source is not None:
        if isinstance(source, DatasetSource):
            resolved_source = source
        else:
            resolved_source = resolve_dataset_source(
                source,
            )
    else:
        context_tags = registry.resolve_tags()
        resolved_source = CodeDatasetSource(tags=context_tags)
<<<<<<< HEAD
    return TensorFlowDataset(
        data=data, source=resolved_source, targets=targets, name=name, digest=digest
=======
    return TensorflowDataset(
        features=features, source=resolved_source, targets=targets, name=name, digest=digest
>>>>>>> 9f2122f7
    )<|MERGE_RESOLUTION|>--- conflicted
+++ resolved
@@ -1,11 +1,5 @@
 import json
 import logging
-<<<<<<< HEAD
-from typing import Optional, Any, Dict, Union
-
-import tensorflow as tf
-=======
->>>>>>> 9f2122f7
 from functools import cached_property
 from typing import Optional, Any, Dict, Union, Tuple
 
@@ -34,23 +28,14 @@
 
     def __init__(
         self,
-<<<<<<< HEAD
-        data: Union[tf.data.Dataset, tf.Tensor],
-=======
         features,
->>>>>>> 9f2122f7
         source: DatasetSource,
         targets=None,
         name: Optional[str] = None,
         digest: Optional[str] = None,
     ):
         """
-<<<<<<< HEAD
-        :param source: The source of the TensorFlow dataset.
-        :param data: An instance of ``tf.data.Dataset`` or ``tf.Tensor``.
-=======
         :param features: A TensorFlow dataset or tensor of features.
->>>>>>> 9f2122f7
         :param source: The source of the TensorFlow dataset.
         :param targets: A TensorFlow dataset or tensor of targets. Optional.
         :param name: The name of the dataset. E.g. "wiki_train". If unspecified, a name is
@@ -94,6 +79,8 @@
         Computes a digest for the dataset. Called if the user doesn't supply
         a digest when constructing the dataset.
         """
+        import tensorflow as tf
+
         return (
             compute_tensorflow_dataset_digest(self._features, self._targets)
             if isinstance(self._features, tf.data.Dataset)
@@ -143,6 +130,8 @@
         """
         A profile of the dataset. May be None if no profile is available.
         """
+        import tensorflow as tf
+
         profile = {
             "features_cardinality": int(self._features.cardinality().numpy())
             if isinstance(self._features, tf.data.Dataset)
@@ -164,10 +153,10 @@
         An MLflow TensorSpec schema representing the tensor dataset
         """
         try:
-            features_schema = TensorflowDataset._get_tf_object_schema(self._features)
+            features_schema = TensorFlowDataset._get_tf_object_schema(self._features)
             targets_schema = None
             if self._targets is not None:
-                targets_schema = TensorflowDataset._get_tf_object_schema(self._targets)
+                targets_schema = TensorFlowDataset._get_tf_object_schema(self._targets)
             return TensorDatasetSchema(features=features_schema, targets=targets_schema)
         except Exception as e:
             _logger.warning("Failed to infer schema for TensorFlow dataset. Exception: %s", e)
@@ -182,9 +171,9 @@
             if isinstance(numpy_data, np.ndarray):
                 return _infer_schema(numpy_data)
             elif isinstance(numpy_data, dict):
-                return TensorflowDataset._get_schema_from_tf_dataset_dict_numpy_data(numpy_data)
+                return TensorFlowDataset._get_schema_from_tf_dataset_dict_numpy_data(numpy_data)
             elif isinstance(numpy_data, tuple):
-                return TensorflowDataset._get_schema_from_tf_dataset_tuple_numpy_data(numpy_data)
+                return TensorFlowDataset._get_schema_from_tf_dataset_tuple_numpy_data(numpy_data)
             else:
                 raise MlflowException(
                     f"Failed to infer schema for tf.data.Dataset due to unrecognized numpy iterator"
@@ -244,6 +233,8 @@
         Converts the dataset to an EvaluationDataset for model evaluation. Only supported if the
         dataset is a Tensor. Required for use with mlflow.evaluate().
         """
+        import tensorflow as tf
+
         # check that data and targets are Tensors
         if not tf.is_tensor(self._features):
             raise MlflowException("Data must be a Tensor to convert to an EvaluationDataset.")
@@ -258,30 +249,18 @@
 
 
 def from_tensorflow(
-<<<<<<< HEAD
-    data: Union[tf.data.Dataset, tf.Tensor],
-=======
     features,
->>>>>>> 9f2122f7
     source: Optional[Union[str, DatasetSource]] = None,
     targets=None,
     name: Optional[str] = None,
     digest: Optional[str] = None,
 ) -> TensorFlowDataset:
     """
-<<<<<<< HEAD
-    Constructs a :py:class`TensorFlowDataset` object from TensorFlow data, optional targets, and
-    source. If the source is path like, then this will construct a DatasetSource object from the
-    source path. Otherwise, the source is assumed to be a DatasetSource object.
-
-    :param data: An instance of ``tf.data.Dataset`` or ``tf.Tensor``.
-=======
-    Constructs a TensorflowDataset object from TensorFlow data, optional targets, and source.
+    Constructs a TensorFlowDataset object from TensorFlow data, optional targets, and source.
     If the source is path like, then this will construct a DatasetSource object from the source
     path. Otherwise, the source is assumed to be a DatasetSource object.
 
     :param features: A TensorFlow dataset or tensor of features.
->>>>>>> 9f2122f7
     :param source: The source from which the data was derived, e.g. a filesystem
                     path, an S3 URI, an HTTPS URL, a delta table name with version, or
                     spark table etc. If source is not a path like string,
@@ -307,11 +286,6 @@
     else:
         context_tags = registry.resolve_tags()
         resolved_source = CodeDatasetSource(tags=context_tags)
-<<<<<<< HEAD
     return TensorFlowDataset(
-        data=data, source=resolved_source, targets=targets, name=name, digest=digest
-=======
-    return TensorflowDataset(
         features=features, source=resolved_source, targets=targets, name=name, digest=digest
->>>>>>> 9f2122f7
     )