--- conflicted
+++ resolved
@@ -29,18 +29,12 @@
 from mlflow.utils.model_utils import _get_flavor_configuration
 from mlflow.utils.annotations import experimental
 from mlflow.utils.autologging_utils import (
-<<<<<<< HEAD
     autologging_integration,
     safe_patch,
     ExceptionSafeClass,
     try_mlflow_log,
     log_fn_args_as_params,
-=======
-    try_mlflow_log,
-    log_fn_args_as_params,
-    wrap_patch,
     batch_metrics_logger,
->>>>>>> 2c77d25a
 )
 from mlflow.tracking._model_registry import DEFAULT_AWAIT_MAX_SLEEP_SECONDS
 
@@ -562,12 +556,8 @@
 
 
 @experimental
-<<<<<<< HEAD
 @autologging_integration(FLAVOR_NAME)
-def autolog():
-=======
-def autolog(log_models=True):
->>>>>>> 2c77d25a
+def autolog(log_models=True, disable=False):
     # pylint: disable=E0611
     """
     Enables automatic logging from Keras to MLflow. Autologging captures the following information:
@@ -620,32 +610,8 @@
     """
     import keras
 
-<<<<<<< HEAD
-    class __MLflowKerasCallback(keras.callbacks.Callback, metaclass=ExceptionSafeClass):
-        """
-        Callback for auto-logging metrics and parameters.
-        Records available logs after each epoch.
-        Records model structural information as params when training begins
-        """
-
-        def on_train_begin(self, logs=None):  # pylint: disable=unused-argument
-            try_mlflow_log(mlflow.log_param, "num_layers", len(self.model.layers))
-            try_mlflow_log(mlflow.log_param, "optimizer_name", type(self.model.optimizer).__name__)
-            if hasattr(self.model.optimizer, "lr"):
-                lr = (
-                    self.model.optimizer.lr
-                    if type(self.model.optimizer.lr) is float
-                    else keras.backend.eval(self.model.optimizer.lr)
-                )
-                try_mlflow_log(mlflow.log_param, "learning_rate", lr)
-            if hasattr(self.model.optimizer, "epsilon"):
-                epsilon = (
-                    self.model.optimizer.epsilon
-                    if type(self.model.optimizer.epsilon) is float
-                    else keras.backend.eval(self.model.optimizer.epsilon)
-=======
     def getKerasCallback(metrics_logger):
-        class __MLflowKerasCallback(keras.callbacks.Callback):
+        class __MLflowKerasCallback(keras.callbacks.Callback, metaclass=ExceptionSafeClass):
             """
             Callback for auto-logging metrics and parameters.
             Records available logs after each epoch.
@@ -656,7 +622,6 @@
                 try_mlflow_log(mlflow.log_param, "num_layers", len(self.model.layers))
                 try_mlflow_log(
                     mlflow.log_param, "optimizer_name", type(self.model.optimizer).__name__
->>>>>>> 2c77d25a
                 )
                 if hasattr(self.model.optimizer, "lr"):
                     lr = (
@@ -801,30 +766,20 @@
         unlogged_params = ["self", "x", "y", "callbacks", "validation_data", "verbose"]
         return _run_and_log_function(self, original, args, kwargs, unlogged_params, 5)
 
-<<<<<<< HEAD
-    def fit_generator(original, self, *args, **kwargs):
-        unlogged_params = ["self", "generator", "callbacks", "validation_data", "verbose"]
-        return _run_and_log_function(self, original, args, kwargs, unlogged_params, 4)
-
-    safe_patch(FLAVOR_NAME, keras.Model, "fit", fit)
-    safe_patch(FLAVOR_NAME, keras.Model, "fit_generator", fit_generator)
-=======
-    def fit_generator(self, *args, **kwargs):
+    def fit_generator(original, *args, **kwargs):
         """
         NOTE: `fit_generator()` is deprecated in Keras >= 2.4.0 and simply wraps `fit()`.
         To avoid unintentional creation of nested MLflow runs caused by a patched
         `fit_generator()` method calling a patched `fit()` method, we only patch
         `fit_generator()` in Keras < 2.4.0.
         """
-        original = gorilla.get_original_attribute(keras.Model, "fit_generator")
         unlogged_params = ["self", "generator", "callbacks", "validation_data", "verbose"]
         return _run_and_log_function(self, original, args, kwargs, unlogged_params, 4)
 
-    wrap_patch(keras.Model, "fit", fit)
+    safe_patch(FLAVOR_NAME, keras.Model, "fit", fit)
     # `fit_generator()` is deprecated in Keras >= 2.4.0 and simply wraps `fit()`.
     # To avoid unintentional creation of nested MLflow runs caused by a patched
     # `fit_generator()` method calling a patched `fit()` method, we only patch
     # `fit_generator()` in Keras < 2.4.0.
     if LooseVersion(keras.__version__) < LooseVersion("2.4.0"):
-        wrap_patch(keras.Model, "fit_generator", fit_generator)
->>>>>>> 2c77d25a
+        safe_patch(FLAVOR_NAME, keras.Model, "fit_generator", fit_generator)