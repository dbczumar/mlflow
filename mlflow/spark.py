"""
The ``mlflow.spark`` module provides an API for logging and loading Spark MLlib models. This module
exports Spark MLlib models with the following flavors:

Spark MLlib (native) format
    Allows models to be loaded as Spark Transformers for scoring in a Spark session.
    Models with this flavor can be loaded as PySpark PipelineModel objects in Python.
    This is the main flavor and is always produced.
:py:mod:`mlflow.pyfunc`
    Supports deployment outside of Spark by instantiating a SparkContext and reading
    input data as a Spark DataFrame prior to scoring. Also supports deployment in Spark
    as a Spark UDF. Models with this flavor can be loaded as Python functions
    for performing inference. This flavor is always produced.
:py:mod:`mlflow.mleap`
    Enables high-performance deployment outside of Spark by leveraging MLeap's
    custom dataframe and pipeline representations. Models with this flavor *cannot* be loaded
    back as Python objects. Rather, they must be deserialized in Java using the
    ``mlflow/java`` package. This flavor is produced only if you specify
    MLeap-compatible arguments.
"""
import os
import logging
import posixpath
import re
import shutil
import uuid
import yaml

import mlflow
from mlflow import environment_variables, pyfunc, mleap
from mlflow.environment_variables import MLFLOW_DFS_TMP
from mlflow.exceptions import MlflowException
from mlflow.models import Model
from mlflow.models.model import MLMODEL_FILE_NAME
from mlflow.models.signature import ModelSignature
from mlflow.models.utils import ModelInputExample, _save_example
from mlflow.protos.databricks_pb2 import INVALID_PARAMETER_VALUE
from mlflow.tracking.artifact_utils import (
    _download_artifact_from_uri,
    _get_root_uri_and_artifact_path,
)
from mlflow.utils.environment import (
    _mlflow_conda_env,
    _validate_env_arguments,
    _process_pip_requirements,
    _process_conda_env,
    _CONDA_ENV_FILE_NAME,
    _REQUIREMENTS_FILE_NAME,
    _CONSTRAINTS_FILE_NAME,
    _PYTHON_ENV_FILE_NAME,
    _PythonEnv,
)
from mlflow.utils.requirements_utils import _get_pinned_requirement
from mlflow.utils.docstring_utils import format_docstring, LOG_MODEL_PARAM_DOCS
from mlflow.store.artifact.databricks_artifact_repo import DatabricksArtifactRepository
from mlflow.store.artifact.runs_artifact_repo import RunsArtifactRepository
from mlflow.store.artifact.models_artifact_repo import ModelsArtifactRepository
from mlflow.utils.file_utils import TempDir, write_to
from mlflow.utils.uri import (
    is_local_uri,
    append_to_uri_path,
    dbfs_hdfs_uri_to_fuse_path,
    is_valid_dbfs_uri,
    is_databricks_acled_artifacts_uri,
    get_databricks_profile_uri_from_artifact_uri,
)
from mlflow.utils import databricks_utils
from mlflow.utils.model_utils import (
    _get_flavor_configuration_from_uri,
    _validate_and_copy_code_paths,
    _add_code_from_conf_to_system_path,
)
from mlflow.tracking._model_registry import DEFAULT_AWAIT_MAX_SLEEP_SECONDS
from mlflow.utils.autologging_utils import autologging_integration, safe_patch


FLAVOR_NAME = "spark"

_SPARK_MODEL_PATH_SUB = "sparkml"
_MLFLOWDBFS_SCHEME = "mlflowdbfs"

_logger = logging.getLogger(__name__)


def get_default_pip_requirements():
    """
    :return: A list of default pip requirements for MLflow Models produced by this flavor.
             Calls to :func:`save_model()` and :func:`log_model()` produce a pip environment
             that, at minimum, contains these requirements.
    """
    # Strip the suffix from `dev` versions of PySpark, which are not
    # available for installation from Anaconda or PyPI
    pyspark_req = re.sub(r"(\.?)dev.*$", "", _get_pinned_requirement("pyspark"))
    return [pyspark_req]


def get_default_conda_env():
    """
    :return: The default Conda environment for MLflow Models produced by calls to
             :func:`save_model()` and :func:`log_model()`. This Conda environment
             contains the current version of PySpark that is installed on the caller's
             system. ``dev`` versions of PySpark are replaced with stable versions in
             the resulting Conda environment (e.g., if you are running PySpark version
             ``2.4.5.dev0``, invoking this method produces a Conda environment with a
             dependency on PySpark version ``2.4.5``).
    """
    return _mlflow_conda_env(additional_pip_deps=get_default_pip_requirements())


@format_docstring(LOG_MODEL_PARAM_DOCS.format(package_name="pyspark"))
def log_model(
    spark_model,
    artifact_path,
    conda_env=None,
    code_paths=None,
    dfs_tmpdir=None,
    sample_input=None,
    registered_model_name=None,
    signature: ModelSignature = None,
    input_example: ModelInputExample = None,
    await_registration_for=DEFAULT_AWAIT_MAX_SLEEP_SECONDS,
    pip_requirements=None,
    extra_pip_requirements=None,
):
    """
    Log a Spark MLlib model as an MLflow artifact for the current run. This uses the
    MLlib persistence format and produces an MLflow Model with the Spark flavor.

    Note: If no run is active, it will instantiate a run to obtain a run_id.

    :param spark_model: Spark model to be saved - MLflow can only save descendants of
                        pyspark.ml.Model or pyspark.ml.Transformer which implement
                        MLReadable and MLWritable.
    :param artifact_path: Run relative artifact path.
    :param conda_env: Either a dictionary representation of a Conda environment or the path to a
                      Conda environment yaml file. If provided, this decsribes the environment
                      this model should be run in. At minimum, it should specify the dependencies
                      contained in :func:`get_default_conda_env()`. If `None`, the default
                      :func:`get_default_conda_env()` environment is added to the model.
                      The following is an *example* dictionary representation of a Conda
                      environment::

                        {
                            'name': 'mlflow-env',
                            'channels': ['defaults'],
                            'dependencies': [
                                'python=3.7.0',
                                'pyspark=2.3.0'
                            ]
                        }
    :param dfs_tmpdir: Temporary directory path on Distributed (Hadoop) File System (DFS) or local
                       filesystem if running in local mode. The model is written in this
                       destination and then copied into the model's artifact directory. This is
                       necessary as Spark ML models read from and write to DFS if running on a
                       cluster. If this operation completes successfully, all temporary files
                       created on the DFS are removed. Defaults to ``/tmp/mlflow``.
    :param sample_input: A sample input used to add the MLeap flavor to the model.
                         This must be a PySpark DataFrame that the model can evaluate. If
                         ``sample_input`` is ``None``, the MLeap flavor is not added.
    :param registered_model_name: If given, create a model version under
                                  ``registered_model_name``, also creating a registered model if one
                                  with the given name does not exist.

    :param signature: :py:class:`ModelSignature <mlflow.models.ModelSignature>`
                      describes model input and output :py:class:`Schema <mlflow.types.Schema>`.
                      The model signature can be :py:func:`inferred <mlflow.models.infer_signature>`
                      from datasets with valid model input (e.g. the training dataset with target
                      column omitted) and valid model output (e.g. model predictions generated on
                      the training dataset), for example:

                      .. code-block:: python

                        from mlflow.models.signature import infer_signature
                        train = df.drop_column("target_label")
                        predictions = ... # compute model predictions
                        signature = infer_signature(train, predictions)
    :param input_example: Input example provides one or several instances of valid
                          model input. The example can be used as a hint of what data to feed the
                          model. The given example will be converted to a Pandas DataFrame and then
                          serialized to json using the Pandas split-oriented format. Bytes are
                          base64-encoded.
    :param await_registration_for: Number of seconds to wait for the model version to finish
                            being created and is in ``READY`` status. By default, the function
                            waits for five minutes. Specify 0 or None to skip waiting.
    :param pip_requirements: {{ pip_requirements }}
    :param extra_pip_requirements: {{ extra_pip_requirements }}
    :return: A :py:class:`ModelInfo <mlflow.models.model.ModelInfo>` instance that contains the
             metadata of the logged model.

    .. code-block:: python
        :caption: Example

        from pyspark.ml import Pipeline
        from pyspark.ml.classification import LogisticRegression
        from pyspark.ml.feature import HashingTF, Tokenizer
        training = spark.createDataFrame([
            (0, "a b c d e spark", 1.0),
            (1, "b d", 0.0),
            (2, "spark f g h", 1.0),
            (3, "hadoop mapreduce", 0.0) ], ["id", "text", "label"])
        tokenizer = Tokenizer(inputCol="text", outputCol="words")
        hashingTF = HashingTF(inputCol=tokenizer.getOutputCol(), outputCol="features")
        lr = LogisticRegression(maxIter=10, regParam=0.001)
        pipeline = Pipeline(stages=[tokenizer, hashingTF, lr])
        model = pipeline.fit(training)
        mlflow.spark.log_model(model, "spark-model")
    """

    _validate_model(spark_model)
    from pyspark.ml import PipelineModel

    if not isinstance(spark_model, PipelineModel):
        spark_model = PipelineModel([spark_model])
    run_id = mlflow.tracking.fluent._get_or_start_run().info.run_id
    run_root_artifact_uri = mlflow.get_artifact_uri()
    if _should_use_mlflowdbfs(run_root_artifact_uri):
        mlflowdbfs_path = _mlflowdbfs_path(run_id, artifact_path)
        with databricks_utils.MlflowCredentialContext(
            get_databricks_profile_uri_from_artifact_uri(run_root_artifact_uri)
        ):
            try:
                spark_model.save(mlflowdbfs_path)
            except Exception as e:
                raise MlflowException("failed to save spark model via mlflowdbfs") from e

    # If the artifact URI is a local filesystem path, defer to Model.log() to persist the model,
    # since Spark may not be able to write directly to the driver's filesystem. For example,
    # writing to `file:/uri` will write to the local filesystem from each executor, which will
    # be incorrect on multi-node clusters.
    # If the artifact URI is not a local filesystem path we attempt to write directly to the
    # artifact repo via Spark. If this fails, we defer to Model.log().
    elif is_local_uri(run_root_artifact_uri) or not _maybe_save_model(
        spark_model,
        append_to_uri_path(run_root_artifact_uri, artifact_path),
    ):
        return Model.log(
            artifact_path=artifact_path,
            flavor=mlflow.spark,
            spark_model=spark_model,
            conda_env=conda_env,
            code_paths=code_paths,
            dfs_tmpdir=dfs_tmpdir,
            sample_input=sample_input,
            registered_model_name=registered_model_name,
            signature=signature,
            input_example=input_example,
            await_registration_for=await_registration_for,
            pip_requirements=pip_requirements,
            extra_pip_requirements=extra_pip_requirements,
        )
    # Otherwise, override the default model log behavior and save model directly to artifact repo
    mlflow_model = Model(artifact_path=artifact_path, run_id=run_id)
    with TempDir() as tmp:
        tmp_model_metadata_dir = tmp.path()
        _save_model_metadata(
            tmp_model_metadata_dir,
            spark_model,
            mlflow_model,
            sample_input,
            conda_env,
            code_paths,
            signature=signature,
            input_example=input_example,
        )
        mlflow.tracking.fluent.log_artifacts(tmp_model_metadata_dir, artifact_path)
        mlflow.tracking.fluent._record_logged_model(mlflow_model)
        if registered_model_name is not None:
            mlflow.register_model(
                "runs:/%s/%s" % (run_id, artifact_path),
                registered_model_name,
                await_registration_for,
            )
        return mlflow_model.get_model_info()


def _tmp_path(dfs_tmp):
    return posixpath.join(dfs_tmp, str(uuid.uuid4()))


def _mlflowdbfs_path(run_id, artifact_path):
    if artifact_path.startswith("/"):
        raise MlflowException(
            "artifact_path should be relative, found: {}".format(artifact_path),
            INVALID_PARAMETER_VALUE,
        )
    return "{}:///artifacts?run_id={}&path=/{}".format(
        _MLFLOWDBFS_SCHEME, run_id, posixpath.join(artifact_path, _SPARK_MODEL_PATH_SUB)
    )


def _maybe_save_model(spark_model, model_dir):
    from py4j.protocol import Py4JError

    try:
        spark_model.save(posixpath.join(model_dir, _SPARK_MODEL_PATH_SUB))
        return True
    except Py4JError:
        return False


class _HadoopFileSystem:
    """
    Interface to org.apache.hadoop.fs.FileSystem.

    Spark ML models expect to read from and write to Hadoop FileSystem when running on a cluster.
    Since MLflow works on local directories, we need this interface to copy the files between
    the current DFS and local dir.
    """

    def __init__(self):
        raise Exception("This class should not be instantiated")

    _filesystem = None
    _conf = None

    @classmethod
    def _jvm(cls):
        from pyspark import SparkContext

        return SparkContext._gateway.jvm

    @classmethod
    def _fs(cls):
        if not cls._filesystem:
            cls._filesystem = cls._jvm().org.apache.hadoop.fs.FileSystem.get(cls._conf())
        return cls._filesystem

    @classmethod
    def _conf(cls):
        from pyspark import SparkContext

        sc = SparkContext.getOrCreate()
        return sc._jsc.hadoopConfiguration()

    @classmethod
    def _local_path(cls, path):
        return cls._jvm().org.apache.hadoop.fs.Path(os.path.abspath(path))

    @classmethod
    def _remote_path(cls, path):
        return cls._jvm().org.apache.hadoop.fs.Path(path)

    @classmethod
    def _stats(cls):
        return cls._jvm().org.apache.hadoop.fs.FileSystem.getGlobalStorageStatistics()

    @classmethod
    def copy_to_local_file(cls, src, dst, remove_src):
        cls._fs().copyToLocalFile(remove_src, cls._remote_path(src), cls._local_path(dst))

    @classmethod
    def copy_from_local_file(cls, src, dst, remove_src):
        cls._fs().copyFromLocalFile(remove_src, cls._local_path(src), cls._remote_path(dst))

    @classmethod
    def qualified_local_path(cls, path):
        return cls._fs().makeQualified(cls._local_path(path)).toString()

    @classmethod
    def maybe_copy_from_local_file(cls, src, dst):
        """
        Conditionally copy the file to the Hadoop DFS.
        The file is copied iff the configuration has distributed filesystem.

        :return: If copied, return new target location, otherwise return (absolute) source path.
        """
        local_path = cls._local_path(src)
        qualified_local_path = cls._fs().makeQualified(local_path).toString()
        if qualified_local_path == "file:" + local_path.toString():
            return local_path.toString()
        cls.copy_from_local_file(src, dst, remove_src=False)
        _logger.info("Copied SparkML model to %s", dst)
        return dst

    @classmethod
    def _try_file_exists(cls, dfs_path):
        try:
            return cls._fs().exists(dfs_path)
        except Exception as ex:
            # Log a debug-level message, since existence checks may raise exceptions
            # in normal operating circumstances that do not warrant warnings
            _logger.debug(
                "Unexpected exception while checking if model uri is visible on DFS: %s", ex
            )
        return False

    @classmethod
    def maybe_copy_from_uri(cls, src_uri, dst_path, local_model_path=None):
        """
        Conditionally copy the file to the Hadoop DFS from the source uri.
        In case the file is already on the Hadoop DFS do nothing.

        :return: If copied, return new target location, otherwise return source uri.
        """
        try:
            # makeQualified throws if wrong schema / uri
            dfs_path = cls._fs().makeQualified(cls._remote_path(src_uri))
            if cls._try_file_exists(dfs_path):
                _logger.info("File '%s' is already on DFS, copy is not necessary.", src_uri)
                return src_uri
        except Exception:
            _logger.info("URI '%s' does not point to the current DFS.", src_uri)
        _logger.info("File '%s' not found on DFS. Will attempt to upload the file.", src_uri)
        return cls.maybe_copy_from_local_file(
            local_model_path or _download_artifact_from_uri(src_uri), dst_path
        )

    @classmethod
    def delete(cls, path):
        cls._fs().delete(cls._remote_path(path), True)

    @classmethod
    def is_filesystem_available(cls, scheme):
        return scheme in [stats.getScheme() for stats in cls._stats().iterator()]


def _should_use_mlflowdbfs(root_uri):
    # The `mlflowdbfs` scheme does not appear in the available schemes returned from
    # the Hadoop FileSystem API until a read call has been issued.
    from mlflow.utils._spark_utils import _get_active_spark_session

    if (
        not is_valid_dbfs_uri(root_uri)
        or not is_databricks_acled_artifacts_uri(root_uri)
        or not databricks_utils.is_in_databricks_runtime()
        or (environment_variables._DISABLE_MLFLOWDBFS.get() or "").lower() == "true"
    ):
        return False

    try:
        databricks_utils._get_dbutils()
    except Exception:
        # If dbutils is unavailable, indicate that mlflowdbfs is unavailable
        # because usage of mlflowdbfs depends on dbutils
        return False

    mlflowdbfs_read_exception_str = None
    try:
        _get_active_spark_session().read.load("mlflowdbfs:///artifact?run_id=foo&path=/bar")
    except Exception as e:
        # The load invocation is expected to throw an exception.
        mlflowdbfs_read_exception_str = str(e)

    try:
        return _HadoopFileSystem.is_filesystem_available(_MLFLOWDBFS_SCHEME)
    except Exception:
        # The HDFS filesystem logic used to determine mlflowdbfs availability on Databricks
        # clusters may not work on certain Databricks cluster types due to unavailability of
        # the _HadoopFileSystem.is_filesystem_available() API. As a temporary workaround,
        # we check the contents of the expected exception raised by a dummy mlflowdbfs
        # read for evidence that mlflowdbfs is available. If "MlflowdbfsClient" is present
        # in the exception contents, we can safely assume that mlflowdbfs is available because
        # `MlflowdbfsClient` is exclusively used by mlflowdbfs for performing MLflow
        # file storage operations
        #
        # TODO: Remove this logic once the _HadoopFileSystem.is_filesystem_available() check
        # below is determined to work on all Databricks cluster types
        return "MlflowdbfsClient" in (mlflowdbfs_read_exception_str or "")


def _save_model_metadata(
    dst_dir,
    spark_model,
    mlflow_model,
    sample_input,
    conda_env,
    code_paths,
    signature=None,
    input_example=None,
    pip_requirements=None,
    extra_pip_requirements=None,
):
    """
    Saves model metadata into the passed-in directory. The persisted metadata assumes that a
    model can be loaded from a relative path to the metadata file (currently hard-coded to
    "sparkml").
    """
    import pyspark

    if sample_input is not None:
        mleap.add_to_model(
            mlflow_model=mlflow_model,
            path=dst_dir,
            spark_model=spark_model,
            sample_input=sample_input,
        )
    if signature is not None:
        mlflow_model.signature = signature
    if input_example is not None:
        _save_example(mlflow_model, input_example, dst_dir)

    code_dir_subpath = _validate_and_copy_code_paths(code_paths, dst_dir)
    mlflow_model.add_flavor(
        FLAVOR_NAME,
        pyspark_version=pyspark.__version__,
        model_data=_SPARK_MODEL_PATH_SUB,
        code=code_dir_subpath,
    )
    pyfunc.add_to_model(
        mlflow_model,
        loader_module="mlflow.spark",
        data=_SPARK_MODEL_PATH_SUB,
        conda_env=_CONDA_ENV_FILE_NAME,
        python_env=_PYTHON_ENV_FILE_NAME,
        code=code_dir_subpath,
    )
    mlflow_model.save(os.path.join(dst_dir, MLMODEL_FILE_NAME))

    if conda_env is None:
        if pip_requirements is None:
            default_reqs = get_default_pip_requirements()
            # To ensure `_load_pyfunc` can successfully load the model during the dependency
            # inference, `mlflow_model.save` must be called beforehand to save an MLmodel file.
            inferred_reqs = mlflow.models.infer_pip_requirements(
                dst_dir,
                FLAVOR_NAME,
                fallback=default_reqs,
            )
            default_reqs = sorted(set(inferred_reqs).union(default_reqs))
        else:
            default_reqs = None
        conda_env, pip_requirements, pip_constraints = _process_pip_requirements(
            default_reqs,
            pip_requirements,
            extra_pip_requirements,
        )
    else:
        conda_env, pip_requirements, pip_constraints = _process_conda_env(conda_env)

    with open(os.path.join(dst_dir, _CONDA_ENV_FILE_NAME), "w") as f:
        yaml.safe_dump(conda_env, stream=f, default_flow_style=False)

    # Save `constraints.txt` if necessary
    if pip_constraints:
        write_to(os.path.join(dst_dir, _CONSTRAINTS_FILE_NAME), "\n".join(pip_constraints))

    # Save `requirements.txt`
    write_to(os.path.join(dst_dir, _REQUIREMENTS_FILE_NAME), "\n".join(pip_requirements))

    _PythonEnv.current().to_yaml(os.path.join(dst_dir, _PYTHON_ENV_FILE_NAME))


def _validate_model(spark_model):
    from pyspark.ml.util import MLReadable, MLWritable
    from pyspark.ml import Model as PySparkModel
    from pyspark.ml import Transformer as PySparkTransformer

    if (
        (
            not isinstance(spark_model, PySparkModel)
            and not isinstance(spark_model, PySparkTransformer)
        )
        or not isinstance(spark_model, MLReadable)
        or not isinstance(spark_model, MLWritable)
    ):
        raise MlflowException(
            "Cannot serialize this model. MLflow can only save descendants of pyspark.ml.Model "
            "or pyspark.ml.Transformer that implement MLWritable and MLReadable.",
            INVALID_PARAMETER_VALUE,
        )


@format_docstring(LOG_MODEL_PARAM_DOCS.format(package_name="pyspark"))
def save_model(
    spark_model,
    path,
    mlflow_model=None,
    conda_env=None,
    code_paths=None,
    dfs_tmpdir=None,
    sample_input=None,
    signature: ModelSignature = None,
    input_example: ModelInputExample = None,
    pip_requirements=None,
    extra_pip_requirements=None,
):
    """
    Save a Spark MLlib Model to a local path.

    By default, this function saves models using the Spark MLlib persistence mechanism.
    Additionally, if a sample input is specified using the ``sample_input`` parameter, the model
    is also serialized in MLeap format and the MLeap flavor is added.

    :param spark_model: Spark model to be saved - MLflow can only save descendants of
                        pyspark.ml.Model or pyspark.ml.Transformer which implement
                        MLReadable and MLWritable.
    :param path: Local path where the model is to be saved.
    :param mlflow_model: MLflow model config this flavor is being added to.
    :param conda_env: Either a dictionary representation of a Conda environment or the path to a
                      Conda environment yaml file. If provided, this decsribes the environment
                      this model should be run in. At minimum, it should specify the dependencies
                      contained in :func:`get_default_conda_env()`. If `None`, the default
                      :func:`get_default_conda_env()` environment is added to the model.
                      The following is an *example* dictionary representation of a Conda
                      environment::

                        {
                            'name': 'mlflow-env',
                            'channels': ['defaults'],
                            'dependencies': [
                                'python=3.7.0',
                                'pyspark=2.3.0'
                            ]
                        }
    :param dfs_tmpdir: Temporary directory path on Distributed (Hadoop) File System (DFS) or local
                       filesystem if running in local mode. The model is be written in this
                       destination and then copied to the requested local path. This is necessary
                       as Spark ML models read from and write to DFS if running on a cluster. All
                       temporary files created on the DFS are removed if this operation
                       completes successfully. Defaults to ``/tmp/mlflow``.
    :param sample_input: A sample input that is used to add the MLeap flavor to the model.
                         This must be a PySpark DataFrame that the model can evaluate. If
                         ``sample_input`` is ``None``, the MLeap flavor is not added.

    :param signature: :py:class:`ModelSignature <mlflow.models.ModelSignature>`
                      describes model input and output :py:class:`Schema <mlflow.types.Schema>`.
                      The model signature can be :py:func:`inferred <mlflow.models.infer_signature>`
                      from datasets with valid model input (e.g. the training dataset with target
                      column omitted) and valid model output (e.g. model predictions generated on
                      the training dataset), for example:

                      .. code-block:: python

                        from mlflow.models.signature import infer_signature
                        train = df.drop_column("target_label")
                        predictions = ... # compute model predictions
                        signature = infer_signature(train, predictions)
    :param input_example: Input example provides one or several instances of valid
                          model input. The example can be used as a hint of what data to feed the
                          model. The given example will be converted to a Pandas DataFrame and then
                          serialized to json using the Pandas split-oriented format. Bytes are
                          base64-encoded.
    :param pip_requirements: {{ pip_requirements }}
    :param extra_pip_requirements: {{ extra_pip_requirements }}

    .. code-block:: python
        :caption: Example

        from mlflow import spark
        from pyspark.ml.pipeline.PipelineModel

        # your pyspark.ml.pipeline.PipelineModel type
        model = ...
        mlflow.spark.save_model(model, "spark-model")
    """
    _validate_model(spark_model)
    _validate_env_arguments(conda_env, pip_requirements, extra_pip_requirements)

    from pyspark.ml import PipelineModel

    if not isinstance(spark_model, PipelineModel):
        spark_model = PipelineModel([spark_model])
    if mlflow_model is None:
        mlflow_model = Model()
    # Spark ML stores the model on DFS if running on a cluster
    # Save it to a DFS temp dir first and copy it to local path
    if dfs_tmpdir is None:
        dfs_tmpdir = MLFLOW_DFS_TMP.get()
    tmp_path = _tmp_path(dfs_tmpdir)
    spark_model.save(tmp_path)
    sparkml_data_path = os.path.abspath(os.path.join(path, _SPARK_MODEL_PATH_SUB))
    # We're copying the Spark model from DBFS to the local filesystem if (a) the temporary DFS URI
    # we saved the Spark model to is a DBFS URI ("dbfs:/my-directory"), or (b) if we're running
    # on a Databricks cluster and the URI is schemeless (e.g. looks like a filesystem absolute path
    # like "/my-directory")
    copying_from_dbfs = is_valid_dbfs_uri(tmp_path) or (
        databricks_utils.is_in_cluster() and posixpath.abspath(tmp_path) == tmp_path
    )
    if copying_from_dbfs and databricks_utils.is_dbfs_fuse_available():
        tmp_path_fuse = dbfs_hdfs_uri_to_fuse_path(tmp_path)
        shutil.move(src=tmp_path_fuse, dst=sparkml_data_path)
    else:
        _HadoopFileSystem.copy_to_local_file(tmp_path, sparkml_data_path, remove_src=True)
    _save_model_metadata(
        dst_dir=path,
        spark_model=spark_model,
        mlflow_model=mlflow_model,
        sample_input=sample_input,
        conda_env=conda_env,
        code_paths=code_paths,
        signature=signature,
        input_example=input_example,
        pip_requirements=pip_requirements,
        extra_pip_requirements=extra_pip_requirements,
    )


def _shutil_copytree_without_file_permissions(src_dir, dst_dir):
    """
    Copies the directory src_dir into dst_dir, without preserving filesystem permissions
    """
    for (dirpath, dirnames, filenames) in os.walk(src_dir):
        for dirname in dirnames:
            relative_dir_path = os.path.relpath(os.path.join(dirpath, dirname), src_dir)
            # For each directory <dirname> immediately under <dirpath>, create an equivalently-named
            # directory under the destination directory
            abs_dir_path = os.path.join(dst_dir, relative_dir_path)
            os.mkdir(abs_dir_path)
        for filename in filenames:
            # For each file with name <filename> immediately under <dirpath>, copy that file to
            # the appropriate location in the destination directory
            file_path = os.path.join(dirpath, filename)
            relative_file_path = os.path.relpath(file_path, src_dir)
            abs_file_path = os.path.join(dst_dir, relative_file_path)
            shutil.copyfile(file_path, abs_file_path)


def _load_model_databricks(dfs_tmpdir, local_model_path):
    from pyspark.ml.pipeline import PipelineModel

    # Spark ML expects the model to be stored on DFS
    # Copy the model to a temp DFS location first. We cannot delete this file, as
    # Spark may read from it at any point.
    fuse_dfs_tmpdir = dbfs_hdfs_uri_to_fuse_path(dfs_tmpdir)
    os.makedirs(fuse_dfs_tmpdir)
    # Workaround for inability to use shutil.copytree with DBFS FUSE due to permission-denied
    # errors on passthrough-enabled clusters when attempting to copy permission bits for directories
    _shutil_copytree_without_file_permissions(src_dir=local_model_path, dst_dir=fuse_dfs_tmpdir)
    return PipelineModel.load(dfs_tmpdir)


def _load_model(model_uri, dfs_tmpdir_base=None, local_model_path=None):
    from pyspark.ml.pipeline import PipelineModel

    dfs_tmpdir = _tmp_path(dfs_tmpdir_base or MLFLOW_DFS_TMP.get())
    if databricks_utils.is_in_cluster() and databricks_utils.is_dbfs_fuse_available():
        return _load_model_databricks(
            dfs_tmpdir, local_model_path or _download_artifact_from_uri(model_uri)
        )
    model_uri = _HadoopFileSystem.maybe_copy_from_uri(model_uri, dfs_tmpdir, local_model_path)
    return PipelineModel.load(model_uri)


def load_model(model_uri, dfs_tmpdir=None, dst_path=None):
    """
    Load the Spark MLlib model from the path.

    :param model_uri: The location, in URI format, of the MLflow model, for example:

                      - ``/Users/me/path/to/local/model``
                      - ``relative/path/to/local/model``
                      - ``s3://my_bucket/path/to/model``
                      - ``runs:/<mlflow_run_id>/run-relative/path/to/model``
                      - ``models:/<model_name>/<model_version>``
                      - ``models:/<model_name>/<stage>``

                      For more information about supported URI schemes, see
                      `Referencing Artifacts <https://www.mlflow.org/docs/latest/concepts.html#
                      artifact-locations>`_.
    :param dfs_tmpdir: Temporary directory path on Distributed (Hadoop) File System (DFS) or local
                       filesystem if running in local mode. The model is loaded from this
                       destination. Defaults to ``/tmp/mlflow``.
    :param dst_path: The local filesystem path to which to download the model artifact.
                     This directory must already exist. If unspecified, a local output
                     path will be created.
    :return: pyspark.ml.pipeline.PipelineModel

    .. code-block:: python
        :caption: Example

        from mlflow import spark
        model = mlflow.spark.load_model("spark-model")
        # Prepare test documents, which are unlabeled (id, text) tuples.
        test = spark.createDataFrame([
            (4, "spark i j k"),
            (5, "l m n"),
            (6, "spark hadoop spark"),
            (7, "apache hadoop")], ["id", "text"])
        # Make predictions on test documents
        prediction = model.transform(test)
    """
    if RunsArtifactRepository.is_runs_uri(model_uri):
        runs_uri = model_uri
        model_uri = RunsArtifactRepository.get_underlying_uri(model_uri)
        _logger.info("'%s' resolved as '%s'", runs_uri, model_uri)
    elif ModelsArtifactRepository.is_models_uri(model_uri):
        runs_uri = model_uri
        model_uri = ModelsArtifactRepository.get_underlying_uri(model_uri)
        _logger.info("'%s' resolved as '%s'", runs_uri, model_uri)
    # This MUST be called prior to appending the model flavor to `model_uri` in order
    # for `artifact_path` to take on the correct value for model loading via mlflowdbfs.
    root_uri, artifact_path = _get_root_uri_and_artifact_path(model_uri)

    flavor_conf = _get_flavor_configuration_from_uri(model_uri, FLAVOR_NAME)
<<<<<<< HEAD
    model_uri = append_to_uri_path(model_uri, flavor_conf["model_data"])
    local_model_path = _download_artifact_from_uri(artifact_uri=model_uri, output_path=dst_path)
    _add_code_from_conf_to_system_path(local_model_path, flavor_conf)

    if _should_use_mlflowdbfs(model_uri):
        from pyspark.ml.pipeline import PipelineModel

        mlflowdbfs_path = _mlflowdbfs_path(
            DatabricksArtifactRepository._extract_run_id(model_uri), artifact_path
        )
        with databricks_utils.MlflowCredentialContext(
            get_databricks_profile_uri_from_artifact_uri(root_uri)
        ):
            return PipelineModel.load(mlflowdbfs_path)

=======
    local_mlflow_model_path = _download_artifact_from_uri(
        artifact_uri=model_uri, output_path=dst_path
    )
    _add_code_from_conf_to_system_path(local_mlflow_model_path, flavor_conf)

    if _should_use_mlflowdbfs(model_uri):
        from pyspark.ml.pipeline import PipelineModel

        mlflowdbfs_path = _mlflowdbfs_path(
            DatabricksArtifactRepository._extract_run_id(model_uri), artifact_path
        )
        with databricks_utils.MlflowCredentialContext(
            get_databricks_profile_uri_from_artifact_uri(root_uri)
        ):
            return PipelineModel.load(mlflowdbfs_path)

    sparkml_model_uri = append_to_uri_path(model_uri, flavor_conf["model_data"])
    local_sparkml_model_path = os.path.join(local_mlflow_model_path, flavor_conf["model_data"])
>>>>>>> ca98d871
    return _load_model(
        model_uri=sparkml_model_uri,
        dfs_tmpdir_base=dfs_tmpdir,
        local_model_path=local_sparkml_model_path,
    )


def _load_pyfunc(path):
    """
    Load PyFunc implementation. Called by ``pyfunc.load_model``.

    :param path: Local filesystem path to the MLflow Model with the ``spark`` flavor.
    """
    # NOTE: The getOrCreate() call below may change settings of the active session which we do not
    # intend to do here. In particular, setting master to local[1] can break distributed clusters.
    # To avoid this problem, we explicitly check for an active session. This is not ideal but there
    # is no good workaround at the moment.
    import pyspark

    spark = pyspark.sql.SparkSession._instantiatedSession
    if spark is None:
        # NB: If there is no existing Spark context, create a new local one.
        # NB: We're disabling caching on the new context since we do not need it and we want to
        # avoid overwriting cache of underlying Spark cluster when executed on a Spark Worker
        # (e.g. as part of spark_udf).
        spark = (
            pyspark.sql.SparkSession.builder.config("spark.python.worker.reuse", True)
            .config("spark.databricks.io.cache.enabled", False)
            # In Spark 3.1 and above, we need to set this conf explicitly to enable creating
            # a SparkSession on the workers
            .config("spark.executor.allowSparkContext", "true")
            # Binding "spark.driver.bindAddress" to 127.0.0.1 helps avoiding some local hostname
            # related issues (e.g. https://github.com/mlflow/mlflow/issues/5733).
            .config("spark.driver.bindAddress", "127.0.0.1")
            .master("local[1]")
            .getOrCreate()
        )
    return _PyFuncModelWrapper(spark, _load_model(model_uri=path))


def _find_and_set_features_col_as_vector_if_needed(spark_df, spark_model):
    """
    Finds the `featuresCol` column in spark_model and
    then tries to cast that column to `vector` type.
    This method is noop if the `featuresCol` is already of type `vector`
    or if it can't be cast to `vector` type
    Note:
    If a spark ML pipeline contains a single Estimator stage, it requires
    the input dataframe to contain features column of vector type.
    But the autologging for pyspark ML casts vector column to array<double> type
    for parity with the pd Dataframe. The following fix is required, which transforms
    that features column back to vector type so that the pipeline stages can correctly work.
    A valid scenario is if the auto-logged input example is directly used
    for prediction, which would otherwise fail without this transformation.

    :param spark_df: Input dataframe that contains `featuresCol`
    :param spark_model: A pipeline model or a single transformer that contains `featuresCol` param
    :return: A spark dataframe that contains features column of `vector` type.
    """
    from pyspark.sql.functions import udf
    from pyspark.ml.linalg import Vectors, VectorUDT
    from pyspark.sql import types as t

    def _find_stage_with_features_col(stage):
        if stage.hasParam("featuresCol"):

            def _array_to_vector(input_array):
                return Vectors.dense(input_array)

            array_to_vector_udf = udf(f=_array_to_vector, returnType=VectorUDT())
            features_col_name = stage.extractParamMap().get(stage.featuresCol)
            features_col_type = [
                _field
                for _field in spark_df.schema.fields
                if _field.name == features_col_name
                and _field.dataType
                in [t.ArrayType(t.DoubleType(), True), t.ArrayType(t.DoubleType(), False)]
            ]
            if len(features_col_type) == 1:
                return spark_df.withColumn(
                    features_col_name, array_to_vector_udf(features_col_name)
                )
        return spark_df

    if hasattr(spark_model, "stages"):
        for stage in reversed(spark_model.stages):
            return _find_stage_with_features_col(stage)
    return _find_stage_with_features_col(spark_model)


class _PyFuncModelWrapper:
    """
    Wrapper around Spark MLlib PipelineModel providing interface for scoring pandas DataFrame.
    """

    def __init__(self, spark, spark_model):
        self.spark = spark
        self.spark_model = spark_model

    def predict(self, pandas_df):
        """
        Generate predictions given input data in a pandas DataFrame.

        :param pandas_df: pandas DataFrame containing input data.
        :return: List with model predictions.
        """
        from pyspark.ml import PipelineModel

        spark_df = _find_and_set_features_col_as_vector_if_needed(
            self.spark.createDataFrame(pandas_df), self.spark_model
        )
        prediction_column = "prediction"
        if isinstance(self.spark_model, PipelineModel) and self.spark_model.stages[-1].hasParam(
            "outputCol"
        ):
            from pyspark.sql import SparkSession

            spark = SparkSession.builder.getOrCreate()
            # do a transform with an empty input DataFrame
            # to get the schema of the transformed DataFrame
            transformed_df = self.spark_model.transform(spark.createDataFrame([], spark_df.schema))
            # Ensure prediction column doesn't already exist
            if prediction_column not in transformed_df.columns:
                # make sure predict work by default for Transformers
                self.spark_model.stages[-1].setOutputCol(prediction_column)
        return [
            x.prediction
            for x in self.spark_model.transform(spark_df).select(prediction_column).collect()
        ]


@autologging_integration(FLAVOR_NAME)
def autolog(disable=False, silent=False):  # pylint: disable=unused-argument
    """
    Enables (or disables) and configures logging of Spark datasource paths, versions
    (if applicable), and formats when they are read. This method is not threadsafe and assumes a
    `SparkSession
    <https://spark.apache.org/docs/latest/api/python/pyspark.sql.html#pyspark.sql.SparkSession>`_
    already exists with the
    `mlflow-spark JAR
    <http://mlflow.org/docs/latest/tracking.html#automatic-logging-from-spark-experimental>`_
    attached. It should be called on the Spark driver, not on the executors (i.e. do not call
    this method within a function parallelized by Spark). This API requires Spark 3.0 or above.

    Datasource information is cached in memory and logged to all subsequent MLflow runs,
    including the active MLflow run (if one exists when the data is read). Note that autologging of
    Spark ML (MLlib) models is not currently supported via this API. Datasource autologging is
    best-effort, meaning that if Spark is under heavy load or MLflow logging fails for any reason
    (e.g., if the MLflow server is unavailable), logging may be dropped.

    For any unexpected issues with autologging, check Spark driver and executor logs in addition
    to stderr & stdout generated from your MLflow code - datasource information is pulled from
    Spark, so logs relevant to debugging may show up amongst the Spark logs.

    .. code-block:: python
        :caption: Example

        import mlflow.spark
        import os
        import shutil
        from pyspark.sql import SparkSession
        # Create and persist some dummy data
        # Note: On environments like Databricks with pre-created SparkSessions,
        # ensure the org.mlflow:mlflow-spark:1.11.0 is attached as a library to
        # your cluster
        spark = (SparkSession.builder
                    .config("spark.jars.packages", "org.mlflow:mlflow-spark:1.11.0")
                    .master("local[*]")
                    .getOrCreate())
        df = spark.createDataFrame([
                (4, "spark i j k"),
                (5, "l m n"),
                (6, "spark hadoop spark"),
                (7, "apache hadoop")], ["id", "text"])
        import tempfile
        tempdir = tempfile.mkdtemp()
        df.write.csv(os.path.join(tempdir, "my-data-path"), header=True)
        # Enable Spark datasource autologging.
        mlflow.spark.autolog()
        loaded_df = spark.read.csv(os.path.join(tempdir, "my-data-path"),
                        header=True, inferSchema=True)
        # Call toPandas() to trigger a read of the Spark datasource. Datasource info
        # (path and format) is logged to the current active run, or the
        # next-created MLflow run if no run is currently active
        with mlflow.start_run() as active_run:
            pandas_df = loaded_df.toPandas()

    :param disable: If ``True``, disables the Spark datasource autologging integration.
                    If ``False``, enables the Spark datasource autologging integration.
    :param silent: If ``True``, suppress all event logs and warnings from MLflow during Spark
                   datasource autologging. If ``False``, show all events and warnings during Spark
                   datasource autologging.
    """
    from mlflow.utils._spark_utils import _get_active_spark_session
    from mlflow._spark_autologging import _listen_for_spark_activity
    from pyspark.sql import SparkSession
    from pyspark import SparkContext

    def __init__(original, self, *args, **kwargs):
        original(self, *args, **kwargs)

        _listen_for_spark_activity(self._sc)

    safe_patch(FLAVOR_NAME, SparkSession, "__init__", __init__, manage_run=False)

    active_session = _get_active_spark_session()
    if active_session is not None:
        # We know SparkContext exists here already, so get it
        sc = SparkContext.getOrCreate()

        _listen_for_spark_activity(sc)<|MERGE_RESOLUTION|>--- conflicted
+++ resolved
@@ -782,10 +782,10 @@
     root_uri, artifact_path = _get_root_uri_and_artifact_path(model_uri)
 
     flavor_conf = _get_flavor_configuration_from_uri(model_uri, FLAVOR_NAME)
-<<<<<<< HEAD
-    model_uri = append_to_uri_path(model_uri, flavor_conf["model_data"])
-    local_model_path = _download_artifact_from_uri(artifact_uri=model_uri, output_path=dst_path)
-    _add_code_from_conf_to_system_path(local_model_path, flavor_conf)
+    local_mlflow_model_path = _download_artifact_from_uri(
+        artifact_uri=model_uri, output_path=dst_path
+    )
+    _add_code_from_conf_to_system_path(local_mlflow_model_path, flavor_conf)
 
     if _should_use_mlflowdbfs(model_uri):
         from pyspark.ml.pipeline import PipelineModel
@@ -798,26 +798,8 @@
         ):
             return PipelineModel.load(mlflowdbfs_path)
 
-=======
-    local_mlflow_model_path = _download_artifact_from_uri(
-        artifact_uri=model_uri, output_path=dst_path
-    )
-    _add_code_from_conf_to_system_path(local_mlflow_model_path, flavor_conf)
-
-    if _should_use_mlflowdbfs(model_uri):
-        from pyspark.ml.pipeline import PipelineModel
-
-        mlflowdbfs_path = _mlflowdbfs_path(
-            DatabricksArtifactRepository._extract_run_id(model_uri), artifact_path
-        )
-        with databricks_utils.MlflowCredentialContext(
-            get_databricks_profile_uri_from_artifact_uri(root_uri)
-        ):
-            return PipelineModel.load(mlflowdbfs_path)
-
     sparkml_model_uri = append_to_uri_path(model_uri, flavor_conf["model_data"])
     local_sparkml_model_path = os.path.join(local_mlflow_model_path, flavor_conf["model_data"])
->>>>>>> ca98d871
     return _load_model(
         model_uri=sparkml_model_uri,
         dfs_tmpdir_base=dfs_tmpdir,
