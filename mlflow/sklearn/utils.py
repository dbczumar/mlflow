--- conflicted
+++ resolved
@@ -10,19 +10,14 @@
 from mlflow.entities import Metric, Param, RunTag
 from mlflow.models import infer_signature
 from mlflow.tracking.client import MlflowClient
-<<<<<<< HEAD
 from mlflow.tracking.context import registry as context_registry
+from mlflow.utils import _chunk_dict, _truncate_dict
 from mlflow.utils.autologging_utils import (
     try_mlflow_log,
     get_autologging_config,
     resolve_input_example_and_signature,
     INPUT_EXAMPLE_SAMPLE_ROWS,
 )
-
-=======
-from mlflow.utils import _chunk_dict, _truncate_dict
-from mlflow.utils.autologging_utils import try_mlflow_log
->>>>>>> c603c377
 from mlflow.utils.file_utils import TempDir
 from mlflow.utils.mlflow_tags import MLFLOW_PARENT_RUN_ID, MLFLOW_AUTOLOGGING
 from mlflow.utils.validation import (
@@ -693,48 +688,6 @@
     return metrics
 
 
-<<<<<<< HEAD
-def _chunk_dict(d, chunk_size):
-    # Copied from: https://stackoverflow.com/a/22878842
-
-    it = iter(d)
-    return [{k: d[k] for k in islice(it, chunk_size)} for _ in range(0, len(d), chunk_size)]
-
-
-def _truncate_dict(d, max_key_length=None, max_value_length=None):
-    def _truncate_and_ellipsize(value, max_length):
-        return str(value)[: (max_length - 3)] + "..."
-
-    key_is_none = max_key_length is None
-    val_is_none = max_value_length is None
-
-    if key_is_none and val_is_none:
-        raise ValueError("Must specify at least either `max_key_length` or `max_value_length`")
-
-    truncated = {}
-    for k, v in d.items():
-        should_truncate_key = (not key_is_none) and (len(str(k)) > max_key_length)
-        should_truncate_val = (not val_is_none) and (len(str(v)) > max_value_length)
-
-        new_k = _truncate_and_ellipsize(k, max_key_length) if should_truncate_key else k
-        if should_truncate_key:
-            # Use the truncated key for warning logs to avoid noisy printing to stdout
-            msg = "Truncated the key `{}`".format(new_k)
-            _logger.warning(msg)
-
-        new_v = _truncate_and_ellipsize(v, max_value_length) if should_truncate_val else v
-        if should_truncate_val:
-            # Use the truncated key and value for warning logs to avoid noisy printing to stdout
-            msg = "Truncated the value of the key `{}`. Truncated value: `{}`".format(new_k, new_v)
-            _logger.warning(msg)
-
-        truncated[new_k] = new_v
-
-    return truncated
-
-
-=======
->>>>>>> c603c377
 def _get_meta_estimators_for_autologging():
     """
     :return: A list of meta estimator class definitions
