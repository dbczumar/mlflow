"""
The ``mlflow.models`` module provides an API for saving machine learning models in
"flavors" that can be understood by different downstream tools.

The built-in flavors are:

- :py:mod:`mlflow.pyfunc`
- :py:mod:`mlflow.h2o`
- :py:mod:`mlflow.lightgbm`
- :py:mod:`mlflow.pytorch`
- :py:mod:`mlflow.sklearn`
- :py:mod:`mlflow.spark`
- :py:mod:`mlflow.statsmodels`
- :py:mod:`mlflow.tensorflow`
- :py:mod:`mlflow.xgboost`
- :py:mod:`mlflow.spacy`
- :py:mod:`mlflow.fastai`
- :py:mod:`mlflow.paddle`

For details, see `MLflow Models <../models.html>`_.
"""

from .model import Model, get_model_info
from .flavor_backend import FlavorBackend
from ..utils.environment import infer_pip_requirements
from .evaluation import (
    evaluate,
    EvaluationArtifact,
    EvaluationResult,
    list_evaluators,
    MetricThreshold,
)
<<<<<<< HEAD

from mlflow.models.flavor_backend_registry import get_flavor_backend
from mlflow.utils import env_manager as _EnvManager


def build_docker(
    model_uri=None,
    name="mlflow-pyfunc",
    env_manager=_EnvManager.VIRTUALENV,
    mlflow_home=None,
    install_mlflow=False,
    enable_mlserver=False,
):
    """
    Builds a Docker image whose default entrypoint serves an MLflow model at port 8080, using the
    python_function flavor. The container serves the model referenced by ``model_uri``, if
    specified. If ``model_uri`` is not specified, an MLflow Model directory must be mounted as a
    volume into the /opt/ml/model directory in the container.

    .. warning::

        If ``model_uri`` is unspecified, the resulting image doesn't support serving models with
        the RFunc or Java MLeap model servers.

    NB: by default, the container will start nginx and gunicorn processes. If you don't need the
    nginx process to be started (for instance if you deploy your container to Google Cloud Run),
    you can disable it via the DISABLE_NGINX environment variable:

    .. code:: bash

        docker run -p 5001:8080 -e DISABLE_NGINX=true "my-image-name"

    See https://www.mlflow.org/docs/latest/python_api/mlflow.pyfunc.html for more information on the
    'python_function' flavor.
    """
    get_flavor_backend(model_uri, docker_build=True, env_manager=env_manager).build_image(
        model_uri,
        name,
        mlflow_home=mlflow_home,
        install_mlflow=install_mlflow,
        enable_mlserver=enable_mlserver,
    )

=======
>>>>>>> 8dfebe69

__all__ = [
    "Model",
    "FlavorBackend",
    "infer_pip_requirements",
    "evaluate",
    "EvaluationArtifact",
    "EvaluationResult",
    "get_model_info",
    "list_evaluators",
    "MetricThreshold",
<<<<<<< HEAD
    "build_docker",
=======
>>>>>>> 8dfebe69
]


# Under skinny-mlflow requirements, the following packages cannot be imported
# because of lack of numpy/pandas library, so wrap them with try...except block
try:
    from .signature import ModelSignature, infer_signature  # pylint: disable=unused-import
    from .utils import ModelInputExample, validate_schema  # pylint: disable=unused-import
    from .utils import add_libraries_to_model  # pylint: disable=unused-import

    __all__ += [
        "ModelSignature",
        "ModelInputExample",
        "infer_signature",
        "validate_schema",
        "add_libraries_to_model",
    ]
except ImportError:
    pass<|MERGE_RESOLUTION|>--- conflicted
+++ resolved
@@ -30,8 +30,6 @@
     list_evaluators,
     MetricThreshold,
 )
-<<<<<<< HEAD
-
 from mlflow.models.flavor_backend_registry import get_flavor_backend
 from mlflow.utils import env_manager as _EnvManager
 
@@ -74,8 +72,6 @@
         enable_mlserver=enable_mlserver,
     )
 
-=======
->>>>>>> 8dfebe69
 
 __all__ = [
     "Model",
@@ -87,10 +83,7 @@
     "get_model_info",
     "list_evaluators",
     "MetricThreshold",
-<<<<<<< HEAD
     "build_docker",
-=======
->>>>>>> 8dfebe69
 ]
 
 
