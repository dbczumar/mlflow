--- conflicted
+++ resolved
@@ -401,6 +401,7 @@
 import hashlib
 import importlib
 import inspect
+import json
 import logging
 import os
 import shutil
@@ -772,11 +773,8 @@
             self._predict_stream_fn = getattr(model_impl, predict_stream_fn)
         else:
             self._predict_stream_fn = None
-<<<<<<< HEAD
         self._model_id = model_id
-=======
         self._input_example = None
->>>>>>> 80297fa1
 
     @property
     @developer_stable
@@ -789,7 +787,6 @@
         return self.__model_impl
 
     @property
-<<<<<<< HEAD
     def model_id(self) -> Optional[str]:
         """
         The model ID of the model.
@@ -808,7 +805,7 @@
                     for dependency, schema in dependencies_schemas.items()
                 }
             )
-=======
+
     def input_example(self) -> Optional[Any]:
         """
         The input example provided when the model was saved.
@@ -818,7 +815,6 @@
     @input_example.setter
     def input_example(self, value: Any) -> None:
         self._input_example = value
->>>>>>> 80297fa1
 
     @contextmanager
     def _try_get_or_generate_prediction_context(self):
