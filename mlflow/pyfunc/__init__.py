# -*- coding: utf-8 -*-

"""
The ``mlflow.pyfunc`` module defines a generic filesystem format for Python models and provides
utilities for saving to and loading from this format. The format is self contained in the sense
that it includes all necessary information for anyone to load it and use it. Dependencies
are either stored directly with the model or referenced via a Conda environment.

The convention for pyfunc models is to have a ``predict`` method or function with the following
signature::

    predict(data: pandas.DataFrame) -> numpy.ndarray | pandas.Series | pandas.DataFrame

This convention is relied on by other MLflow components.

Pyfunc model format is defined as a directory structure containing all required data, code, and
configuration::

    ./dst-path/
        ./MLmodel: configuration
        <code>: code packaged with the model (specified in the MLmodel file)
        <data>: data packaged with the model (specified in the MLmodel file)
        <env>: Conda environment definition (specified in the MLmodel file)

* The directory structure may contain additional contents that can be referenced by the
  ``MLmodel`` configuration.

A Python model contains an ``MLmodel`` file in "python_function" format in its root with the
following parameters:

- loader_module [required]:
         Python module that can load the model. Expected as module identifier
         e.g. ``mlflow.sklearn``, it will be imported via ``importlib.import_module``.
         The imported module must contain function with the following signature::

          _load_pyfunc(path: string) -> <pyfunc model>

         The path argument is specified by the ``data`` parameter and may refer to a file or
         directory.

- code [optional]:
        Relative path to a directory containing the code packaged with this model.
        All files and directories inside this directory are added to the Python path
        prior to importing the model loader.

- data [optional]:
         Relative path to a file or directory containing model data.
         The path is passed to the model loader.

- env [optional]:
         Relative path to an exported Conda environment. If present this environment
         should be activated prior to running the model.

- **Optionally, any additional parameters necessary for interpreting the serialized model in pyfunc
  format.**

.. rubric:: Example

>>> tree example/sklearn_iris/mlruns/run1/outputs/linear-lr

::

  ├── MLmodel
  ├── code
  │   ├── sklearn_iris.py
  │  
  ├── data
  │   └── model.pkl
  └── mlflow_env.yml

>>> cat example/sklearn_iris/mlruns/run1/outputs/linear-lr/MLmodel

::

  python_function:
    code: code
    data: data/model.pkl
    loader_module: mlflow.sklearn
    env: mlflow_env.yml
    main: sklearn_iris
"""

import importlib
import numpy as np
import os
import pandas
import shutil
import sys
import logging
from copy import deepcopy

import mlflow
from mlflow.tracking.fluent import active_run, log_artifacts
from mlflow import tracking
from mlflow.models import Model
<<<<<<< HEAD
from mlflow.pyfunc.model import _save_model, PythonModel, PythonModelContext
from mlflow.pyfunc.utils import _get_code_dirs,\
        _warn_potentially_incompatible_py_version_if_necessary
from mlflow.utils import PYTHON_VERSION
=======
from mlflow.utils import PYTHON_VERSION, get_major_minor_py_version
>>>>>>> de9f1c56
from mlflow.utils.file_utils import TempDir, _copy_file_or_tree
from mlflow.utils.model_utils import _get_flavor_configuration
from mlflow.exceptions import MlflowException
from mlflow.protos.databricks_pb2 import INVALID_PARAMETER_VALUE

FLAVOR_NAME = "python_function"
MAIN = "loader_module"
CODE = "code"
DATA = "data"
ENV = "env"
PY_VERSION = "python_version"

_logger = logging.getLogger(__name__)


def add_to_model(model, loader_module, data=None, code=None, env=None, **kwargs):
    """
    Add a pyfunc spec to the model configuration.

    Defines pyfunc configuration schema. Caller can use this to create a valid pyfunc model flavor
    out of an existing directory structure. For example, other model flavors can use this to specify
    how to use their output as a pyfunc.

    NOTE:

        All paths are relative to the exported model root directory.

    :param model: Existing model.
    :param loader_module: The module to be used to load the model.
    :param data: Path to the model data.
    :param code: Path to the code dependencies.
    :param env: Conda environment.
    :param kwargs: Additional key-value pairs to include in the pyfunc flavor specification.
                   Values must be YAML-serializable.
    :return: Updated model configuration.
    """
    parms = deepcopy(kwargs)
    parms[MAIN] = loader_module
    parms[PY_VERSION] = PYTHON_VERSION
    if code:
        parms[CODE] = code
    if data:
        parms[DATA] = data
    if env:
        parms[ENV] = env
    return model.add_flavor(FLAVOR_NAME, **parms)


<<<<<<< HEAD
def save_model(path, model_class, artifacts, parameters, conda_env=None, code_paths=None,
               mlflow_model=Model()):
    """
    :param path: The path to which to save the Python model.
    :param model_class: A ``type`` object referring to a subclass of :class:`~PythonModel`, or the
                        fully-qualified name of such a subclass. ``model_class`` defines
                        how the model is loaded and how it performs inference.
    :param artifacts: A dictionary containing ``<name, artifact_uri>`` entries. Remote artifact URIs
                      will be resolved to absolute filesystem paths, producing a dictionary of
                      ``<name, absolute_path>`` entries. ``model_class`` can reference these
                      resolved entries as the ``artifacts`` property of the ``context`` attribute.
                      For example, consider the following ``artifacts`` dictionary::

                        {
                            "my_file": "s3://my-bucket/path/to/my/file"
                        }

                      In this case, the ``"my_file"`` artifact will be downloaded from S3. The
                      ``model_class`` can then refer to ``"my_file"`` as an absolute path via
                      ``self.context.artifacts["my_file"]``.
    :param parameters: A dictionary containing ``<name, python object>`` entries. ``python object``
                       may be any Python object that is serializable with CloudPickle.
                       ``model_class`` can reference these resolved entries as the ``parameters``
                       property of the ``context`` attribute. For example, consider the following
                       ``parameters`` dictionary::

                         {
                             "my_list": range(10)
                         }

                       The ``model_class`` can refer to the Python list named ``"my_list"`` as
                       ``self.context.parameters["my_list"]``.
    :param conda_env: Either a dictionary representation of a Conda environment or the path to a
                      Conda environment yaml file. If provided, this decribes the environment
                      this model should be run in. At minimum, it should specify the dependencies
                      contained in :data:`mlflow.pyfunc.model.DEFAULT_CONDA_ENV`. If `None`, the
                      default :data:`mlflow.pyfunc.model.DEFAULT_CONDA_ENV` environment will be
                      added to the model. The following is an *example* dictionary representation of
                      a Conda environment::

                        {
                            'name': 'mlflow-env',
                            'channels': ['defaults'],
                            'dependencies': [
                                'python=3.7.0',
                                'cloudpickle=0.5.8'
                            ]
                        }
    :param code_paths: A list of paths to Python file dependencies that are required by
                       instances of ``model_class``.
    :param mlflow_model: The model configuration to which to add the ``mlflow.pyfunc`` flavor.
    """
    return _save_model(path=path, model_class=model_class, artifacts=artifacts,
                       parameters=parameters, conda_env=conda_env, code_paths=code_paths,
                       mlflow_model=mlflow_model)


def log_model(artifact_path, artifacts, parameters, model_class, conda_env=None,
              code_paths=None):
    """
    :param path: The run-relative artifact path to which to log the Python model.
    :param model_class: A ``type`` object referring to a subclass of :class:`~PythonModel`, or the
                        fully-qualified name of such a subclass. ``model_class`` defines
                        how the model is loaded and how it performs inference.
    :param artifacts: A dictionary containing ``<name, artifact_uri>`` entries. Remote artifact URIs
                      will be resolved to absolute filesystem paths, producing a dictionary of
                      ``<name, absolute_path>`` entries. ``model_class`` can reference these
                      resolved entries as the ``artifacts`` property of the ``context`` attribute.
                      For example, consider the following ``artifacts`` dictionary::

                        {
                            "my_file": "s3://my-bucket/path/to/my/file"
                        }

                      In this case, the ``"my_file"`` artifact will be downloaded from S3. The
                      ``model_class`` can then refer to ``"my_file"`` as an absolute path via
                      ``self.context.artifacts["my_file"]``.
    :param parameters: A dictionary containing ``<name, python_object>`` entries. ``python_object``
                       may be any Python object that is serializable with CloudPickle.
                       ``model_class`` can reference these resolved entries as the ``parameters``
                       property of the ``context`` attribute. For example, consider the following
                       ``parameters`` dictionary::

                         {
                             "my_list": range(10)
                         }

                       The ``model_class`` can refer to the Python list named ``"my_list"`` as
                       ``self.context.parameters["my_list"]``.
    :param conda_env: Either a dictionary representation of a Conda environment or the path to a
                      Conda environment yaml file. If provided, this decribes the environment
                      this model should be run in. At minimum, it should specify the dependencies
                      contained in :data:`mlflow.pyfunc.model.DEFAULT_CONDA_ENV`. If `None`, the
                      default :data:`mlflow.pyfunc.model.DEFAULT_CONDA_ENV` environment will be
                      added to the model. The following is an *example* dictionary representation of
                      a Conda environment::

                        {
                            'name': 'mlflow-env',
                            'channels': ['defaults'],
                            'dependencies': [
                                'python=3.7.0',
                                'cloudpickle=0.5.8'
                            ]
                        }
    :param code_paths: A list of paths to Python file dependencies that are required by
                       instances of ``model_class``.
    :param mlflow_model: The model configuration to which to add the ``mlflow.pyfunc`` flavor.
    """
    return Model.log(artifact_path=artifact_path, flavor=mlflow.pyfunc, artifacts=artifacts,
                     parameters=parameters, model_class=model_class, conda_env=conda_env,
                     code_paths=code_paths)
=======
def _load_model_env(path, run_id=None):
    """
    Get ENV file string from a model configuration stored in Python Function format.
    Returned value is a model-relative path to a Conda Environment file,
    or None if none was specified at model save time
    """
    if run_id is not None:
        path = tracking.utils._get_model_log_dir(path, run_id)
    return _get_flavor_configuration(model_path=path, flavor_name=FLAVOR_NAME).get(ENV, None)
>>>>>>> de9f1c56


def load_pyfunc(path, run_id=None, suppress_warnings=False):
    """
    Load a model stored in Python function format.

    :param path: Path to the model.
    :param run_id: MLflow run ID.
    :param suppress_warnings: If True, non-fatal warning messages associated with the model
                              loading process will be suppressed. If False, these warning messages
                              will be emitted.
    """
    if run_id is not None:
        path = tracking.utils._get_model_log_dir(path, run_id)
    conf = _get_flavor_configuration(model_path=path, flavor_name=FLAVOR_NAME)
    model_py_version = conf.get(PY_VERSION)
    if not suppress_warnings:
        _warn_potentially_incompatible_py_version_if_necessary(model_py_version=model_py_version)
    if CODE in conf and conf[CODE]:
        code_path = os.path.join(path, conf[CODE])
        sys.path = [code_path] + _get_code_dirs(code_path) + sys.path

    print("SYS PATH", sys.path)
    data_path = os.path.join(path, conf[DATA]) if (DATA in conf) else path
    return importlib.import_module(conf[MAIN])._load_pyfunc(data_path)


def _warn_potentially_incompatible_py_version_if_necessary(model_py_version=None):
    """
    Compares the version of Python that was used to save a given model with the version
    of Python that is currently running. If a major or minor version difference is detected,
    logs an appropriate warning.
    """
    if model_py_version is None:
        _logger.warning(
            "The specified model does not have a specified Python version. It may be"
            " incompatible with the version of Python that is currently running: Python %s",
            PYTHON_VERSION)
    elif get_major_minor_py_version(model_py_version) != get_major_minor_py_version(PYTHON_VERSION):
        _logger.warning(
            "The version of Python that the model was saved in, `Python %s`, differs"
            " from the version of Python that is currently running, `Python %s`,"
            " and may be incompatible",
            model_py_version, PYTHON_VERSION)


def _get_code_dirs(src_code_path, dst_code_path=None):
    """
    Obtains the names of the subdirectories contained under the specified source code
    path and joins them with the specified destination code path.

    :param src_code_path: The path of the source code directory for which to list subdirectories.
    :param dst_code_path: The destination directory path to which subdirectory names should be
                          joined.
    """
    if not dst_code_path:
        dst_code_path = src_code_path
    return [(os.path.join(dst_code_path, x)) for x in os.listdir(src_code_path)
            if os.path.isdir(x) and not x == "__pycache__"]


def spark_udf(spark, path, run_id=None, result_type="double"):
    """
    A Spark UDF that can be used to invoke the Python function formatted model.

    Parameters passed to the UDF are forwarded to the model as a DataFrame where the names are
    ordinals (0, 1, ...).

    The predictions are filtered to contain only the columns that can be represented as the
    ``result_type``. If the ``result_type`` is string or array of strings, all predictions are
    converted to string. If the result type is not an array type, the left most column with
    matching type will be returned.

    >>> predict = mlflow.pyfunc.spark_udf(spark, "/my/local/model")
    >>> df.withColumn("prediction", predict("name", "age")).show()

    :param spark: A SparkSession object.
    :param path: A path containing a :py:mod:`mlflow.pyfunc` model.
    :param run_id: ID of the run that produced this model. If provided, ``run_id`` is used to
                   retrieve the model logged with MLflow.
    :param result_type: the return type of the user-defined function. The value can be either a
                        :class:`pyspark.sql.types.DataType` object or a DDL-formatted type string.
                        Only a primitive type or an array (pyspark.sql.types.ArrayType) of primitive
                        types are allowed. The following classes of result type are supported:
                        - "int" or pyspark.sql.types.IntegerType: The leftmost integer that can fit
                          in int32 result is returned or exception is raised if there is none.
                        - "long" or pyspark.sql.types.LongType: The leftmost long integer that can
                          fit in int64 result is returned or exception is raised if there is none.
                        - ArrayType(IntegerType|LongType): Return all integer columns that can fit
                          into the requested size.
                        - "float" or pyspark.sql.types.FloatType: The leftmost numeric result cast
                          to float32 is returned or exception is raised if there is none.
                        - "double" or pyspark.sql.types.DoubleType: The leftmost numeric result cast
                          to double is returned or exception is raised if there is none..
                        - ArrayType(FloatType|DoubleType): Return all numeric columns cast to the
                          requested type. Exception is raised if there are no numeric columns.
                        - "string" or pyspark.sql.types.StringType: Result is the leftmost column
                          converted to string.
                        - ArrayType(StringType): Return all columns converted to string.

    :return: Spark UDF which will apply model's prediction method to the data. Default double.
    """

    # Scope Spark import to this method so users don't need pyspark to use non-Spark-related
    # functionality.
    from mlflow.pyfunc.spark_model_cache import SparkModelCache
    from pyspark.sql.functions import pandas_udf
    from pyspark.sql.types import _parse_datatype_string
    from pyspark.sql.types import ArrayType, DataType
    from pyspark.sql.types import DoubleType, IntegerType, FloatType, LongType, StringType

    if not isinstance(result_type, DataType):
        result_type = _parse_datatype_string(result_type)

    elem_type = result_type
    if isinstance(elem_type, ArrayType):
        elem_type = elem_type.elementType

    supported_types = [IntegerType, LongType, FloatType, DoubleType, StringType]

    if not any([isinstance(elem_type, x) for x in supported_types]):
        raise MlflowException(
            message="Invalid result_type '{}'. Result type can only be one of or an array of one "
                    "of the following types types: {}".format(str(elem_type), str(supported_types)),
            error_code=INVALID_PARAMETER_VALUE)

    if run_id:
        path = tracking.utils._get_model_log_dir(path, run_id)

    archive_path = SparkModelCache.add_local_model(spark, path)

    def predict(*args):
        model = SparkModelCache.get_or_load(archive_path)
        schema = {str(i): arg for i, arg in enumerate(args)}
        # Explicitly pass order of columns to avoid lexicographic ordering (i.e., 10 < 2)
        columns = [str(i) for i, _ in enumerate(args)]
        pdf = pandas.DataFrame(schema, columns=columns)
        result = model.predict(pdf)
        if not isinstance(result, pandas.DataFrame):
            result = pandas.DataFrame(data=result)

        elif type(elem_type) == IntegerType:
            result = result.select_dtypes([np.byte, np.ubyte, np.short, np.ushort,
                                           np.int32]).astype(np.int32)

        elif type(elem_type) == LongType:
            result = result.select_dtypes([np.byte, np.ubyte, np.short, np.ushort, np.int, np.long])

        elif type(elem_type) == FloatType:
            result = result.select_dtypes(include=np.number).astype(np.float32)

        elif type(elem_type) == DoubleType:
            result = result.select_dtypes(include=np.number).astype(np.float64)

        if len(result.columns) == 0:
            raise MlflowException(
                message="The the model did not produce any values compatible with the requested "
                        "type '{}'. Consider requesting udf with StringType or "
                        "Arraytype(StringType).".format(str(elem_type)),
                error_code=INVALID_PARAMETER_VALUE)

        if type(elem_type) == StringType:
            result = result.applymap(str)

        if type(result_type) == ArrayType:
            return pandas.Series([row[1].values for row in result.iterrows()])
        else:
            return result[result.columns[0]]

    return pandas_udf(predict, result_type)<|MERGE_RESOLUTION|>--- conflicted
+++ resolved
@@ -93,14 +93,8 @@
 from mlflow.tracking.fluent import active_run, log_artifacts
 from mlflow import tracking
 from mlflow.models import Model
-<<<<<<< HEAD
 from mlflow.pyfunc.model import _save_model, PythonModel, PythonModelContext
-from mlflow.pyfunc.utils import _get_code_dirs,\
-        _warn_potentially_incompatible_py_version_if_necessary
-from mlflow.utils import PYTHON_VERSION
-=======
 from mlflow.utils import PYTHON_VERSION, get_major_minor_py_version
->>>>>>> de9f1c56
 from mlflow.utils.file_utils import TempDir, _copy_file_or_tree
 from mlflow.utils.model_utils import _get_flavor_configuration
 from mlflow.exceptions import MlflowException
@@ -149,7 +143,6 @@
     return model.add_flavor(FLAVOR_NAME, **parms)
 
 
-<<<<<<< HEAD
 def save_model(path, model_class, artifacts, parameters, conda_env=None, code_paths=None,
                mlflow_model=Model()):
     """
@@ -262,7 +255,8 @@
     return Model.log(artifact_path=artifact_path, flavor=mlflow.pyfunc, artifacts=artifacts,
                      parameters=parameters, model_class=model_class, conda_env=conda_env,
                      code_paths=code_paths)
-=======
+
+
 def _load_model_env(path, run_id=None):
     """
     Get ENV file string from a model configuration stored in Python Function format.
@@ -272,7 +266,6 @@
     if run_id is not None:
         path = tracking.utils._get_model_log_dir(path, run_id)
     return _get_flavor_configuration(model_path=path, flavor_name=FLAVOR_NAME).get(ENV, None)
->>>>>>> de9f1c56
 
 
 def load_pyfunc(path, run_id=None, suppress_warnings=False):
