import logging
import os
import tempfile
from typing import Any, Dict, List, Optional, Union

import yaml

import mlflow
from mlflow import pyfunc
from mlflow.exceptions import MlflowException
from mlflow.llama_index.pyfunc_wrapper import create_pyfunc_wrapper
from mlflow.models import Model, ModelInputExample, ModelSignature
from mlflow.models.model import MLMODEL_FILE_NAME, MODEL_CODE_PATH
from mlflow.models.signature import _infer_signature_from_input_example
from mlflow.models.utils import (
    _load_model_code_path,
    _save_example,
    _validate_and_get_model_code_path,
)
from mlflow.tracing.provider import trace_disabled
from mlflow.tracking._model_registry import DEFAULT_AWAIT_MAX_SLEEP_SECONDS
from mlflow.tracking.artifact_utils import _download_artifact_from_uri
from mlflow.utils.annotations import experimental
from mlflow.utils.autologging_utils import autologging_integration
from mlflow.utils.docstring_utils import LOG_MODEL_PARAM_DOCS, format_docstring
from mlflow.utils.environment import (
    _CONDA_ENV_FILE_NAME,
    _CONSTRAINTS_FILE_NAME,
    _PYTHON_ENV_FILE_NAME,
    _REQUIREMENTS_FILE_NAME,
    _mlflow_conda_env,
    _process_conda_env,
    _process_pip_requirements,
    _PythonEnv,
    _validate_env_arguments,
)
from mlflow.utils.file_utils import get_total_file_size, write_to
from mlflow.utils.model_utils import (
    _add_code_from_conf_to_system_path,
    _get_flavor_configuration,
    _validate_and_copy_code_paths,
    _validate_and_copy_file_to_directory,
    _validate_and_prepare_target_save_path,
)
from mlflow.utils.requirements_utils import _get_pinned_requirement

FLAVOR_NAME = "llama_index"
_INDEX_PERSIST_FOLDER = "index"
_SETTINGS_FILE = "settings.json"


_logger = logging.getLogger(__name__)


def get_default_pip_requirements():
    """
    Returns:
        A list of default pip requirements for MLflow Models produced by this flavor.
        Calls to :func:`save_model()` and :func:`log_model()` produce a pip environment
        that, at a minimum, contains these requirements.
    """
    return [_get_pinned_requirement("llama-index")]


def get_default_conda_env():
    """
    Returns:
        The default Conda environment for MLflow Models produced by calls to
        :func:`save_model()` and :func:`log_model()`.
    """
    return _mlflow_conda_env(additional_pip_deps=get_default_pip_requirements())


def _validate_engine_type(engine_type: str):
    from mlflow.llama_index.pyfunc_wrapper import SUPPORTED_ENGINES

    if engine_type not in SUPPORTED_ENGINES:
        raise ValueError(
            f"Currently mlflow only supports the following engine types: "
            f"{SUPPORTED_ENGINES}. {engine_type} is not supported, so please "
            "use one of the above types."
        )


def _get_llama_index_version() -> str:
    try:
        import llama_index.core

        return llama_index.core.__version__
    except ImportError:
        raise MlflowException(
            "The llama_index module is not installed. "
            "Please install it via `pip install llama-index`."
        )


def _supported_classes():
    from llama_index.core.base.base_query_engine import BaseQueryEngine
    from llama_index.core.chat_engine.types import BaseChatEngine
    from llama_index.core.indices.base import BaseIndex
    from llama_index.core.retrievers import BaseRetriever

    supported = (BaseIndex, BaseChatEngine, BaseQueryEngine, BaseRetriever)

    try:
        from llama_index.core.workflow import Workflow

        supported += (Workflow,)
    except ImportError:
        pass

    return supported


@experimental
@format_docstring(LOG_MODEL_PARAM_DOCS.format(package_name=FLAVOR_NAME))
@trace_disabled  # Suppress traces while loading model
def save_model(
    llama_index_model,
    path: str,
    engine_type: Optional[str] = None,
    model_config: Optional[Dict[str, Any]] = None,
    code_paths=None,
    mlflow_model: Optional[Model] = None,
    signature: Optional[ModelSignature] = None,
    input_example: Optional[ModelInputExample] = None,
    pip_requirements: Optional[Union[List[str], str]] = None,
    extra_pip_requirements: Optional[Union[List[str], str]] = None,
    conda_env=None,
    metadata: Optional[Dict[str, Any]] = None,
) -> None:
    """
    Save a LlamaIndex model to a path on the local file system.

    .. attention::

        Saving a non-index object is only supported in the 'Model-from-Code' saving mode.
        Please refer to the `Models From Code Guide <https://www.mlflow.org/docs/latest/model/models-from-code.html>`_
        for more information.

    Args:
        llama_index_model: A LlamaIndex object to be saved. Supported model types are:

            1. An Index object.
            2. An Engine object e.g. ChatEngine, QueryEngine, Retriever.
            3. A `Workflow <https://docs.llamaindex.ai/en/stable/module_guides/workflow/>`_ object.
            4. A string representing the path to a script contains LlamaIndex model definition
                of the one of the above types.

        path: Local path where the serialized model (as YAML) is to be saved.
        engine_type: Required when saving an Index object to determine the inference interface
            for the index when loaded as a pyfunc model. This field is **not** required when
            saving other LlamaIndex objects. The supported values are as follows:

            - ``"chat"``: load the index as an instance of the LlamaIndex
              `ChatEngine <https://docs.llamaindex.ai/en/stable/module_guides/deploying/chat_engines/>`_.
            - ``"query"``: load the index as an instance of the LlamaIndex
              `QueryEngine <https://docs.llamaindex.ai/en/stable/module_guides/deploying/query_engine/>`_.
            - ``"retriever"``: load the index as an instance of the LlamaIndex
              `Retriever <https://docs.llamaindex.ai/en/stable/module_guides/querying/retriever/>`_.

        model_config: Keyword arguments to be passed to the LlamaIndex engine at instantiation.
            Note that not all llama index objects have supported serialization; when an object is
            not supported, an info log message will be emitted and the unsupported object will be
            dropped.
        code_paths: {{ code_paths }}
        mlflow_model: An MLflow model object that specifies the flavor that this model is being
            added to.
        signature: A Model Signature object that describes the input and output Schema of the
            model. The model signature can be inferred using ``infer_signature`` function
            of ``mlflow.models.signature``.
        input_example: {{ input_example }}
        pip_requirements: {{ pip_requirements }}
        extra_pip_requirements: {{ extra_pip_requirements }}
        conda_env: {{ conda_env }}
        metadata: {{ metadata }}
    """
    from llama_index.core.indices.base import BaseIndex

    from mlflow.llama_index.serialize_objects import serialize_settings

    # TODO: make this logic cleaner and maybe a util
    with tempfile.TemporaryDirectory() as temp_dir:
        model_or_code_path = _validate_and_prepare_llama_index_model_or_path(
            llama_index_model, temp_dir
        )

        _validate_env_arguments(conda_env, pip_requirements, extra_pip_requirements)

        path = os.path.abspath(path)
        _validate_and_prepare_target_save_path(path)

        model_code_path = None
        if isinstance(model_or_code_path, str):
            model_code_path = model_or_code_path
            llama_index_model = _load_model_code_path(model_code_path, model_config)
            _validate_and_copy_file_to_directory(model_code_path, path, "code")

            # Warn when user provides `engine_type` argument while saving an engine directly
            if not isinstance(llama_index_model, BaseIndex) and engine_type is not None:
                _logger.warning(
                    "The `engine_type` argument is ignored when saving a non-index object."
                )

        elif isinstance(model_or_code_path, BaseIndex):
            _validate_engine_type(engine_type)
            llama_index_model = model_or_code_path

        elif isinstance(model_or_code_path, _supported_classes()):
            raise MlflowException.invalid_parameter_value(
                "Saving a non-index object is only supported in the 'Model-from-Code' saving mode. "
                "The legacy serialization method is exclusively for saving index objects. Please "
                "pass the path to the script containing the model definition to save a non-index "
                "object. For more information, see "
                "https://www.mlflow.org/docs/latest/model/models-from-code.html",
            )

    code_dir_subpath = _validate_and_copy_code_paths(code_paths, path)

    if mlflow_model is None:
        mlflow_model = Model()
    saved_example = _save_example(mlflow_model, input_example, path)

    if signature is None and saved_example is not None:
        wrapped_model = create_pyfunc_wrapper(llama_index_model, engine_type, model_config)
        signature = _infer_signature_from_input_example(saved_example, wrapped_model)
    elif signature is False:
        signature = None

    if mlflow_model is None:
        mlflow_model = Model()
    if signature is not None:
        mlflow_model.signature = signature
    if metadata is not None:
        mlflow_model.metadata = metadata

    # NB: llama_index.core.Settings is a singleton that manages the storage/service context
    # for a given llama_index application. Given it holds the required objects for most of
    # the index's functionality, we look to serialize the entire object. For components of
    # the object that are not serializable, we log a warning.
    settings_path = os.path.join(path, _SETTINGS_FILE)
    serialize_settings(settings_path)

    # Do not save the index/engine object in model-from-code saving mode
    if not isinstance(model_code_path, str) and isinstance(llama_index_model, BaseIndex):
        _save_index(llama_index_model, path)

    pyfunc.add_to_model(
        mlflow_model,
        loader_module="mlflow.llama_index",
        conda_env=_CONDA_ENV_FILE_NAME,
        python_env=_PYTHON_ENV_FILE_NAME,
        code=code_dir_subpath,
        model_code_path=model_code_path,
        model_config=model_config,
    )
    mlflow_model.add_flavor(
        FLAVOR_NAME,
        llama_index_version=_get_llama_index_version(),
        code=code_dir_subpath,
        engine_type=engine_type,
    )
    if size := get_total_file_size(path):
        mlflow_model.model_size_bytes = size
    mlflow_model.save(os.path.join(path, MLMODEL_FILE_NAME))

    if conda_env is None:
        default_reqs = None
        if pip_requirements is None:
            default_reqs = get_default_pip_requirements()
            inferred_reqs = mlflow.models.infer_pip_requirements(
                str(path), FLAVOR_NAME, fallback=default_reqs
            )
            default_reqs = sorted(set(inferred_reqs).union(default_reqs))
        else:
            default_reqs = None
        conda_env, pip_requirements, pip_constraints = _process_pip_requirements(
            default_reqs,
            pip_requirements,
            extra_pip_requirements,
        )
    else:
        conda_env, pip_requirements, pip_constraints = _process_conda_env(conda_env)

    with open(os.path.join(path, _CONDA_ENV_FILE_NAME), "w") as f:
        yaml.safe_dump(conda_env, stream=f, default_flow_style=False)

    if pip_constraints:
        write_to(os.path.join(path, _CONSTRAINTS_FILE_NAME), "\n".join(pip_constraints))

    write_to(os.path.join(path, _REQUIREMENTS_FILE_NAME), "\n".join(pip_requirements))

    _PythonEnv.current().to_yaml(os.path.join(path, _PYTHON_ENV_FILE_NAME))


@experimental
@format_docstring(LOG_MODEL_PARAM_DOCS.format(package_name=FLAVOR_NAME))
@trace_disabled  # Suppress traces while loading model
def log_model(
    llama_index_model,
    name: Optional[str] = None,
    engine_type: Optional[str] = None,
    model_config: Optional[Dict[str, Any]] = None,
    code_paths: Optional[List[str]] = None,
    registered_model_name: Optional[str] = None,
    signature: Optional[ModelSignature] = None,
    input_example: Optional[ModelInputExample] = None,
    await_registration_for=DEFAULT_AWAIT_MAX_SLEEP_SECONDS,
    pip_requirements: Optional[Union[List[str], str]] = None,
    extra_pip_requirements: Optional[Union[List[str], str]] = None,
    conda_env=None,
    metadata: Optional[Dict[str, Any]] = None,
    params: Optional[Dict[str, Any]] = None,
    tags: Optional[Dict[str, Any]] = None,
    model_type: Optional[str] = None,
    step: int = 0,
    model_id: Optional[str] = None,
    **kwargs,
):
    """
    Log a LlamaIndex model as an MLflow artifact for the current run.

    .. attention::

        Saving a non-index object is only supported in the 'Model-from-Code' saving mode.
        Please refer to the `Models From Code Guide <https://www.mlflow.org/docs/latest/model/models-from-code.html>`_
        for more information.

    Args:
<<<<<<< HEAD
        llama_index_model: An LlamaIndex object to be saved, or a string representing the path to
            a script contains LlamaIndex index/engine definition.
        name: {{ name }}
        engine_type: Required when saving an index object to determine the inference interface
=======
        llama_index_model: A LlamaIndex object to be saved. Supported model types are:

            1. An Index object.
            2. An Engine object e.g. ChatEngine, QueryEngine, Retriever.
            3. A `Workflow <https://docs.llamaindex.ai/en/stable/module_guides/workflow/>`_ object.
            4. A string representing the path to a script contains LlamaIndex model definition
                of the one of the above types.

        artifact_path: Local path where the serialized model (as YAML) is to be saved.
        engine_type: Required when saving an Index object to determine the inference interface
>>>>>>> c84756a5
            for the index when loaded as a pyfunc model. This field is **not** required when
            saving other LlamaIndex objects. The supported values are as follows:

            - ``"chat"``: load the index as an instance of the LlamaIndex
              `ChatEngine <https://docs.llamaindex.ai/en/stable/module_guides/deploying/chat_engines/>`_.
            - ``"query"``: load the index as an instance of the LlamaIndex
              `QueryEngine <https://docs.llamaindex.ai/en/stable/module_guides/deploying/query_engine/>`_.
            - ``"retriever"``: load the index as an instance of the LlamaIndex
              `Retriever <https://docs.llamaindex.ai/en/stable/module_guides/querying/retriever/>`_.

        model_config: Keyword arguments to be passed to the LlamaIndex engine at instantiation.
            Note that not all llama index objects have supported serialization; when an object is
            not supported, an info log message will be emitted and the unsupported object will be
            dropped.
        code_paths: {{ code_paths }}
        registered_model_name: This argument may change or be removed in a
            future release without warning. If given, create a model
            version under ``registered_model_name``, also creating a
            registered model if one with the given name does not exist.
        signature: A Model Signature object that describes the input and output Schema of the
            model. The model signature can be inferred using ``infer_signature`` function
            of `mlflow.models.signature`.
        input_example: {{ input_example }}
        await_registration_for: Number of seconds to wait for the model version
            to finish being created and is in ``READY`` status.
            By default, the function waits for five minutes.
            Specify 0 or None to skip waiting.
        pip_requirements: {{ pip_requirements }}
        extra_pip_requirements: {{ extra_pip_requirements }}
        conda_env: {{ conda_env }}
        metadata: {{ metadata }}
        params: {{ params }}
        tags: {{ tags }}
        model_type: {{ model_type }}
        step: {{ step }}
        model_id: {{ model_id }}
        params: {{ params }}
        tags: {{ tags }}
        model_type: {{ model_type }}
        step: {{ step }}
        model_id: {{ model_id }}
        kwargs: Additional arguments for :py:class:`mlflow.models.model.Model`
    """

    return Model.log(
        name=name,
        engine_type=engine_type,
        model_config=model_config,
        flavor=mlflow.llama_index,
        registered_model_name=registered_model_name,
        llama_index_model=llama_index_model,
        conda_env=conda_env,
        code_paths=code_paths,
        signature=signature,
        input_example=input_example,
        await_registration_for=await_registration_for,
        pip_requirements=pip_requirements,
        extra_pip_requirements=extra_pip_requirements,
        metadata=metadata,
        params=params,
        tags=tags,
        model_type=model_type,
        step=step,
        model_id=model_id,
        **kwargs,
    )


def _validate_and_prepare_llama_index_model_or_path(llama_index_model, temp_dir=None):
    if isinstance(llama_index_model, str):
        return _validate_and_get_model_code_path(llama_index_model, temp_dir)

    if not isinstance(llama_index_model, _supported_classes()):
        supported_cls_names = [cls.__name__ for cls in _supported_classes()]
        raise MlflowException.invalid_parameter_value(
            message=f"The provided object of type {type(llama_index_model).__name__} is not "
            "supported. MLflow llama-index flavor only supports saving LlamaIndex objects "
            f"subclassed from one of the following classes: {supported_cls_names}.",
        )

    return llama_index_model


def _save_index(index, path):
    """Serialize the index."""
    index_path = os.path.join(path, _INDEX_PERSIST_FOLDER)
    index.storage_context.persist(persist_dir=index_path)


def _load_llama_model(path, flavor_conf):
    """Load the LlamaIndex index/engine/workflow from either model code or serialized index."""
    from llama_index.core import StorageContext, load_index_from_storage

    _add_code_from_conf_to_system_path(path, flavor_conf)

    # Handle model-from-code
    pyfunc_flavor_conf = _get_flavor_configuration(model_path=path, flavor_name=pyfunc.FLAVOR_NAME)
    if model_code_path := pyfunc_flavor_conf.get(MODEL_CODE_PATH):
        # TODO: The code path saved in the MLModel file is the local absolute path to the code
        # file when it is saved. We should update the relative path in artifact directory.
        model_code_path = os.path.join(
            path,
            os.path.basename(model_code_path),
        )
        return _load_model_code_path(model_code_path, flavor_conf)
    else:
        # Use default vector store when loading from the serialized index
        index_path = os.path.join(path, _INDEX_PERSIST_FOLDER)
        storage_context = StorageContext.from_defaults(persist_dir=index_path)
        return load_index_from_storage(storage_context)


@experimental
@trace_disabled  # Suppress traces while loading model
def load_model(model_uri, dst_path=None):
    """
    Load a LlamaIndex index/engine/workflow from a local file or a run.

    Args:
        model_uri: The location, in URI format, of the MLflow model. For example:

            - ``/Users/me/path/to/local/model``
            - ``relative/path/to/local/model``
            - ``s3://my_bucket/path/to/model``
            - ``runs:/<mlflow_run_id>/run-relative/path/to/model``
            - ``mlflow-artifacts:/path/to/model``

            For more information about supported URI schemes, see
            `Referencing Artifacts <https://www.mlflow.org/docs/latest/tracking.html#
            artifact-locations>`_.
        dst_path: The local filesystem path to utilize for downloading the model artifact.
            This directory must already exist if provided. If unspecified, a local output
            path will be created.

    Returns:
        A LlamaIndex index object.
    """
    from mlflow.llama_index.serialize_objects import deserialize_settings

    local_model_path = _download_artifact_from_uri(artifact_uri=model_uri, output_path=dst_path)
    flavor_conf = _get_flavor_configuration(model_path=local_model_path, flavor_name=FLAVOR_NAME)

    settings_path = os.path.join(local_model_path, _SETTINGS_FILE)
    # NB: Settings is a singleton and can be loaded via llama_index.core.Settings
    deserialize_settings(settings_path)
    return _load_llama_model(local_model_path, flavor_conf)


def _load_pyfunc(path, model_config: Optional[Dict[str, Any]] = None):
    from mlflow.llama_index.pyfunc_wrapper import create_pyfunc_wrapper

    index = load_model(path)
    flavor_conf = _get_flavor_configuration(model_path=path, flavor_name=FLAVOR_NAME)
    engine_type = flavor_conf.pop(
        "engine_type", None
    )  # Not present when saving an non-index object
    return create_pyfunc_wrapper(index, engine_type, model_config)


@experimental
def autolog(
    log_traces: bool = True,
    disable: bool = False,
    silent: bool = False,
):
    """
    Enables (or disables) and configures autologging from LlamaIndex to MLflow. Currently, MLflow
    only supports autologging for tracing.

    Args:
        log_traces: If ``True``, traces are logged for LlamaIndex models by using. If ``False``,
            no traces are collected during inference. Default to ``True``.
        disable: If ``True``, disables the LlamaIndex autologging integration. If ``False``,
            enables the LlamaIndex autologging integration.
        silent: If ``True``, suppress all event logs and warnings from MLflow during LlamaIndex
            autologging. If ``False``, show all events and warnings.
    """
    from mlflow.llama_index.tracer import remove_llama_index_tracer, set_llama_index_tracer

    # NB: The @autologging_integration annotation is used for adding shared logic. However, one
    # caveat is that the wrapped function is NOT executed when disable=True is passed. This prevents
    # us from running cleaning up logging when autologging is turned off. To workaround this, we
    # annotate _autolog() instead of this entrypoint, and define the cleanup logic outside it.
    if log_traces and not disable:
        set_llama_index_tracer()
    else:
        remove_llama_index_tracer()

    _autolog(log_traces=log_traces, disable=disable, silent=silent)


@autologging_integration(FLAVOR_NAME)
def _autolog(
    log_traces: bool,
    disable: bool = False,
    silent: bool = False,
):
    """
    TODO: Implement patching logic for autologging models and artifacts.
    """<|MERGE_RESOLUTION|>--- conflicted
+++ resolved
@@ -327,12 +327,6 @@
         for more information.
 
     Args:
-<<<<<<< HEAD
-        llama_index_model: An LlamaIndex object to be saved, or a string representing the path to
-            a script contains LlamaIndex index/engine definition.
-        name: {{ name }}
-        engine_type: Required when saving an index object to determine the inference interface
-=======
         llama_index_model: A LlamaIndex object to be saved. Supported model types are:
 
             1. An Index object.
@@ -341,9 +335,8 @@
             4. A string representing the path to a script contains LlamaIndex model definition
                 of the one of the above types.
 
-        artifact_path: Local path where the serialized model (as YAML) is to be saved.
+        name: {{ name }}
         engine_type: Required when saving an Index object to determine the inference interface
->>>>>>> c84756a5
             for the index when loaded as a pyfunc model. This field is **not** required when
             saving other LlamaIndex objects. The supported values are as follows:
 
