from __future__ import print_function

import json
import os
import sys
import logging

import click
from click import UsageError

import mlflow.azureml.cli
import mlflow.db
import mlflow.experiments
import mlflow.models.cli
import mlflow.projects as projects
import mlflow.runs
import mlflow.sagemaker.cli
import mlflow.store.artifact.cli
import mlflow.store.db.utils
from mlflow import tracking
from mlflow.server import _run_server
from mlflow.server.handlers import initialize_backend_stores
from mlflow.store.tracking import DEFAULT_LOCAL_FILE_AND_ARTIFACT_PATH
from mlflow.utils import cli_args
from mlflow.utils.logging_utils import eprint
from mlflow.utils.process import ShellCommandException
from mlflow.utils.uri import is_local_uri

_logger = logging.getLogger(__name__)


@click.group()
@click.version_option()
def cli():
    pass


@cli.command()
@click.argument("uri")
@click.option("--entry-point", "-e", metavar="NAME", default="main",
              help="Entry point within project. [default: main]. If the entry point is not found, "
                   "attempts to run the project file with the specified name as a script, "
                   "using 'python' to run .py files and the default shell (specified by "
                   "environment variable $SHELL) to run .sh files")
@click.option("--version", "-v", metavar="VERSION",
              help="Version of the project to run, as a Git commit reference for Git projects.")
@click.option("--param-list", "-P", metavar="NAME=VALUE", multiple=True,
              help="A parameter for the run, of the form -P name=value. Provided parameters that "
                   "are not in the list of parameters for an entry point will be passed to the "
                   "corresponding entry point as command-line arguments in the form `--name value`")
@click.option("--experiment-name", envvar=tracking._EXPERIMENT_NAME_ENV_VAR,
              help="Name of the experiment under which to launch the run. If not "
                   "specified, 'experiment-id' option will be used to launch run.")
@click.option("--experiment-id", envvar=tracking._EXPERIMENT_ID_ENV_VAR, type=click.STRING,
              help="ID of the experiment under which to launch the run.")
# TODO: Add tracking server argument once we have it working.
@click.option("--backend", "-b", metavar="BACKEND",
              help="Execution backend to use for run. Supported values: 'local', 'databricks', "
                   "kubernetes (experimental). Defaults to 'local'. If running against "
                   "Databricks, will run against a Databricks workspace determined as follows: "
                   "if a Databricks tracking URI of the form 'databricks://profile' has been set "
                   "(e.g. by setting the MLFLOW_TRACKING_URI environment variable), will run "
                   "against the workspace specified by <profile>. Otherwise, runs against the "
                   "workspace specified by the default Databricks CLI profile. See "
                   "https://github.com/databricks/databricks-cli for more info on configuring a "
                   "Databricks CLI profile.")
@click.option("--backend-config", "-c", metavar="FILE",
              help="Path to JSON file (must end in '.json') or JSON string which will be passed "
                   "as config to the backend. The exact content which should be "
                   "provided is different for each execution backend and is documented "
                   "at https://www.mlflow.org/docs/latest/projects.html.")
@cli_args.NO_CONDA
@click.option("--storage-dir", envvar="MLFLOW_TMP_DIR",
              help="Only valid when ``backend`` is local."
                   "MLflow downloads artifacts from distributed URIs passed to parameters of "
                   "type 'path' to subdirectories of storage_dir.")
@click.option("--run-id", metavar="RUN_ID",
              help="If specified, the given run ID will be used instead of creating a new run. "
                   "Note: this argument is used internally by the MLflow project APIs "
                   "and should not be specified.")
def run(uri, entry_point, version, param_list, experiment_name, experiment_id, backend,
        backend_config, no_conda, storage_dir, run_id):
    """
    Run an MLflow project from the given URI.

    For local runs, the run will block until it completes.
    Otherwise, the project will run asynchronously.

    If running locally (the default), the URI can be either a Git repository URI or a local path.
    If running on Databricks, the URI must be a Git repository.

    By default, Git projects run in a new working directory with the given parameters, while
    local projects run from the project's root directory.
    """
    if experiment_id is not None and experiment_name is not None:
        eprint("Specify only one of 'experiment-name' or 'experiment-id' options.")
        sys.exit(1)

    param_dict = {}
    for s in param_list:
        index = s.find("=")
        if index == -1:
            eprint("Invalid format for -P parameter: '%s'. Use -P name=value." % s)
            sys.exit(1)
        name = s[:index]
        value = s[index + 1:]
        if name in param_dict:
            eprint("Repeated parameter: '%s'" % name)
            sys.exit(1)
        param_dict[name] = value
    if backend_config is not None and os.path.splitext(backend_config)[-1] != ".json":
        try:
            backend_config = json.loads(backend_config)
        except ValueError as e:
            eprint("Invalid backend config JSON. Parse error: %s" % e)
            raise
    if backend == "kubernetes":
        if backend_config is None:
            eprint("Specify 'backend_config' when using kubernetes mode.")
            sys.exit(1)
    try:
        projects.run(
            uri,
            entry_point,
            version,
            experiment_name=experiment_name,
            experiment_id=experiment_id,
            parameters=param_dict,
            backend=backend,
            backend_config=backend_config,
            use_conda=(not no_conda),
            storage_dir=storage_dir,
            synchronous=backend in ("local", "kubernetes") or backend is None,
            run_id=run_id
        )
    except projects.ExecutionException as e:
        _logger.error("=== %s ===", e)
        sys.exit(1)


def _validate_server_args(gunicorn_opts=None, workers=None, waitress_opts=None):
    if sys.platform == "win32":
        if gunicorn_opts is not None or workers is not None:
            raise NotImplementedError(
                "waitress replaces gunicorn on Windows, "
                "cannot specify --gunicorn-opts or --workers")
    else:
        if waitress_opts is not None:
            raise NotImplementedError(
                "gunicorn replaces waitress on non-Windows platforms, "
                "cannot specify --waitress-opts")


@cli.command()
@click.option("--backend-store-uri", metavar="PATH",
              default=DEFAULT_LOCAL_FILE_AND_ARTIFACT_PATH,
              help="URI to which to persist experiment and run data. Acceptable URIs are "
                   "SQLAlchemy-compatible database connection strings "
                   "(e.g. 'sqlite:///path/to/file.db') or local filesystem URIs "
                   "(e.g. 'file:///absolute/path/to/directory'). By default, data will be logged "
                   "to the ./mlruns directory.")
@click.option("--default-artifact-root", metavar="URI", default=None,
              help="Path to local directory to store artifacts, for new experiments. "
                   "Note that this flag does not impact already-created experiments. "
                   "Default: " + DEFAULT_LOCAL_FILE_AND_ARTIFACT_PATH)
@click.option("--port", "-p", default=5000,
              help="The port to listen on (default: 5000).")
def ui(backend_store_uri, default_artifact_root, port):
    """
    Launch the MLflow tracking UI for local viewing of run results. To launch a production
    server, use the "mlflow server" command instead.

    The UI will be visible at ``http://localhost:5000`` by default.
    """

    # Ensure that both backend_store_uri and default_artifact_uri are set correctly.
    if not backend_store_uri:
        backend_store_uri = DEFAULT_LOCAL_FILE_AND_ARTIFACT_PATH

    if not default_artifact_root:
        if is_local_uri(backend_store_uri):
            default_artifact_root = backend_store_uri
        else:
            default_artifact_root = DEFAULT_LOCAL_FILE_AND_ARTIFACT_PATH

    try:
        initialize_backend_stores(backend_store_uri, default_artifact_root)
    except Exception as e:  # pylint: disable=broad-except
        _logger.error("Error initializing backend store")
        _logger.exception(e)
        sys.exit(1)

    # TODO: We eventually want to disable the write path in this version of the server.
    try:
        _run_server(backend_store_uri, default_artifact_root, "127.0.0.1", port, None, 1)
    except ShellCommandException:
        eprint("Running the mlflow server failed. Please see the logs above for details.")
        sys.exit(1)


def _validate_static_prefix(ctx, param, value):  # pylint: disable=unused-argument
    """
    Validate that the static_prefix option starts with a "/" and does not end in a "/".
    Conforms to the callback interface of click documented at
    http://click.pocoo.org/5/options/#callbacks-for-validation.
    """
    if value is not None:
        if not value.startswith("/"):
            raise UsageError("--static-prefix must begin with a '/'.")
        if value.endswith("/"):
            raise UsageError("--static-prefix should not end with a '/'.")
    return value


@cli.command()
@click.option("--backend-store-uri", metavar="PATH",
              default=DEFAULT_LOCAL_FILE_AND_ARTIFACT_PATH,
              help="URI to which to persist experiment and run data. Acceptable URIs are "
                   "SQLAlchemy-compatible database connection strings "
                   "(e.g. 'sqlite:///path/to/file.db') or local filesystem URIs "
                   "(e.g. 'file:///absolute/path/to/directory'). By default, data will be logged "
                   "to the ./mlruns directory.")
@click.option("--default-artifact-root", metavar="URI", default=None,
              help="Local or S3 URI to store artifacts, for new experiments. "
                   "Note that this flag does not impact already-created experiments. "
                   "Default: Within file store, if a file:/ URI is provided. If a sql backend is"
                   " used, then this option is required.")
@cli_args.HOST
@cli_args.PORT
@cli_args.WORKERS
@click.option("--static-prefix", default=None, callback=_validate_static_prefix,
              help="A prefix which will be prepended to the path of all static paths.")
@click.option("--gunicorn-opts", default=None,
              help="Additional command line options forwarded to gunicorn processes.")
@click.option("--waitress-opts", default=None,
              help="Additional command line options for waitress-serve.")
def server(backend_store_uri, default_artifact_root, host, port,
           workers, static_prefix, gunicorn_opts, waitress_opts):
    """
    Run the MLflow tracking server.

<<<<<<< HEAD
    The server which listen on ``http://localhost:5000`` by default, and only accept connections 
=======
    The server which listen on http://localhost:5000 by default, and only accept connections
>>>>>>> bdb9edfa
    from the local machine. To let the server accept connections from other machines, you will need
    to pass ``--host 0.0.0.0`` to listen on all network interfaces
    (or a specific interface address).
    """

    _validate_server_args(gunicorn_opts=gunicorn_opts, workers=workers, waitress_opts=waitress_opts)

    # Ensure that both backend_store_uri and default_artifact_uri are set correctly.
    if not backend_store_uri:
        backend_store_uri = DEFAULT_LOCAL_FILE_AND_ARTIFACT_PATH

    if not default_artifact_root:
        if is_local_uri(backend_store_uri):
            default_artifact_root = backend_store_uri
        else:
            eprint("Option 'default-artifact-root' is required, when backend store is not "
                   "local file based.")
            sys.exit(1)

    try:
        initialize_backend_stores(backend_store_uri, default_artifact_root)
    except Exception as e:  # pylint: disable=broad-except
        _logger.error("Error initializing backend store")
        _logger.exception(e)
        sys.exit(1)

    try:
        _run_server(backend_store_uri, default_artifact_root, host, port,
                    static_prefix, workers, gunicorn_opts, waitress_opts)
    except ShellCommandException:
        eprint("Running the mlflow server failed. Please see the logs above for details.")
        sys.exit(1)


cli.add_command(mlflow.models.cli.commands)
cli.add_command(mlflow.sagemaker.cli.commands)
cli.add_command(mlflow.experiments.commands)
cli.add_command(mlflow.store.artifact.cli.commands)
cli.add_command(mlflow.azureml.cli.commands)
cli.add_command(mlflow.runs.commands)
cli.add_command(mlflow.db.commands)

if __name__ == '__main__':
    cli()<|MERGE_RESOLUTION|>--- conflicted
+++ resolved
@@ -239,11 +239,7 @@
     """
     Run the MLflow tracking server.
 
-<<<<<<< HEAD
-    The server which listen on ``http://localhost:5000`` by default, and only accept connections 
-=======
     The server which listen on http://localhost:5000 by default, and only accept connections
->>>>>>> bdb9edfa
     from the local machine. To let the server accept connections from other machines, you will need
     to pass ``--host 0.0.0.0`` to listen on all network interfaces
     (or a specific interface address).
