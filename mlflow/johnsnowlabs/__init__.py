"""
The ``mlflow.johnsnowlabs`` module provides an API for logging and loading Spark NLP and NLU models.
This module exports the following flavors:

Johnsnowlabs (native) format
    Allows models to be loaded as Spark Transformers for scoring in a Spark session.
    Models with this flavor can be loaded as NluPipelines, with underlying Spark MLlib PipelineModel
    This is the main flavor and is always produced.
:py:mod:`mlflow.pyfunc`
    Supports deployment outside of Spark by instantiating a SparkContext and reading
    input data as a Spark DataFrame prior to scoring. Also supports deployment in Spark
    as a Spark UDF. Models with this flavor can be loaded as Python functions
    for performing inference. This flavor is always produced.

This flavor gives you access to `20.000+ state-of-the-art enterprise NLP models in 200+ languages
<https://nlp.johnsnowlabs.com/models>`_ for medical, finance, legal and many more domains.
Features include: LLM's, Text Summarization, Question Answering, Named Entity Recognition, Relation
Extration, Sentiment Analysis, Spell Checking, Image Classification, Automatic Speech Recognition
and much more, powered by the latest Transformer Architectures. The models are provided by
`John Snow Labs <https://www.johnsnowlabs.com/>`_ and requires a `John Snow Labs
<https://www.johnsnowlabs.com/>`_ Enterprise NLP License. `You can reach out to us
<https://www.johnsnowlabs.com/schedule-a-demo/>`_ for a research or industry license.

These keys must be present in your license json:

1. ``SECRET``: The secret for the John Snow Labs Enterprise NLP Library
2. ``SPARK_NLP_LICENSE``: Your John Snow Labs Enterprise NLP License
3. ``AWS_ACCESS_KEY_ID``: Your AWS Secret ID for accessing John Snow Labs Enterprise Models
4. ``AWS_SECRET_ACCESS_KEY``: Your AWS Secret key for accessing John Snow Labs Enterprise Models

You can set them using the following code:

.. code-block:: python

    import os
    import json

    # Write your raw license.json string into the 'JOHNSNOWLABS_LICENSE_JSON' env variable
    creds = {
        "AWS_ACCESS_KEY_ID": "...",
        "AWS_SECRET_ACCESS_KEY": "...",
        "SPARK_NLP_LICENSE": "...",
        "SECRET": "...",
    }
    os.environ["JOHNSNOWLABS_LICENSE_JSON"] = json.dumps(creds)
"""

import json
import logging
import os
import posixpath
import shutil
import sys
from pathlib import Path
from typing import Any, Dict, Optional

import yaml

import mlflow
from mlflow import mleap, pyfunc
from mlflow.environment_variables import MLFLOW_DFS_TMP
from mlflow.models import Model
from mlflow.models.model import MLMODEL_FILE_NAME
from mlflow.models.signature import ModelSignature
from mlflow.models.utils import ModelInputExample, _save_example
from mlflow.spark import (
    _HadoopFileSystem,
    _maybe_save_model,
    _mlflowdbfs_path,
    _should_use_mlflowdbfs,
)
from mlflow.store.artifact.databricks_artifact_repo import DatabricksArtifactRepository
from mlflow.tracking._model_registry import DEFAULT_AWAIT_MAX_SLEEP_SECONDS
from mlflow.tracking.artifact_utils import (
    _download_artifact_from_uri,
    _get_root_uri_and_artifact_path,
)
from mlflow.utils import databricks_utils
from mlflow.utils.annotations import experimental
from mlflow.utils.docstring_utils import LOG_MODEL_PARAM_DOCS, format_docstring
from mlflow.utils.environment import (
    _CONDA_ENV_FILE_NAME,
    _CONSTRAINTS_FILE_NAME,
    _PYTHON_ENV_FILE_NAME,
    _REQUIREMENTS_FILE_NAME,
    _mlflow_conda_env,
    _process_conda_env,
    _process_pip_requirements,
    _PythonEnv,
)
from mlflow.utils.file_utils import (
    TempDir,
    get_total_file_size,
    shutil_copytree_without_file_permissions,
    write_to,
)
from mlflow.utils.model_utils import (
    _add_code_from_conf_to_system_path,
    _get_flavor_configuration_from_uri,
    _validate_and_copy_code_paths,
)
from mlflow.utils.requirements_utils import _get_pinned_requirement
from mlflow.utils.uri import (
    append_to_uri_path,
    dbfs_hdfs_uri_to_fuse_path,
    generate_tmp_dfs_path,
    get_databricks_profile_uri_from_artifact_uri,
    is_local_uri,
    is_valid_dbfs_uri,
)

FLAVOR_NAME = "johnsnowlabs"
_JOHNSNOWLABS_ENV_JSON_LICENSE_KEY = "JOHNSNOWLABS_LICENSE_JSON"
_JOHNSNOWLABS_ENV_HEALTHCARE_SECRET = "HEALTHCARE_SECRET"
_JOHNSNOWLABS_ENV_VISUAL_SECRET = "VISUAL_SECRET"
_JOHNSNOWLABS_MODEL_PATH_SUB = "jsl-model"
_logger = logging.getLogger(__name__)


def _validate_env_vars():
    if _JOHNSNOWLABS_ENV_JSON_LICENSE_KEY not in os.environ:
        raise Exception(
            f"Please set the {_JOHNSNOWLABS_ENV_JSON_LICENSE_KEY}"
            f" environment variable as the raw license.json string from John Snow Labs"
        )
    _set_env_vars()


def _set_env_vars():
    # if json license is detected, we parse it and set the env vars
    loaded_license = json.loads(os.environ[_JOHNSNOWLABS_ENV_JSON_LICENSE_KEY])
    os.environ.update({k: str(v) for k, v in loaded_license.items() if v is not None})


@experimental
def get_default_pip_requirements():
    """
    Returns:
        A list of default pip requirements for MLflow Models produced by this flavor.
        Calls to :func:`save_model()` and :func:`log_model()` produce a pip environment
        that, at minimum, contains these requirements.
    """
    from johnsnowlabs import settings

    if (
        _JOHNSNOWLABS_ENV_HEALTHCARE_SECRET not in os.environ
        and _JOHNSNOWLABS_ENV_VISUAL_SECRET not in os.environ
    ):
        raise Exception(
            f"You need to set either {_JOHNSNOWLABS_ENV_HEALTHCARE_SECRET} "
            f"or {_JOHNSNOWLABS_ENV_VISUAL_SECRET} environment variable. "
            f"Please contact John Snow Labs to get one."
        )

    _SPARK_NLP_JSL_WHEEL_URI = (
        "https://pypi.johnsnowlabs.com/{secret}/spark-nlp-jsl/spark_nlp_jsl-"
        + f"{settings.raw_version_medical}-py3-none-any.whl"
    )

    _SPARK_NLP_VISUAL_WHEEL_URI = (
        "https://pypi.johnsnowlabs.com/{secret}/spark-ocr/"
        f"spark_ocr-{settings.raw_version_ocr}-py3-none-any.whl"
    )

    deps = [
        f"johnsnowlabs_for_databricks=={settings.raw_version_jsl_lib}",
        _get_pinned_requirement("pyspark"),
    ]

    if _JOHNSNOWLABS_ENV_HEALTHCARE_SECRET in os.environ:
        _SPARK_NLP_JSL_WHEEL_URI = _SPARK_NLP_JSL_WHEEL_URI.format(
            secret=os.environ[_JOHNSNOWLABS_ENV_HEALTHCARE_SECRET]
        )
        deps.append(_SPARK_NLP_JSL_WHEEL_URI)

    if _JOHNSNOWLABS_ENV_VISUAL_SECRET in os.environ:
        _SPARK_NLP_VISUAL_WHEEL_URI = _SPARK_NLP_VISUAL_WHEEL_URI.format(
            secret=os.environ[_JOHNSNOWLABS_ENV_VISUAL_SECRET]
        )
        deps.append(_SPARK_NLP_VISUAL_WHEEL_URI)

    return deps


@experimental
def get_default_conda_env():
    """
    Returns:
        The default Conda environment for MLflow Models produced by calls to
        :func:`save_model()` and :func:`log_model()`.
    """
    return _mlflow_conda_env(additional_pip_deps=get_default_pip_requirements())


@experimental
@format_docstring(LOG_MODEL_PARAM_DOCS.format(package_name="johnsnowlabs"))
def log_model(
    spark_model,
    name: Optional[str] = None,
    conda_env=None,
    code_paths=None,
    dfs_tmpdir=None,
    sample_input=None,
    registered_model_name=None,
    signature: ModelSignature = None,
    input_example: ModelInputExample = None,
    await_registration_for=DEFAULT_AWAIT_MAX_SLEEP_SECONDS,
    pip_requirements=None,
    extra_pip_requirements=None,
    metadata=None,
    store_license=False,
    params: Optional[Dict[str, Any]] = None,
    tags: Optional[Dict[str, Any]] = None,
    model_type: Optional[str] = None,
    step: int = 0,
    model_id: Optional[str] = None,
):
    """
    Log a ``Johnsnowlabs NLUPipeline`` created via `nlp.load()
    <https://nlp.johnsnowlabs.com/docs/en/jsl/load_api>`_, as an MLflow artifact for the current
    run. This uses the MLlib persistence format and produces an MLflow Model with the
    ``johnsnowlabs`` flavor.

    Note: If no run is active, it will instantiate a run to obtain a run_id.

    Args:
        spark_model: NLUPipeline obtained via `nlp.load()
            <https://nlp.johnsnowlabs.com/docs/en/jsl/load_api>`_
<<<<<<< HEAD
        store_license: If True, the license will be stored with the model and used and re-loading
            it.
        name: {{ name }}
=======
        artifact_path: Run relative artifact path.
>>>>>>> e8b6598e
        conda_env: Either a dictionary representation of a Conda environment or the path to a
            Conda environment yaml file. If provided, this describes the environment
            this model should be run in. At minimum, it should specify the dependencies
            contained in :func:`get_default_conda_env()`. If `None`, the default
            :func:`get_default_conda_env()` environment is added to the model.
            The following is an *example* dictionary representation of a Conda
            environment::

                {
                    'name': 'mlflow-env',
                    'channels': ['defaults'],
                    'dependencies': [
                        'python=3.8.15',
                        'johnsnowlabs'
                    ]
                }
        code_paths: {{ code_paths }}
        dfs_tmpdir: Temporary directory path on Distributed (Hadoop) File System (DFS) or local
            filesystem if running in local mode. The model is written in this
            destination and then copied into the model's artifact directory. This is
            necessary as Spark ML models read from and write to DFS if running on a
            cluster. If this operation completes successfully, all temporary files
            created on the DFS are removed. Defaults to ``/tmp/mlflow``.
        sample_input: A sample input used to add the MLeap flavor to the model.
            This must be a PySpark DataFrame that the model can evaluate. If
            ``sample_input`` is ``None``, the MLeap flavor is not added.
        registered_model_name: If given, create a model version under
            ``registered_model_name``, also creating a registered model if one
            with the given name does not exist.
        signature: :py:class:`ModelSignature <mlflow.models.ModelSignature>`
            describes model input and output :py:class:`Schema <mlflow.types.Schema>`.
            The model signature can be :py:func:`inferred <mlflow.models.infer_signature>`
            from datasets with valid model input (e.g. the training dataset with target
            column omitted) and valid model output (e.g. model predictions generated on
            the training dataset), for example:

            .. code-block:: python

                from mlflow.models.signature import infer_signature

                train = df.drop_column("target_label")
                predictions = ...  # compute model predictions
                signature = infer_signature(train, predictions)

        input_example: {{ input_example }}
        await_registration_for: Number of seconds to wait for the model version to finish
            being created and is in ``READY`` status. By default, the function
            waits for five minutes. Specify 0 or None to skip waiting.
        pip_requirements: {{ pip_requirements }}
        extra_pip_requirements: {{ extra_pip_requirements }}
        metadata:  {{ metadata }}
<<<<<<< HEAD
        params: {{ params }}
        tags: {{ tags }}
        model_type: {{ model_type }}
        step: {{ step }}
        model_id: {{ model_id }}
=======
        store_license: If True, the license will be stored with the model and used and re-loading
            it.
>>>>>>> e8b6598e

    Returns:
        A :py:class:`ModelInfo <mlflow.models.model.ModelInfo>` instance that contains the
        metadata of the logged model.

    .. code-block:: python
        :caption: Example

        import os
        import json
        import pandas as pd
        import mlflow
        from johnsnowlabs import nlp

        # Write your raw license.json string into the 'JOHNSNOWLABS_LICENSE_JSON' env variable
        creds = {
            "AWS_ACCESS_KEY_ID": "...",
            "AWS_SECRET_ACCESS_KEY": "...",
            "SPARK_NLP_LICENSE": "...",
            "SECRET": "...",
        }
        os.environ["JOHNSNOWLABS_LICENSE_JSON"] = json.dumps(creds)

        # Download & Install Jars/Wheels if missing and Start a spark Session
        nlp.start()

        # For more details on trainable models and parameterization like embedding choice see
        # https://nlp.johnsnowlabs.com/docs/en/jsl/training
        trainable_classifier = nlp.load("train.classifier")

        # Create a sample training dataset
        data = pd.DataFrame(
            {"text": ["I hate covid ", "I love covid"], "y": ["negative", "positive"]}
        )

        # Fit and get a trained classifier
        trained_classifier = trainable_classifier.fit(data)
        trained_classifier.predict("He hates covid")

        # Log it
        mlflow.johnsnowlabs.log_model(trained_classifier, "my_trained_model")
    """

    _validate_env_vars()
    run_id = mlflow.tracking.fluent._get_or_start_run().info.run_id
    run_root_artifact_uri = mlflow.get_artifact_uri()
    remote_model_path = None

    # If the artifact URI is a local filesystem path, defer to Model.log() to persist the model,
    # since Spark may not be able to write directly to the driver's filesystem. For example,
    # writing to `file:/uri` will write to the local filesystem from each executor, which will
    # be incorrect on multi-node clusters.
    # If the artifact URI is not a local filesystem path we attempt to write directly to the
    # artifact repo via Spark. If this fails, we defer to Model.log().
    if is_local_uri(run_root_artifact_uri) or not _maybe_save_model(
        spark_model,
        append_to_uri_path(run_root_artifact_uri, name),
    ):
        return Model.log(
            name=name,
            flavor=mlflow.johnsnowlabs,
            spark_model=spark_model,
            conda_env=conda_env,
            code_paths=code_paths,
            dfs_tmpdir=dfs_tmpdir,
            sample_input=sample_input,
            registered_model_name=registered_model_name,
            signature=signature,
            input_example=input_example,
            await_registration_for=await_registration_for,
            pip_requirements=pip_requirements,
            extra_pip_requirements=extra_pip_requirements,
            metadata=metadata,
            params=params,
            tags=tags,
            model_type=model_type,
            step=step,
            model_id=model_id,
        )
    # Otherwise, override the default model log behavior and save model directly to artifact repo
    client = mlflow.tracking.MlflowClient()
    logged_model = client.create_logged_model(
        experiment_id=mlflow.tracking.fluent._get_experiment_id(),
        name=name,
        run_id=run.info.run_id if (run := mlflow.active_run()) else None,
        model_type=model_type,
        params=params,
        tags=tags,
    )
    mlflow_model = Model(artifact_path=logged_model.artifact_location, run_id=run_id)
    with TempDir() as tmp:
        tmp_model_metadata_dir = tmp.path()
        _save_model_metadata(
            tmp_model_metadata_dir,
            spark_model,
            mlflow_model,
            sample_input,
            conda_env,
            code_paths,
            signature=signature,
            input_example=input_example,
            pip_requirements=pip_requirements,
            extra_pip_requirements=extra_pip_requirements,
            remote_model_path=remote_model_path,
            store_license=store_license,
        )
        mlflow.tracking.fluent.log_artifacts(tmp_model_metadata_dir, name)
        mlflow.tracking.fluent._record_logged_model(mlflow_model)
        if registered_model_name is not None:
            mlflow.register_model(
                f"runs:/{logged_model.model_id}",
                registered_model_name,
                await_registration_for,
            )
        return mlflow_model.get_model_info()


def _save_model_metadata(
    dst_dir,
    spark_model,
    mlflow_model,
    sample_input,
    conda_env,
    code_paths,
    signature=None,
    input_example=None,
    pip_requirements=None,
    extra_pip_requirements=None,
    remote_model_path=None,
    store_license=False,
):
    """
    Saves model metadata into the passed-in directory.
    If mlflowdbfs is not used, the persisted metadata assumes that a model can be
    loaded from a relative path to the metadata file (currently hard-coded to "jsl-model").
    If mlflowdbfs is used, remote_model_path should be provided, and the model needs to
    be loaded from the remote_model_path.
    """

    if sample_input is not None:
        mleap.add_to_model(
            mlflow_model=mlflow_model,
            path=dst_dir,
            spark_model=spark_model,
            sample_input=sample_input,
        )
    if signature is not None:
        mlflow_model.signature = signature
    if input_example is not None:
        _save_example(mlflow_model, input_example, dst_dir)

    code_dir_subpath = _validate_and_copy_code_paths(code_paths, dst_dir)

    # add the johnsnowlabs flavor
    import pyspark

    mlflow_model.add_flavor(
        FLAVOR_NAME,
        pyspark_version=pyspark.__version__,
        model_data=_JOHNSNOWLABS_MODEL_PATH_SUB,
        code=code_dir_subpath,
    )

    # add the pyfunc flavor
    pyfunc.add_to_model(
        mlflow_model,
        loader_module="mlflow.johnsnowlabs",
        data=_JOHNSNOWLABS_MODEL_PATH_SUB,
        conda_env=_CONDA_ENV_FILE_NAME,
        python_env=_PYTHON_ENV_FILE_NAME,
        code=code_dir_subpath,
    )
    if size := get_total_file_size(dst_dir):
        mlflow_model.model_size_bytes = size
    mlflow_model.save(str(Path(dst_dir) / MLMODEL_FILE_NAME))

    if conda_env is None:
        default_reqs = get_default_pip_requirements() if pip_requirements is None else None
        conda_env, pip_requirements, pip_constraints = _process_pip_requirements(
            default_reqs,
            pip_requirements,
            extra_pip_requirements,
        )
    else:
        conda_env, pip_requirements, pip_constraints = _process_conda_env(conda_env)

    with open(str(Path(dst_dir) / _CONDA_ENV_FILE_NAME), "w") as f:
        yaml.safe_dump(conda_env, stream=f, default_flow_style=False)

    # Save `constraints.txt` if necessary
    if pip_constraints:
        write_to(str(Path(dst_dir) / _CONSTRAINTS_FILE_NAME), "\n".join(pip_constraints))
    write_to(str(Path(dst_dir) / _REQUIREMENTS_FILE_NAME), "\n".join(pip_requirements))

    _PythonEnv.current().to_yaml(str(Path(dst_dir) / _PYTHON_ENV_FILE_NAME))

    _save_jars_and_lic(dst_dir)


def _save_jars_and_lic(dst_dir, store_license=False):
    from johnsnowlabs.auto_install.jsl_home import get_install_suite_from_jsl_home
    from johnsnowlabs.py_models.jsl_secrets import JslSecrets

    deps_data_path = Path(dst_dir) / _JOHNSNOWLABS_MODEL_PATH_SUB / "jars.jsl"
    deps_data_path.mkdir(parents=True, exist_ok=True)

    suite = get_install_suite_from_jsl_home(
        False,
        visual=_JOHNSNOWLABS_ENV_VISUAL_SECRET in os.environ,
    )
    if suite.hc.get_java_path():
        shutil.copy2(suite.hc.get_java_path(), deps_data_path / "hc_jar.jar")
    if suite.nlp.get_java_path():
        shutil.copy2(suite.nlp.get_java_path(), deps_data_path / "os_jar.jar")
    if suite.ocr.get_java_path():
        shutil.copy2(suite.ocr.get_java_path(), deps_data_path / "visual_nlp.jar")

    if store_license:
        # Read the secrets from env vars and write to license.json
        secrets = JslSecrets.build_or_try_find_secrets()
        if secrets.HC_LICENSE:
            deps_data_path.joinpath("license.json").write(secrets.json())


@experimental
@format_docstring(LOG_MODEL_PARAM_DOCS.format(package_name="johnsnowlabs"))
def save_model(
    spark_model,
    path,
    mlflow_model=None,
    conda_env=None,
    code_paths=None,
    dfs_tmpdir=None,
    sample_input=None,
    signature: ModelSignature = None,
    input_example: ModelInputExample = None,
    pip_requirements=None,
    extra_pip_requirements=None,
    metadata=None,
    store_license=False,
):
    """
    Save a Spark johnsnowlabs Model to a local path.

    By default, this function saves models using the Spark MLlib persistence mechanism.
    Additionally, if a sample input is specified using the ``sample_input`` parameter, the model
    is also serialized in MLeap format and the MLeap flavor is added.

    Args:
        spark_model: Either a pyspark.ml.pipeline.PipelineModel or nlu.NLUPipeline object to be
            saved. `Every johnsnowlabs model <https://nlp.johnsnowlabs.com/models>`_
            is a PipelineModel and loadable as nlu.NLUPipeline.
        path: Local path where the model is to be saved.
        mlflow_model: MLflow model config this flavor is being added to.
        conda_env: Either a dictionary representation of a Conda environment or the path to a
            Conda environment yaml file. If provided, this describes the environment
            this model should be run in. At minimum, it should specify the dependencies
            contained in :func:`get_default_conda_env()`. If `None`, the default
            :func:`get_default_conda_env()` environment is added to the model.
            The following is an *example* dictionary representation of a Conda
            environment::

                {
                    'name': 'mlflow-env',
                    'channels': ['defaults'],
                    'dependencies': [
                        'python=3.8.15',
                        'johnsnowlabs'
                    ]
                }
        code_paths: {{ code_paths }}
        dfs_tmpdir: Temporary directory path on Distributed (Hadoop) File System (DFS) or local
            filesystem if running in local mode. The model is be written in this
            destination and then copied to the requested local path. This is necessary
            as Spark ML models read from and write to DFS if running on a cluster. All
            temporary files created on the DFS are removed if this operation
            completes successfully. Defaults to ``/tmp/mlflow``.
        sample_input: A sample input that is used to add the MLeap flavor to the model.
            This must be a PySpark DataFrame that the model can evaluate. If
            ``sample_input`` is ``None``, the MLeap flavor is not added.
        signature: :py:class:`ModelSignature <mlflow.models.ModelSignature>`
            describes model input and output :py:class:`Schema <mlflow.types.Schema>`.
            The model signature can be :py:func:`inferred <mlflow.models.infer_signature>`
            from datasets with valid model input (e.g. the training dataset with target
            column omitted) and valid model output (e.g. model predictions generated on
            the training dataset), for example:

            .. code-block:: python

                from mlflow.models.signature import infer_signature

                train = df.drop_column("target_label")
                predictions = ...  # compute model predictions
                signature = infer_signature(train, predictions)
        input_example: {{ input_example }}
        pip_requirements: {{ pip_requirements }}
        extra_pip_requirements: {{ extra_pip_requirements }}
        metadata: {{ metadata }}
        store_license: If True, the license will be stored with the model and used and
            re-loading it.

    .. code-block:: python
        :caption: Example

        from johnsnowlabs import nlp
        import mlflow
        import os

        # Write your raw license.json string into the 'JOHNSNOWLABS_LICENSE_JSON' env variable
        creds = {
            "AWS_ACCESS_KEY_ID": "...",
            "AWS_SECRET_ACCESS_KEY": "...",
            "SPARK_NLP_LICENSE": "...",
            "SECRET": "...",
        }
        os.environ["JOHNSNOWLABS_LICENSE_JSON"] = json.dumps(creds)

        # Download & Install Jars/Wheels if missing and Start a spark Session
        nlp.start()

        # load a model
        model = nlp.load("en.classify.bert_sequence.covid_sentiment")
        model.predict(["I hate covid", "I love covid"])

        # Save model as pyfunc and johnsnowlabs format
        mlflow.johnsnowlabs.save_model(model, "saved_model")
        model = mlflow.johnsnowlabs.load_model("saved_model")
        # Predict with reloaded model,
        # supports datatypes defined in https://nlp.johnsnowlabs.com/docs/en/jsl/predict_api#supported-data-types
        model.predict(["I hate covid", "I love covid"])
    """
    _validate_env_vars()
    if mlflow_model is None:
        mlflow_model = Model()
    if metadata is not None:
        mlflow_model.metadata = metadata
    # Spark ML stores the model on DFS if running on a cluster
    # Save it to a DFS temp dir first and copy it to local path
    if dfs_tmpdir is None:
        dfs_tmpdir = MLFLOW_DFS_TMP.get()
    tmp_path = generate_tmp_dfs_path(dfs_tmpdir)

    _unpack_and_save_model(spark_model, tmp_path)
    sparkml_data_path = os.path.abspath(str(Path(path) / _JOHNSNOWLABS_MODEL_PATH_SUB))
    # We're copying the Spark model from DBFS to the local filesystem if (a) the temporary DFS URI
    # we saved the Spark model to is a DBFS URI ("dbfs:/my-directory"), or (b) if we're running
    # on a Databricks cluster and the URI is schemeless (e.g. looks like a filesystem absolute path
    # like "/my-directory")
    copying_from_dbfs = is_valid_dbfs_uri(tmp_path) or (
        databricks_utils.is_in_cluster() and posixpath.abspath(tmp_path) == tmp_path
    )
    if copying_from_dbfs and databricks_utils.is_dbfs_fuse_available():
        tmp_path_fuse = dbfs_hdfs_uri_to_fuse_path(tmp_path)
        shutil.move(src=tmp_path_fuse, dst=sparkml_data_path)
    else:
        _HadoopFileSystem.copy_to_local_file(tmp_path, sparkml_data_path, remove_src=True)
    _save_model_metadata(
        dst_dir=path,
        spark_model=spark_model,
        mlflow_model=mlflow_model,
        sample_input=sample_input,
        conda_env=conda_env,
        code_paths=code_paths,
        signature=signature,
        input_example=input_example,
        pip_requirements=pip_requirements,
        extra_pip_requirements=extra_pip_requirements,
        store_license=store_license,
    )


def _load_model_databricks(dfs_tmpdir, local_model_path):
    from johnsnowlabs import nlp

    # Spark ML expects the model to be stored on DFS
    # Copy the model to a temp DFS location first. We cannot delete this file, as
    # Spark may read from it at any point.
    fuse_dfs_tmpdir = dbfs_hdfs_uri_to_fuse_path(dfs_tmpdir)
    os.makedirs(fuse_dfs_tmpdir)
    # Workaround for inability to use shutil.copytree with DBFS FUSE due to permission-denied
    # errors on passthrough-enabled clusters when attempting to copy permission bits for directories
    shutil_copytree_without_file_permissions(src_dir=local_model_path, dst_dir=fuse_dfs_tmpdir)
    return nlp.load(path=dfs_tmpdir)


def _load_model(model_uri, dfs_tmpdir_base=None, local_model_path=None):
    from johnsnowlabs import nlp

    dfs_tmpdir = generate_tmp_dfs_path(dfs_tmpdir_base or MLFLOW_DFS_TMP.get())
    if databricks_utils.is_in_cluster() and databricks_utils.is_dbfs_fuse_available():
        return _load_model_databricks(
            dfs_tmpdir, local_model_path or _download_artifact_from_uri(model_uri)
        )
    # model_uri = _HadoopFileSystem.maybe_copy_from_uri(model_uri, dfs_tmpdir, local_model_path)
    if model_uri and not local_model_path:
        local_model_path = _download_artifact_from_uri(model_uri)
    _get_or_create_sparksession(local_model_path)

    if _JOHNSNOWLABS_MODEL_PATH_SUB not in local_model_path:
        local_model_path = str(Path(local_model_path) / _JOHNSNOWLABS_MODEL_PATH_SUB)

    return nlp.load(path=local_model_path)


def load_model(model_uri, dfs_tmpdir=None, dst_path=None):
    """
    Load the Johnsnowlabs MLflow model from the path.

    Args:
        model_uri: The location, in URI format, of the MLflow model. For example:

            - ``/Users/me/path/to/local/model``
            - ``relative/path/to/local/model``
            - ``s3://my_bucket/path/to/model``
            - ``runs:/<mlflow_run_id>/run-relative/path/to/model``
            - ``models:/<model_name>/<model_version>``
            - ``models:/<model_name>/<stage>``

            For more information about supported URI schemes, see
            `Referencing Artifacts <https://www.mlflow.org/docs/latest/concepts.html#
            artifact-locations>`_.
        dfs_tmpdir: Temporary directory path on Distributed (Hadoop) File System (DFS) or local
            filesystem if running in local mode. The model is loaded from this
            destination. Defaults to ``/tmp/mlflow``.
        dst_path: The local filesystem path to which to download the model artifact.
            This directory must already exist. If unspecified, a local output
            path will be created.

    Returns:
        A
        `nlu.NLUPipeline <https://nlp.johnsnowlabs.com/docs/en/jsl/predict_api>`_.

    .. code-block:: python
        :caption: Example

        import mlflow
        from johnsnowlabs import nlp
        import os

        # Write your raw license.json string into the 'JOHNSNOWLABS_LICENSE_JSON' env variable
        creds = {
            "AWS_ACCESS_KEY_ID": "...",
            "AWS_SECRET_ACCESS_KEY": "...",
            "SPARK_NLP_LICENSE": "...",
            "SECRET": "...",
        }
        os.environ["JOHNSNOWLABS_LICENSE_JSON"] = json.dumps(creds)

        # start a spark session
        nlp.start()
        # Load you MLflow Model
        model = mlflow.johnsnowlabs.load_model("johnsnowlabs_model")

        # Make predictions on test documents
        # supports datatypes defined in https://nlp.johnsnowlabs.com/docs/en/jsl/predict_api#supported-data-types
        prediction = model.transform(["I love Covid", "I hate Covid"])
    """
    # This MUST be called prior to appending the model flavor to `model_uri` in order
    # for `artifact_path` to take on the correct value for model loading via mlflowdbfs.
    _validate_env_vars()
    root_uri, artifact_path = _get_root_uri_and_artifact_path(model_uri)

    flavor_conf = _get_flavor_configuration_from_uri(model_uri, FLAVOR_NAME, _logger)
    local_mlflow_model_path = _download_artifact_from_uri(
        artifact_uri=model_uri, output_path=dst_path
    )
    _add_code_from_conf_to_system_path(local_mlflow_model_path, flavor_conf)

    if _should_use_mlflowdbfs(model_uri):
        from pyspark.ml.pipeline import PipelineModel

        mlflowdbfs_path = _mlflowdbfs_path(
            DatabricksArtifactRepository._extract_run_id(model_uri), artifact_path
        )
        with databricks_utils.MlflowCredentialContext(
            get_databricks_profile_uri_from_artifact_uri(root_uri)
        ):
            return PipelineModel.load(mlflowdbfs_path)

    sparkml_model_uri = append_to_uri_path(model_uri, flavor_conf["model_data"])
    local_sparkml_model_path = str(Path(local_mlflow_model_path) / flavor_conf["model_data"])
    return _load_model(
        model_uri=sparkml_model_uri,
        dfs_tmpdir_base=dfs_tmpdir,
        local_model_path=local_sparkml_model_path,
    )


def _load_pyfunc(path, spark=None):
    """Load PyFunc implementation. Called by ``pyfunc.load_model``.

    Args:
        path: Local filesystem path to the MLflow Model with the ``johnsnowlabs`` flavor.
        spark: Optionally pass spark context when using pyfunc as UDF. required, because
            we cannot fetch the Sparkcontext inside of the Workernode which executes the UDF.

    Returns:
        None.

    """
    return _PyFuncModelWrapper(
        _load_model(model_uri=path),
        spark or _get_or_create_sparksession(path),
    )


def _get_or_create_sparksession(model_path=None):  # noqa: D417
    """Check if SparkSession running and get it.

    If none exists, create a new one using jars in model_path. If model_path not defined, rely on
    nlp.start() to create a new one using johnsnowlabs Jar resolution method. See
    https://nlp.johnsnowlabs.com/docs/en/jsl/start-a-sparksession and
    https://nlp.johnsnowlabs.com/docs/en/jsl/install_advanced.

    Args:
        model_path:

    Returns:

    """
    from johnsnowlabs import nlp

    from mlflow.utils._spark_utils import _get_active_spark_session

    _validate_env_vars()

    spark = _get_active_spark_session()
    if spark is None:
        spark_conf = {}
        spark_conf["spark.python.worker.reuse"] = "true"
        os.environ["PYSPARK_PYTHON"] = sys.executable
        os.environ["PYSPARK_DRIVER_PYTHON"] = sys.executable
        if model_path:
            jar_paths, license_path = _fetch_deps_from_path(model_path)
            # jar_paths += get_mleap_jars().split(',')  # TODO when to load MLleap Jars
            if license_path:
                with open(license_path) as f:
                    loaded_license = json.load(f)
                    os.environ.update(
                        {k: str(v) for k, v in loaded_license.items() if v is not None}
                    )
                    os.environ["JSL_NLP_LICENSE"] = loaded_license["HC_LICENSE"]
            _logger.info("Starting a new Session with Jars: %s", jar_paths)
            spark = nlp.start(
                nlp=False,
                spark_nlp=False,
                jar_paths=jar_paths,
                json_license_path=license_path,
                create_jsl_home_if_missing=False,
                spark_conf=spark_conf,
            )
        else:
            spark = nlp.start()
    return spark


def _fetch_deps_from_path(local_model_path):
    if _JOHNSNOWLABS_MODEL_PATH_SUB not in local_model_path:
        local_model_path = Path(local_model_path) / _JOHNSNOWLABS_MODEL_PATH_SUB / "jars.jsl"
    else:
        local_model_path = Path(local_model_path) / "jars.jsl"

    jar_paths = [
        str(local_model_path / file) for file in local_model_path.iterdir() if file.suffix == ".jar"
    ]
    license_path = [
        str(local_model_path / file)
        for file in local_model_path.iterdir()
        if file.name == "license.json"
    ]

    license_path = license_path[0] if license_path else None
    return jar_paths, license_path


def _unpack_and_save_model(spark_model, dst):
    from pyspark.ml import PipelineModel

    if isinstance(spark_model, _PyFuncModelWrapper):
        spark_model = spark_model.spark_model
    if isinstance(spark_model, PipelineModel):
        spark_model.write().overwrite().save(dst)
    else:
        # nlu pipe
        spark_model.predict("Init")
        try:
            spark_model.vanilla_transformer_pipe.write().overwrite().save(dst)
        except Exception:
            # for mlflowdbfs_path we cannot use overwrite, gives
            # org.apache.hadoop.fs.UnsupportedFileSystemException: No FileSystem for scheme
            # "mlflowdbfs"
            spark_model.save(dst)


class _PyFuncModelWrapper:
    """
    Wrapper around NLUPipeline providing interface for scoring pandas DataFrame.
    """

    def __init__(
        self,
        spark_model,
        spark=None,
    ):
        # we have this `or`, so we support _PyFuncModelWrapper(nlu_ref)
        self.spark = spark or _get_or_create_sparksession()
        self.spark_model = spark_model

    def get_raw_model(self):
        """
        Returns the underlying model.
        """
        return self.spark_model

    def predict(self, text, params: Optional[Dict[str, Any]] = None):
        """Generate predictions given input data in a pandas DataFrame.

        Args:
            text: pandas DataFrame containing input data.
            params: Additional parameters to pass to the model for inference.

        Returns:
            List with model predictions.

        """
        output_level = params.get("output_level", "") if params else ""
        return self.spark_model.predict(text, output_level=output_level).reset_index().to_json()<|MERGE_RESOLUTION|>--- conflicted
+++ resolved
@@ -226,13 +226,7 @@
     Args:
         spark_model: NLUPipeline obtained via `nlp.load()
             <https://nlp.johnsnowlabs.com/docs/en/jsl/load_api>`_
-<<<<<<< HEAD
-        store_license: If True, the license will be stored with the model and used and re-loading
-            it.
         name: {{ name }}
-=======
-        artifact_path: Run relative artifact path.
->>>>>>> e8b6598e
         conda_env: Either a dictionary representation of a Conda environment or the path to a
             Conda environment yaml file. If provided, this describes the environment
             this model should be run in. At minimum, it should specify the dependencies
@@ -284,16 +278,13 @@
         pip_requirements: {{ pip_requirements }}
         extra_pip_requirements: {{ extra_pip_requirements }}
         metadata:  {{ metadata }}
-<<<<<<< HEAD
+        store_license: If True, the license will be stored with the model and used and re-loading
+            it.
         params: {{ params }}
         tags: {{ tags }}
         model_type: {{ model_type }}
         step: {{ step }}
         model_id: {{ model_id }}
-=======
-        store_license: If True, the license will be stored with the model and used and re-loading
-            it.
->>>>>>> e8b6598e
 
     Returns:
         A :py:class:`ModelInfo <mlflow.models.model.ModelInfo>` instance that contains the
