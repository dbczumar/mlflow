from __future__ import annotations

import contextlib
import functools
import json
import logging
from typing import Any, Callable, Dict, List, Optional

from opentelemetry import trace as trace_api

from mlflow import MlflowClient
from mlflow.entities import LiveSpan, NoOpSpan, SpanType, Trace
from mlflow.store.tracking import SEARCH_TRACES_DEFAULT_MAX_RESULTS
<<<<<<< HEAD
from mlflow.tracing import extract
from mlflow.tracing.display import get_display_handler
from mlflow.tracing.provider import get_tracer
from mlflow.tracing.trace_manager import InMemoryTraceManager
from mlflow.tracing.types.constant import SpanAttributeKey
from mlflow.tracing.types.wrapper import NoOpSpan
from mlflow.tracing.utils import (
    SPANS_COLUMN_NAME,
    capture_function_input_args,
    encode_span_id,
    traces_to_df,
)
from mlflow.tracking.fluent import _get_experiment_id
=======
from mlflow.tracing.constant import SpanAttributeKey
from mlflow.tracing.display import get_display_handler
from mlflow.tracing.provider import get_tracer
from mlflow.tracing.trace_manager import InMemoryTraceManager
from mlflow.tracing.utils import capture_function_input_args, encode_span_id
>>>>>>> 2b457f2b
from mlflow.utils import get_results_from_paginated_fn

_logger = logging.getLogger(__name__)


def trace(
    func: Optional[Callable] = None,
    name: Optional[str] = None,
    span_type: str = SpanType.UNKNOWN,
    attributes: Optional[Dict[str, Any]] = None,
) -> Callable:
    """
    A decorator that creates a new span for the decorated function.

    When you decorate a function with this :py:func:`@mlflow.trace() <trace>` decorator,
    a span will be created for the scope of the decorated function. The span will automatically
    capture the input and output of the function. When it is applied to a method, it doesn't
    capture the `self` argument. Any exception raised within the function will set the span
    status to ``ERROR`` and detailed information such as exception message and stacktrace
    will be recorded to the ``attributes`` field of the span.

    For example, the following code will yield a span with the name ``"my_function"``,
    capturing the input arguments ``x`` and ``y``, and the output of the function.

    .. code-block:: python

        @mlflow.trace
        def my_function(x, y):
            return x + y

    This is equivalent to doing the following using the :py:func:`mlflow.start_span` context
    manager, but requires less boilerplate code.

    .. code-block:: python

        def my_function(x, y):
            return x + y


        with mlflow.start_span("my_function") as span:
            span.set_inputs({"x": x, "y": y})
            result = my_function(x, y)
            span.set_outputs({"output": result})


    .. tip::

        The @mlflow.trace decorator is useful when you want to trace a function defined by
        yourself. However, you may also want to trace a function in external libraries. In
        such case, you can use this ``mlflow.trace()`` function to directly wrap the function,
        instead of using as the decorator. This will create the exact same span as the
        one created by the decorator i.e. captures information from the function call.

        .. code-block:: python

            from some.external.library import predict

            mlflow.trace(predict)(1, 2)

    Args:
        func: The function to be decorated. Must **not** be provided when using as a decorator.
        name: The name of the span. If not provided, the name of the function will be used.
        span_type: The type of the span. Can be either a string or a
            :py:class:`SpanType <mlflow.entities.SpanType>` enum value.
        attributes: A dictionary of attributes to set on the span.
    """

    def decorator(fn):
        @functools.wraps(fn)
        def wrapper(*args, **kwargs):
            span_name = name or fn.__name__

            with start_span(name=span_name, span_type=span_type, attributes=attributes) as span:
                span.set_attribute(SpanAttributeKey.FUNCTION_NAME, fn.__name__)
                span.set_inputs(capture_function_input_args(fn, args, kwargs))
                result = fn(*args, **kwargs)
                span.set_outputs(result)
                return result

        return wrapper

    return decorator(func) if func else decorator


@contextlib.contextmanager
def start_span(
    name: str = "span",
    span_type: Optional[str] = SpanType.UNKNOWN,
    attributes: Optional[Dict[str, Any]] = None,
):
    """
    Context manager to create a new span and start it as the current span in the context.

    This context manager automatically manages the span lifecycle and parent-child relationships.
    The span will be ended when the context manager exits. Any exception raised within the
    context manager will set the span status to ``ERROR``, and detailed information such as
    exception message and stacktrace will be recorded to the ``attributes`` field of the span.
    New spans can be created within the context manager, then they will be assigned as child
    spans.

    .. code-block:: python

        with mlflow.start_span("my_span") as span:
            span.set_inputs({"x": 1, "y": 2})

            z = x + y

            span.set_outputs(z)
            span.set_attribute("key", "value")
            # do something

    When this context manager is used in the top-level scope, i.e. not within another span context,
    the span will be treated as a root span. The root span doesn't have a parent reference and
    **the entire trace will be logged when the root span is ended**.


    .. tip::

        If you want more explicit control over the trace lifecycle, you can use
        :py:func:`MLflow Client APIs <mlflow.client.MlflowClient.start_trace>`. It provides lower
        level to start and end traces manually, as well as setting the parent spans explicitly.
        However, it is generally recommended to use this context manager as long as it satisfies
        your requirements, because it requires less boilerplate code and is less error-prone.

    .. note::

        The context manager doesn't propagate the span context across threads. If you want to create
        a child span in a different thread, you should use
        :py:func:`MLflow Client APIs <mlflow.client.MlflowClient.start_trace>`
        and pass the parent span ID explicitly.

    .. note::

        All spans created under the root span (i.e. a single trace) are buffered in memory and
        not exported until the root span is ended. The buffer has a default size of 1000 traces
        and TTL of 1 hour. You can configure the buffer size and TTL using the environment variables
        ``MLFLOW_TRACE_BUFFER_MAX_SIZE`` and ``MLFLOW_TRACE_BUFFER_TTL_SECONDS`` respectively.

    Args:
        name: The name of the span.
        span_type: The type of the span. Can be either a string or
            a :py:class:`SpanType <mlflow.entities.SpanType>` enum value
        attributes: A dictionary of attributes to set on the span.

    Returns:
        Yields an :py:class:`mlflow.entities.Span` that represents the created span.
    """
    # TODO: refactor this logic
    try:
        tracer = get_tracer(__name__)
        span = tracer.start_span(name)
    except Exception:
        _logger.warning(f"Failed to start span with name {name}.")
        span = None

    try:
        if span is not None:
            trace_manager = InMemoryTraceManager.get_instance()
            request_id = trace_manager.get_or_create_request_id(span.context.trace_id)
            # Setting end_on_exit = False to suppress the default span
            # export and instead invoke Span.end()
            with trace_api.use_span(span, end_on_exit=False):
                mlflow_span = LiveSpan(span, request_id=request_id, span_type=span_type)
                mlflow_span.set_attributes(attributes or {})
                trace_manager.add_or_update_span(mlflow_span)
                yield mlflow_span
        else:
            # Span creation should not raise an exception
            mlflow_span = NoOpSpan()
            yield mlflow_span
    finally:
        mlflow_span.end()


def get_traces(n: int = 1) -> List[Trace]:
    """
    Get the last n traces.

    Args:
        n: The number of traces to return.

    Returns:
        A list of :py:class:`mlflow.entities.Trace` objects.
    """
    from mlflow.tracing.clients import get_trace_client

    traces = get_trace_client().get_traces(n)
    get_display_handler().display_traces(traces)

    return traces


def search_traces(
    experiment_ids: Optional[List[str]] = None,
    filter_string: Optional[str] = None,
    max_results: Optional[int] = None,
    order_by: Optional[List[str]] = None,
    extract_fields: Optional[List[str]] = None,
) -> "pandas.DataFrame":
    """
    Return traces that match the given list of search expressions within the experiments.

    Args:
        experiment_ids: List of experiment ids to scope the search.
        filter_string: A search filter string.
        max_results: Maximum number of traces desired. If None, all traces matching the search
            expressions will be returned.
        order_by: List of order_by clauses.
        extract_fields: List of fields to extract from the traces. Fields are of the form
            "span_name.[inputs|outputs].field_name" or "span_name.[inputs|outputs]". For example,
            given a trace with a span named "predict" and outputs with names "result" and
            "explanation", the field "predict.outputs.result" would extract the "result" field, and
            the field "predict.outputs" would extract the entire outputs dictionary with keys
            "result" and "explanation".

    Returns:
        A Pandas DataFrame containing information about traces that satisfy the search expressions.
    """

    experiment_ids = experiment_ids or [_get_experiment_id()]

    def pagination_wrapper_func(number_to_get, next_page_token):
        return MlflowClient().search_traces(
            experiment_ids=experiment_ids,
            max_results=number_to_get,
            filter_string=filter_string,
            order_by=order_by,
            page_token=next_page_token,
        )

    results = get_results_from_paginated_fn(
        pagination_wrapper_func,
        max_results_per_page=SEARCH_TRACES_DEFAULT_MAX_RESULTS,
        max_results=max_results,
    )

    get_display_handler().display_traces(results)

    traces_df = traces_to_df(results)
    if extract_fields:
        traces_df = extract(
            traces=traces_df,
            fields=extract_fields,
            col_name=SPANS_COLUMN_NAME,
        )

    return traces_df


def get_current_active_span():
    """
    Get the current active span in the global context.

    .. attention::

        This only works when the span is created with fluent APIs like `@mlflow.trace` or
        `with mlflow.start_span`. If a span is created with MlflowClient APIs, it won't be
        attached to the global context so this function will not return it.

    Returns:
        The current active span if exists, otherwise None.
    """
    otel_span = trace_api.get_current_span()
    # NonRecordingSpan is returned if a tracer is not instantiated.
    if otel_span is None or isinstance(otel_span, trace_api.NonRecordingSpan):
        return None

    trace_manager = InMemoryTraceManager.get_instance()
    request_id = json.loads(otel_span.attributes.get(SpanAttributeKey.REQUEST_ID))
    return trace_manager.get_span_from_id(request_id, encode_span_id(otel_span.context.span_id))<|MERGE_RESOLUTION|>--- conflicted
+++ resolved
@@ -4,20 +4,18 @@
 import functools
 import json
 import logging
-from typing import Any, Callable, Dict, List, Optional
+from typing import TYPE_CHECKING, Any, Callable, Dict, List, Optional
 
 from opentelemetry import trace as trace_api
 
 from mlflow import MlflowClient
 from mlflow.entities import LiveSpan, NoOpSpan, SpanType, Trace
 from mlflow.store.tracking import SEARCH_TRACES_DEFAULT_MAX_RESULTS
-<<<<<<< HEAD
 from mlflow.tracing import extract
+from mlflow.tracing.constant import SpanAttributeKey
 from mlflow.tracing.display import get_display_handler
 from mlflow.tracing.provider import get_tracer
 from mlflow.tracing.trace_manager import InMemoryTraceManager
-from mlflow.tracing.types.constant import SpanAttributeKey
-from mlflow.tracing.types.wrapper import NoOpSpan
 from mlflow.tracing.utils import (
     SPANS_COLUMN_NAME,
     capture_function_input_args,
@@ -25,14 +23,10 @@
     traces_to_df,
 )
 from mlflow.tracking.fluent import _get_experiment_id
-=======
-from mlflow.tracing.constant import SpanAttributeKey
-from mlflow.tracing.display import get_display_handler
-from mlflow.tracing.provider import get_tracer
-from mlflow.tracing.trace_manager import InMemoryTraceManager
-from mlflow.tracing.utils import capture_function_input_args, encode_span_id
->>>>>>> 2b457f2b
 from mlflow.utils import get_results_from_paginated_fn
+
+if TYPE_CHECKING:
+    import pandas
 
 _logger = logging.getLogger(__name__)
 
