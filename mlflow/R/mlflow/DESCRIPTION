--- conflicted
+++ resolved
@@ -1,11 +1,7 @@
 Package: mlflow
 Type: Package
 Title: Interface to 'MLflow'
-<<<<<<< HEAD
-Version: 1.9.0
-=======
 Version: 1.9.1
->>>>>>> e47d826b
 Authors@R: c(
   person("Matei", "Zaharia", email = "matei@databricks.com", role = c("aut", "cre")),
   person("Javier", "Luraschi", email = "javier@rstudio.com", role = c("aut")),
