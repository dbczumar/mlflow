--- conflicted
+++ resolved
@@ -240,10 +240,6 @@
         newRunsSelected[rInfo.run_uuid] = prevRunSelected;
       }
     });
-<<<<<<< HEAD
-    return {
-      ...prevState,
-=======
     const { paramKeyFilter, metricKeyFilter } = nextProps;
     const paramKeyFilterInput = paramKeyFilter.getFilterString();
     const metricKeyFilterInput = metricKeyFilter.getFilterString();
@@ -263,7 +259,6 @@
       ...newPersistedState,
       paramKeyFilterInput,
       metricKeyFilterInput,
->>>>>>> 7f1ccedf
       runsSelected: newRunsSelected,
     };
   }
