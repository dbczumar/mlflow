import { FormattedMessage } from 'react-intl';
import React from 'react';

export const ErrorCodes = {
  INTERNAL_ERROR: 'INTERNAL_ERROR',
  INVALID_PARAMETER_VALUE: 'INVALID_PARAMETER_VALUE',
  RESOURCE_DOES_NOT_EXIST: 'RESOURCE_DOES_NOT_EXIST',
  PERMISSION_DENIED: 'PERMISSION_DENIED',
  RESOURCE_CONFLICT: 'RESOURCE_CONFLICT',
};

<<<<<<< HEAD
export const Version = '2.3.0';
=======
export const Version = '2.3.1.dev0';
>>>>>>> cef03dae

const DOCS_VERSION = 'latest';

const DOCS_ROOT = `https://www.mlflow.org/docs/${DOCS_VERSION}`;

export const HomePageDocsUrl = `${DOCS_ROOT}/index.html`;

export const ModelRegistryDocUrl = `${DOCS_ROOT}/model-registry.html`;

export const ModelRegistryOnboardingString = (
  <FormattedMessage
    defaultMessage='Share and manage machine learning models.'
    description='Default text for model registry onboarding on the model list page'
  />
);

export const RegisteringModelDocUrl =
  DOCS_ROOT + '/model-registry.html#adding-an-mlflow-model-to-the-model-registry';

export const ExperimentCliDocUrl = `${DOCS_ROOT}/cli.html#mlflow-experiments`;

export const ExperimentSearchSyntaxDocUrl = `${DOCS_ROOT}/search-runs.html`;

export const ExperimentTrackingDocUrl = `${DOCS_ROOT}/tracking.html`;

export const PyfuncDocUrl = `${DOCS_ROOT}/python_api/mlflow.pyfunc.html`;
export const CustomPyfuncModelsDocUrl =
  DOCS_ROOT + '/python_api/mlflow.pyfunc.html#creating-custom-pyfunc-models';

export const LoggingRunsDocUrl = `${DOCS_ROOT}/tracking.html#logging-data-to-runs`;

export const onboarding = 'onboarding';

export const SupportPageUrl = 'https://github.com/mlflow/mlflow/issues';

export const ModelSignatureUrl = `${DOCS_ROOT}/models.html#model-signature`;

export const LogModelWithSignatureUrl =
  DOCS_ROOT + '/models.html#how-to-log-models-with-signatures';<|MERGE_RESOLUTION|>--- conflicted
+++ resolved
@@ -9,11 +9,7 @@
   RESOURCE_CONFLICT: 'RESOURCE_CONFLICT',
 };
 
-<<<<<<< HEAD
-export const Version = '2.3.0';
-=======
-export const Version = '2.3.1.dev0';
->>>>>>> cef03dae
+export const Version = '2.3.1';
 
 const DOCS_VERSION = 'latest';
 
