"""
The ``mlflow.sagemaker`` module provides an API for deploying MLflow models to Amazon SageMaker.
"""
from __future__ import print_function

import os
import sys
from subprocess import Popen, PIPE, STDOUT
from six.moves import urllib
import tarfile
import uuid
import shutil
<<<<<<< HEAD
import time
=======
import logging
>>>>>>> ae3969f2

import base64
import boto3
import yaml
import mlflow
import mlflow.version
from mlflow import pyfunc, mleap
from mlflow.exceptions import MlflowException
from mlflow.models import Model
from mlflow.protos.databricks_pb2 import RESOURCE_DOES_NOT_EXIST, INVALID_PARAMETER_VALUE
from mlflow.tracking.utils import _get_model_log_dir
from mlflow.utils import get_unique_resource_id
from mlflow.utils.file_utils import TempDir, _copy_project
from mlflow.sagemaker.container import SUPPORTED_FLAVORS as SUPPORTED_DEPLOYMENT_FLAVORS
from mlflow.sagemaker.container import DEPLOYMENT_CONFIG_KEY_FLAVOR_NAME

DEFAULT_IMAGE_NAME = "mlflow-pyfunc"

DEPLOYMENT_MODE_ADD = "add"
DEPLOYMENT_MODE_REPLACE = "replace"
DEPLOYMENT_MODE_CREATE = "create"

DEPLOYMENT_MODES = [
    DEPLOYMENT_MODE_CREATE,
    DEPLOYMENT_MODE_ADD,
    DEPLOYMENT_MODE_REPLACE
]

IMAGE_NAME_ENV_VAR = "SAGEMAKER_DEPLOY_IMG_URL"

DEFAULT_BUCKET_NAME_PREFIX = "mlflow-sagemaker"

DEFAULT_SAGEMAKER_INSTANCE_TYPE = "ml.m4.xlarge"
DEFAULT_SAGEMAKER_INSTANCE_COUNT = 1

_DOCKERFILE_TEMPLATE = """
# Build an image that can serve pyfunc model in SageMaker
FROM ubuntu:16.04

RUN apt-get -y update && apt-get install -y --no-install-recommends \
         wget \
         curl \
         nginx \
         ca-certificates \
         bzip2 \
         build-essential \
         cmake \
         openjdk-8-jdk \
         git-core \
         maven \
    && rm -rf /var/lib/apt/lists/*

# Download and setup miniconda
RUN curl https://repo.continuum.io/miniconda/Miniconda3-latest-Linux-x86_64.sh >> miniconda.sh
RUN bash ./miniconda.sh -b -p /miniconda; rm ./miniconda.sh;
ENV PATH="/miniconda/bin:${PATH}"
ENV JAVA_HOME=/usr/lib/jvm/java-8-openjdk-amd64

RUN conda install gunicorn;\
    conda install gevent;\

%s

# Set up the program in the image
WORKDIR /opt/mlflow

# start mlflow scoring
ENTRYPOINT ["python", "-c", "import sys; from mlflow.sagemaker import container as C; \
C._init(sys.argv[1])"]
"""

_logger = logging.getLogger(__name__)


def _docker_ignore(mlflow_root):
    docker_ignore = os.path.join(mlflow_root, '.dockerignore')

    def strip_slash(x):
        if x.startswith("/"):
            x = x[1:]
        if x.endswith('/'):
            x = x[:-1]
        return x

    if os.path.exists(docker_ignore):
        with open(docker_ignore, "r") as f:
            patterns = [x.strip() for x in f.readlines()]
            patterns = [strip_slash(x)
                        for x in patterns if not x.startswith("#")]

    def ignore(_, names):
        import fnmatch
        res = set()
        for p in patterns:
            res.update(set(fnmatch.filter(names, p)))
        return list(res)

    return ignore


def build_image(name=DEFAULT_IMAGE_NAME, mlflow_home=None):
    """
    Build an MLflow Docker image.
    The image is built locally and it requires Docker to run.

    :param name: Docker image name.
    :param mlflow_home: Path to a local copy of the MLflow GitHub repository. If specified, the
                        image will install MLflow from this directory. Otherwise, it will install
                        MLflow from pip.
    """
    with TempDir() as tmp:
        cwd = tmp.path()
        if mlflow_home:
            mlflow_dir = _copy_project(
                src_path=mlflow_home, dst_path=cwd)
            install_mlflow = (
                "COPY {mlflow_dir} /opt/mlflow\n"
                "RUN pip install /opt/mlflow\n"
                "RUN cd /opt/mlflow/mlflow/java/scoring &&"
                " mvn --batch-mode package -DskipTests &&"
                " mkdir -p /opt/java/jars &&"
                " mv /opt/mlflow/mlflow/java/scoring/target/"
                "mlflow-scoring-*-with-dependencies.jar /opt/java/jars\n"
            ).format(mlflow_dir=mlflow_dir)
        else:
            install_mlflow = (
                "RUN pip install mlflow=={version}\n"
                "RUN mvn --batch-mode dependency:copy"
                " -Dartifact=org.mlflow:mlflow-scoring:{version}:pom"
                " -DoutputDirectory=/opt/java\n"
                "RUN mvn --batch-mode dependency:copy"
                " -Dartifact=org.mlflow:mlflow-scoring:{version}:jar"
                " -DoutputDirectory=/opt/java/jars\n"
                "RUN cd /opt/java && mv mlflow-scoring-{version}.pom pom.xml &&"
                " mvn --batch-mode dependency:copy-dependencies -DoutputDirectory=/opt/java/jars\n"
                "RUN rm /opt/java/pom.xml\n"
            ).format(version=mlflow.version.VERSION)

        with open(os.path.join(cwd, "Dockerfile"), "w") as f:
            f.write(_DOCKERFILE_TEMPLATE % install_mlflow)
        _logger.info("building docker image")
        os.system('find {cwd}/'.format(cwd=cwd))
        proc = Popen(["docker", "build", "-t", name, "-f", "Dockerfile", "."],
                     cwd=cwd,
                     stdout=PIPE,
                     stderr=STDOUT,
                     universal_newlines=True)
        for x in iter(proc.stdout.readline, ""):
            _logger.info(x, end='')


_full_template = "{account}.dkr.ecr.{region}.amazonaws.com/{image}:{version}"


def push_image_to_ecr(image=DEFAULT_IMAGE_NAME):
    """
    Push local Docker image to AWS ECR.

    The image is pushed under currently active AWS account and to the currently active AWS region.

    :param image: Docker image name.
    """
    _logger.info("Pushing image to ECR")
    client = boto3.client("sts")
    caller_id = client.get_caller_identity()
    account = caller_id['Account']
    my_session = boto3.session.Session()
    region = my_session.region_name or "us-west-2"
    fullname = _full_template.format(account=account, region=region, image=image,
                                     version=mlflow.version.VERSION)
    _logger.info("Pushing docker image %s to %s", image=image, repo=fullname)
    ecr_client = boto3.client('ecr')
    try:
        ecr_client.describe_repositories(repositoryNames=[image])['repositories']
    except ecr_client.exceptions.RepositoryNotFoundException:
        ecr_client.create_repository(repositoryName=image)
        print("Created new ECR repository: {repository_name}".format(repository_name=image))
    # TODO: it would be nice to translate the docker login, tag and push to python api.
    # x = ecr_client.get_authorization_token()['authorizationData'][0]
    # docker_login_cmd = "docker login -u AWS -p {token} {url}".format(token=x['authorizationToken']
    #                                                                ,url=x['proxyEndpoint'])
    docker_login_cmd = "$(aws ecr get-login --no-include-email)"
    docker_tag_cmd = "docker tag {image} {fullname}".format(
        image=image, fullname=fullname)
    docker_push_cmd = "docker push {}".format(fullname)
    cmd = ";\n".join([docker_login_cmd, docker_tag_cmd, docker_push_cmd])
    os.system(cmd)


def deploy(app_name, model_path, execution_role_arn=None, bucket=None, run_id=None,
           image_url=None, region_name="us-west-2", mode=DEPLOYMENT_MODE_CREATE, archive=False,
           instance_type=DEFAULT_SAGEMAKER_INSTANCE_TYPE,
           instance_count=DEFAULT_SAGEMAKER_INSTANCE_COUNT, vpc_config=None, flavor=None,
           synchronous=True, timeout_seconds=1200):
    """
    Deploy an MLflow model on AWS SageMaker.
    The currently active AWS account must have correct permissions set up.

    This function creates a SageMaker endpoint. For more information about the input data
    formats accepted by this endpoint, see the
    :ref:`MLflow deployment tools documentation <sagemaker_deployment>`.

    :param app_name: Name of the deployed application.
    :param path: Path to the model. Either local if no ``run_id`` or MLflow-relative if ``run_id``
                 is specified.
    :param execution_role_arn: Amazon execution role with SageMaker rights.
                               Defaults to the currently-assumed role.
    :param bucket: S3 bucket where model artifacts will be stored. Defaults to a
                   SageMaker-compatible bucket name.
    :param run_id: MLflow run ID.
    :param image: Name of the Docker image to be used. if not specified, uses a
                  publicly-available pre-built image.
    :param region_name: Name of the AWS region to which to deploy the application.
    :param mode: The mode in which to deploy the application. Must be one of the following:

                 ``mlflow.sagemaker.DEPLOYMENT_MODE_CREATE``
                     Create an application with the specified name and model. This fails if an
                     application of the same name already exists.

                 ``mlflow.sagemaker.DEPLOYMENT_MODE_REPLACE``
                     If an application of the specified name exists, its model(s) is replaced with
                     the specified model. If no such application exists, it is created with the
                     specified name and model.

                 ``mlflow.sagemaker.DEPLOYMENT_MODE_ADD``
                     Add the specified model to a pre-existing application with the specified name,
                     if one exists. If the application does not exist, a new application is created
                     with the specified name and model. NOTE: If the application **already exists**,
                     the specified model is added to the application's corresponding SageMaker
                     endpoint with an initial weight of zero (0). To route traffic to the model,
                     update the application's associated endpoint configuration using either the
                     AWS console or the ``UpdateEndpointWeightsAndCapacities`` function defined in
                     https://docs.aws.amazon.com/sagemaker/latest/dg/API_UpdateEndpointWeightsAndCapacities.html.

    :param archive: If ``True``, any pre-existing SageMaker application resources that become
                    inactive (i.e. as a result of deploying in
                    ``mlflow.sagemaker.DEPLOYMENT_MODE_REPLACE`` mode) will be preserved.
                    If ``False``, these resources will be deleted. In order to use
                    ``archive=False``, ``deploy()`` must be executed synchronously with
                    ``synchronous=True``.
    :param instance_type: The type of SageMaker ML instance on which to deploy the model. For a list
                          of supported instance types, see
                          https://aws.amazon.com/sagemaker/pricing/instance-types/.
    :param instance_count: The number of SageMaker ML instances on which to deploy the model.
    :param vpc_config: A dictionary specifying the VPC configuration to use when creating the
                       new SageMaker model associated with this application. The acceptable values
                       for this parameter are identical to those of the ``VpcConfig`` parameter in
                       the SageMaker boto3 client (https://boto3.readthedocs.io/en/latest/reference/
                       services/sagemaker.html#SageMaker.Client.create_model). For more information,
                       see https://docs.aws.amazon.com/sagemaker/latest/dg/API_VpcConfig.html.

                       Example:

                       >>> import mlflow.sagemaker as mfs
                       >>> vpc_config = {
                       ...                  'SecurityGroupIds': [
                       ...                      'sg-123456abc',
                       ...                  ],
                       ...                  'Subnets': [
                       ...                      'subnet-123456abc',
                       ...                  ]
                       ...              }
                       >>> mfs.deploy(..., vpc_config=vpc_config)

    :param flavor: The name of the flavor of the model to use for deployment. Must be either
                   ``None`` or one of mlflow.sagemaker.SUPPORTED_DEPLOYMENT_FLAVORS. If ``None``,
                   a flavor is automatically selected from the model's available flavors. If the
                   specified flavor is not present or not supported for deployment, an exception
                   will be thrown.
    :param synchronous: If `True`, this function will block until the deployment process succeeds
                        or encounters an irrecoverable failure. If `False`, this function will
                        return immediately after starting the deployment process. It will not wait
                        for the deployment process to complete; in this case, the caller is
                        responsible for monitoring the health and status of the pending deployment
                        via native SageMaker APIs or the AWS console.
    :param timeout_seconds: If `synchronous` is `True`, the deployment process will return after the
                            specified number of seconds if no definitive result (success or failure)
                            is achieved. Once the function returns, the caller is responsible
                            for monitoring the health and status of the pending deployment via
                            native SageMaker APIs or the AWS console. If `synchronous` is False,
                            this parameter is ignored.
    """
    if (not archive) and (not synchronous):
        raise MlflowException(
            message=(
                "Resources must be archived when `deploy()` is executed in non-synchronous mode."
                " Either set `synchronous=True` or `archive=True`."),
            error_code=INVALID_PARAMETER_VALUE)

    if mode not in DEPLOYMENT_MODES:
        raise MlflowException(
                message="`mode` must be one of: {deployment_modes}".format(
                    deployment_modes=",".join(DEPLOYMENT_MODES)),
                error_code=INVALID_PARAMETER_VALUE)

    s3_bucket_prefix = model_path
    if run_id:
        model_path = _get_model_log_dir(model_path, run_id)
        s3_bucket_prefix = os.path.join(run_id, s3_bucket_prefix)

    model_config_path = os.path.join(model_path, "MLmodel")
    if not os.path.exists(model_config_path):
        raise MlflowException(
            message=(
                "Failed to find MLmodel configuration within the specified model's"
                " root directory."),
            error_code=INVALID_PARAMETER_VALUE)
    model_config = Model.load(model_config_path)

    if flavor is None:
        flavor = _get_preferred_deployment_flavor(model_config)
    else:
        _validate_deployment_flavor(model_config, flavor)
    eprint("Using the {selected_flavor} flavor for deployment!".format(selected_flavor=flavor))

    sage_client = boto3.client('sagemaker', region_name=region_name)
    s3_client = boto3.client('s3', region_name=region_name)

    endpoint_exists = _find_endpoint(endpoint_name=app_name, sage_client=sage_client) is not None
    if endpoint_exists and mode == DEPLOYMENT_MODE_CREATE:
        raise MlflowException(
                message=(
                    "You are attempting to deploy an application with name: {application_name} in"
                    " '{mode_create}' mode. However, an application with the same name already"
                    " exists. If you want to update this application, deploy in '{mode_add}' or"
                    " '{mode_replace}' mode.".format(
                        application_name=app_name,
                        mode_create=DEPLOYMENT_MODE_CREATE,
                        mode_add=DEPLOYMENT_MODE_ADD,
                        mode_replace=DEPLOYMENT_MODE_REPLACE)),
                error_code=INVALID_PARAMETER_VALUE)

    if not image_url:
        image_url = _get_default_image_url(region_name=region_name)
    if not execution_role_arn:
        execution_role_arn = _get_assumed_role_arn()
    if not bucket:
        _logger.info("No model data bucket specified, using the default bucket")
        bucket = _get_default_s3_bucket(region_name)

    model_s3_path = _upload_s3(local_model_path=model_path,
                               bucket=bucket,
                               prefix=s3_bucket_prefix,
                               region_name=region_name,
                               s3_client=s3_client)
    if endpoint_exists:
        deployment_operation = _update_sagemaker_endpoint(
                endpoint_name=app_name, image_url=image_url, model_s3_path=model_s3_path,
                run_id=run_id, flavor=flavor, instance_type=instance_type,
                instance_count=instance_count, vpc_config=vpc_config, mode=mode,
                role=execution_role_arn, sage_client=sage_client, s3_client=s3_client)
    else:
        deployment_operation = _create_sagemaker_endpoint(
                endpoint_name=app_name, image_url=image_url, model_s3_path=model_s3_path,
                run_id=run_id, flavor=flavor, instance_type=instance_type,
                instance_count=instance_count, vpc_config=vpc_config, role=execution_role_arn,
                sage_client=sage_client)

    if synchronous:
        eprint("Waiting for the deployment operation to complete...")
        operation_status = deployment_operation.await_completion(timeout_seconds=timeout_seconds)
        if operation_status.state != _SageMakerOperationStatus.STATE_SUCCEEDED:
            raise MlflowException(
                "The deployment operation failed with the following error message:"
                " \"{error_message}\"".format(error_message=operation_status.message))
        elif not archive and mode is not DEPLOYMENT_MODE_CREATE:
            eprint("Cleaning up unused resources...")
            deployment_operation.clean_up()


def _get_preferred_deployment_flavor(model_config):
    """
    Obtains the flavor that MLflow would prefer to use when deploying the model.
    If the model does not contain any supported flavors for deployment, an exception
    will be thrown.

    :param model_config: An MLflow model object
    :return: The name of the preferred deployment flavor for the specified model
    """
    if mleap.FLAVOR_NAME in model_config.flavors:
        return mleap.FLAVOR_NAME
    elif pyfunc.FLAVOR_NAME in model_config.flavors:
        return pyfunc.FLAVOR_NAME
    else:
        raise MlflowException(
                message=(
                    "The specified model does not contain any of the supported flavors for"
                    " deployment. The model contains the following flavors: {model_flavors}."
                    " Supported flavors: {supported_flavors}".format(
                        model_flavors=model_config.flavors.keys(),
                        supported_flavors=SUPPORTED_DEPLOYMENT_FLAVORS)),
                error_code=RESOURCE_DOES_NOT_EXIST)


def _validate_deployment_flavor(model_config, flavor):
    """
    Checks that the specified flavor is a supported deployment flavor
    and is contained in the specified model. If one of these conditions
    is not met, an exception is thrown.

    :param model_config: An MLflow Model object
    :param flavor: The deployment flavor to validate
    """
    if flavor not in SUPPORTED_DEPLOYMENT_FLAVORS:
        raise MlflowException(
                message=(
                    "The specified flavor: `{flavor_name}` is not supported for deployment."
                    " Please use one of the supported flavors: {supported_flavor_names}".format(
                        flavor_name=flavor,
                        supported_flavor_names=SUPPORTED_DEPLOYMENT_FLAVORS)),
                error_code=INVALID_PARAMETER_VALUE)
    elif flavor not in model_config.flavors:
        raise MlflowException(
                message=("The specified model does not contain the specified deployment flavor:"
                         " `{flavor_name}`. Please use one of the following deployment flavors"
                         " that the model contains: {model_flavors}".format(
                             flavor_name=flavor, model_flavors=model_config.flavors.keys())),
                error_code=RESOURCE_DOES_NOT_EXIST)


def delete(app_name, region_name="us-west-2", archive=False, synchronous=True, timeout_seconds=300):
    """
    Delete a SageMaker application.

    :param app_name: Name of the deployed application.
    :param region_name: Name of the AWS region in which the application is deployed.
    :param archive: If ``True``, resources associated with the specified application, such
                    as its associated models and endpoint configuration, will be preserved.
                    If ``False``, these resources will be deleted. In order to use
                    ``archive=False``, ``delete()`` must be executed synchronously with
                    ``synchronous=True``.
    :param synchronous: If `True`, this function will block until the deletion process succeeds
                        or encounters an irrecoverable failure. If `False`, this function will
                        return immediately after starting the deletion process. It will not wait
                        for the deletion process to complete; in this case, the caller is
                        responsible for monitoring the status of the deletion process via native
                        SageMaker APIs or the AWS console.
    :param timeout_seconds: If `synchronous` is `True`, the deletion process will return after the
                            specified number of seconds if no definitive result (success or failure)
                            is achieved. Once the function returns, the caller is responsible
                            for monitoring the status of the deletion process via native SageMaker
                            APIs or the AWS console. If `synchronous` is False, this parameter
                            is ignored.
    """
    if (not archive) and (not synchronous):
        raise MlflowException(
            message=(
                "Resources must be archived when `deploy()` is executed in non-synchronous mode."
                " Either set `synchronous=True` or `archive=True`."),
            error_code=INVALID_PARAMETER_VALUE)

    s3_client = boto3.client('s3', region_name=region_name)
    sage_client = boto3.client('sagemaker', region_name=region_name)

    endpoint_info = sage_client.describe_endpoint(EndpointName=app_name)
    endpoint_arn = endpoint_info["EndpointArn"]

    sage_client.delete_endpoint(EndpointName=app_name)
    _logger.info("Deleted endpoint with arn: %s", endpoint_arn)

    def status_check_fn():
        endpoint_info = _find_endpoint(endpoint_name=app_name, sage_client=sage_client)
        if endpoint_info is not None:
            return _SageMakerOperationStatus.in_progress(
                "Deletion is still in progress. Current endpoint status: {endpoint_status}".format(
                    endpoint_status=endpoint_info["EndpointStatus"]))
        else:
            return _SageMakerOperationStatus.succeeded("The endpoint was deleted successfully.")

    def cleanup_fn():
        config_name = endpoint_info["EndpointConfigName"]
        config_info = sage_client.describe_endpoint_config(
            EndpointConfigName=config_name)
        config_arn = config_info["EndpointConfigArn"]
        sage_client.delete_endpoint_config(EndpointConfigName=config_name)
        _logger.info("Deleted associated endpoint configuration with arn: %s", config_arn)
        for pv in config_info["ProductionVariants"]:
            model_name = pv["ModelName"]
            model_arn = _delete_sagemaker_model(
                model_name, sage_client, s3_client)
            _logger.info("Deleted associated model with arn: %s", model_arn)

    delete_operation = _SageMakerOperation(status_check_fn=status_check_fn, cleanup_fn=cleanup_fn)

    if synchronous:
        eprint("Waiting for the delete operation to complete...")
        operation_status = delete_operation.await_completion(timeout_seconds=timeout_seconds)
        if operation_status.state != _SageMakerOperationStatus.STATE_SUCCEEDED:
            raise MlflowException(
                "The deletion operation failed with the following error message:"
                " \"{error_message}\"".format(error_message=operation_status.message))
        elif not archive:
            eprint("Cleaning up unused resources...")
            delete_operation.clean_up()


def run_local(model_path, run_id=None, port=5000, image=DEFAULT_IMAGE_NAME, flavor=None):
    """
    Serve model locally in a SageMaker compatible Docker container.

    :param model_path: path to the model. Either local if no ``run_id`` or MLflow-relative if
                                          ``run_id`` is specified.
    :param run_id: MLflow run ID.
    :param port: Local port.
    :param image: Name of the Docker image to be used.
    :param flavor: The name of the flavor of the model to use for local serving. If ``None``,
                   a flavor is automatically selected from the model's available flavors. If the
                   specified flavor is not present or not supported for deployment, an exception
                   is thrown.
    """
    if run_id:
        model_path = _get_model_log_dir(model_path, run_id)
    model_path = os.path.abspath(model_path)
    model_config_path = os.path.join(model_path, "MLmodel")
    model_config = Model.load(model_config_path)

    if flavor is None:
        flavor = _get_preferred_deployment_flavor(model_config)
    else:
        _validate_deployment_flavor(model_config, flavor)
    print("Using the {selected_flavor} flavor for local serving!".format(selected_flavor=flavor))

    deployment_config = _get_deployment_config(flavor_name=flavor)

    _logger.info("launching docker image with path %s", model_path)
    cmd = ["docker", "run", "-v", "{}:/opt/ml/model/".format(model_path), "-p", "%d:8080" % port]
    for key, value in deployment_config.items():
        cmd += ["-e", "{key}={value}".format(key=key, value=value)]
    cmd += ["--rm", image, "serve"]
    _logger.info('executing: %s', ' '.join(cmd))
    proc = Popen(cmd, stdout=PIPE, stderr=STDOUT, universal_newlines=True)

    def _sigterm_handler(*_):
        _logger.info("received termination signal => killing docker process")
        proc.send_signal(signal.SIGINT)

    import signal
    signal.signal(signal.SIGTERM, _sigterm_handler)
    for x in iter(proc.stdout.readline, ""):
        _logger.info(x, end='')


def _get_default_image_url(region_name):
    env_img = os.environ.get(IMAGE_NAME_ENV_VAR)
    if env_img:
        return env_img

    ecr_client = boto3.client("ecr", region_name=region_name)
    repository_conf = ecr_client.describe_repositories(
        repositoryNames=[DEFAULT_IMAGE_NAME])['repositories'][0]
    return (repository_conf["repositoryUri"] + ":{version}").format(version=mlflow.version.VERSION)


def _get_account_id():
    sess = boto3.Session()
    sts_client = sess.client("sts")
    identity_info = sts_client.get_caller_identity()
    account_id = identity_info["Account"]
    return account_id


def _get_assumed_role_arn():
    """
    :return: ARN of the user's current IAM role.
    """
    sess = boto3.Session()
    sts_client = sess.client("sts")
    identity_info = sts_client.get_caller_identity()
    sts_arn = identity_info["Arn"]
    role_name = sts_arn.split("/")[1]
    iam_client = sess.client("iam")
    role_response = iam_client.get_role(RoleName=role_name)
    return role_response["Role"]["Arn"]


def _get_default_s3_bucket(region_name):
    # create bucket if it does not exist
    sess = boto3.Session()
    account_id = _get_account_id()
    bucket_name = "{pfx}-{rn}-{aid}".format(pfx=DEFAULT_BUCKET_NAME_PREFIX, rn=region_name,
                                            aid=account_id)
    s3 = sess.client('s3')
    response = s3.list_buckets()
    buckets = [b['Name'] for b in response["Buckets"]]
    if bucket_name not in buckets:
        _logger.info("Default bucket `%s` not found. Creating...", bucket_name)
        bucket_creation_kwargs = {
            'ACL': 'bucket-owner-full-control',
            'Bucket': bucket_name,
        }
        if region_name != "us-east-1":
            # The location constraint is required during bucket creation for all regions
            # outside of us-east-1. This constraint cannot be specified in us-east-1;
            # specifying it in this region results in a failure, so we will only
            # add it if we are deploying outside of us-east-1.
            # See https://docs.aws.amazon.com/cli/latest/reference/s3api/create-bucket.html#examples
            bucket_creation_kwargs['CreateBucketConfiguration'] = {
                'LocationConstraint': region_name
            }
        response = s3.create_bucket(**bucket_creation_kwargs)
        _logger.info(response)
    else:
        _logger.info("Default bucket `%s` already exists. Skipping creation.", bucket_name)
    return bucket_name


def _make_tarfile(output_filename, source_dir):
    """
    create a tar.gz from a directory.
    """
    with tarfile.open(output_filename, "w:gz") as tar:
        for f in os.listdir(source_dir):
            tar.add(os.path.join(source_dir, f), arcname=f)


def _upload_s3(local_model_path, bucket, prefix, region_name, s3_client):
    """
    Upload dir to S3 as .tar.gz.
    :param local_model_path: Local path to a dir.
    :param bucket: S3 bucket where to store the data.
    :param prefix: Path within the bucket.
    :param region_name: The AWS region in which to upload data to S3.
    :param s3_client: A boto3 client for S3.
    :return: S3 path of the uploaded artifact.
    """
    sess = boto3.Session(region_name=region_name)
    with TempDir() as tmp:
        model_data_file = tmp.path("model.tar.gz")
        _make_tarfile(model_data_file, local_model_path)
        with open(model_data_file, 'rb') as fobj:
            key = os.path.join(prefix, 'model.tar.gz')
            obj = sess.resource('s3').Bucket(bucket).Object(key)
            obj.upload_fileobj(fobj)
            response = s3_client.put_object_tagging(
                Bucket=bucket,
                Key=key,
                Tagging={'TagSet': [{'Key': 'SageMaker', 'Value': 'true'}, ]}
            )
<<<<<<< HEAD
            eprint('tag response', response)
            return '{}/{}/{}'.format(s3_client.meta.endpoint_url, bucket, key)
=======
            _logger.info('tag response: %s', response)
            return '{}/{}/{}'.format(s3.meta.endpoint_url, bucket, key)
>>>>>>> ae3969f2


def _get_deployment_config(flavor_name):
    """
    :return: The deployment configuration as a dictionary
    """
    deployment_config = {DEPLOYMENT_CONFIG_KEY_FLAVOR_NAME: flavor_name}
    return deployment_config


def _get_sagemaker_model_name(endpoint_name):
    return "{en}-model-{uid}".format(en=endpoint_name, uid=get_unique_resource_id())


def _get_sagemaker_config_name(endpoint_name):
    return "{en}-config-{uid}".format(en=endpoint_name, uid=get_unique_resource_id())


def _create_sagemaker_endpoint(endpoint_name, image_url, model_s3_path, run_id, flavor,
                               instance_type, vpc_config, instance_count, role, sage_client):
    """
    :param image_url: URL of the ECR-hosted docker image the model is being deployed into.
    :param model_s3_path: S3 path where we stored the model artifacts.
    :param run_id: Run ID that generated this model.
    :param flavor: The name of the flavor of the model to use for deployment.
    :param instance_type: The type of SageMaker ML instance on which to deploy the model.
    :param instance_count: The number of SageMaker ML instances on which to deploy the model.
    :param vpc_config: A dictionary specifying the VPC configuration to use when creating the
                       new SageMaker model associated with this SageMaker endpoint.
    :param role: SageMaker execution ARN role.
    :param sage_client: A boto3 client for SageMaker.
    """
    _logger.info("Creating new endpoint with name: %s ...", endpoint_name)

    model_name = _get_sagemaker_model_name(endpoint_name)
    model_response = _create_sagemaker_model(model_name=model_name,
                                             model_s3_path=model_s3_path,
                                             flavor=flavor,
                                             vpc_config=vpc_config,
                                             run_id=run_id,
                                             image_url=image_url,
                                             execution_role=role,
                                             sage_client=sage_client)
    _logger.info("Created model with arn: %s", model_response["ModelArn"])

    production_variant = {
        'VariantName': model_name,
        'ModelName': model_name,
        'InitialInstanceCount': instance_count,
        'InstanceType': instance_type,
        'InitialVariantWeight': 1,
    }
    config_name = _get_sagemaker_config_name(endpoint_name)
    endpoint_config_response = sage_client.create_endpoint_config(
        EndpointConfigName=config_name,
        ProductionVariants=[production_variant],
        Tags=[
            {
                'Key': 'app_name',
                'Value': endpoint_name,
            },
        ],
    )
    _logger.info("Created endpoint configuration with arn: %s",
                 endpoint_config_response["EndpointConfigArn"])

    endpoint_response = sage_client.create_endpoint(
        EndpointName=endpoint_name,
        EndpointConfigName=config_name,
        Tags=[],
    )
    _logger.info("Created endpoint with arn: %s", endpoint_response["EndpointArn"])

    def status_check_fn():
        endpoint_info = _find_endpoint(endpoint_name=endpoint_name, sage_client=sage_client)

        if endpoint_info is None:
            return _SageMakerOperationStatus.in_progress("Waiting for endpoint to be created...")

        endpoint_status = endpoint_info["EndpointStatus"]
        if endpoint_status == "Creating":
            return _SageMakerOperationStatus.in_progress(
                "Waiting for endpoint to reach the \"InService\" state. Current endpoint status:"
                " \"{endpoint_status}\"".format(endpoint_status=endpoint_status))
        elif endpoint_status == "InService":
            return _SageMakerOperationStatus.succeeded("The endpoint was created successfully.")
        else:
            failure_reason = endpoint_info.get(
                "FailureReason",
                ("An unknown SageMaker failure occurred. Please see the SageMaker console logs for"
                 " more information."))
            return _SageMakerOperationStatus.failed(failure_reason)

    def cleanup_fn():
        pass

    return _SageMakerOperation(status_check_fn=status_check_fn, cleanup_fn=cleanup_fn)


def _update_sagemaker_endpoint(endpoint_name, image_url, model_s3_path, run_id, flavor,
                               instance_type, instance_count, vpc_config, mode, role,
                               sage_client, s3_client):
    """
    :param image_url: URL of the ECR-hosted Docker image the model is being deployed into
    :param model_s3_path: S3 path where we stored the model artifacts
    :param run_id: Run ID that generated this model
    :param flavor: The name of the flavor of the model to use for deployment.
    :param instance_type: The type of SageMaker ML instance on which to deploy the model.
    :param instance_count: The number of SageMaker ML instances on which to deploy the model.
    :param vpc_config: A dictionary specifying the VPC configuration to use when creating the
                       new SageMaker model associated with this SageMaker endpoint.
    :param mode: either mlflow.sagemaker.DEPLOYMENT_MODE_ADD or
                 mlflow.sagemaker.DEPLOYMENT_MODE_REPLACE.
    :param role: SageMaker execution ARN role.
    :param sage_client: A boto3 client for SageMaker.
    :param s3_client: A boto3 client for S3.
    """
    if mode not in [DEPLOYMENT_MODE_ADD, DEPLOYMENT_MODE_REPLACE]:
        msg = "Invalid mode `{md}` for deployment to a pre-existing application".format(
            md=mode)
        raise ValueError(msg)

    endpoint_info = sage_client.describe_endpoint(EndpointName=endpoint_name)
    endpoint_arn = endpoint_info["EndpointArn"]
    deployed_config_name = endpoint_info["EndpointConfigName"]
    deployed_config_info = sage_client.describe_endpoint_config(
        EndpointConfigName=deployed_config_name)
    deployed_config_arn = deployed_config_info["EndpointConfigArn"]
    deployed_production_variants = deployed_config_info["ProductionVariants"]

    _logger.info("Found active endpoint with arn: %s. Updating...", endpoint_arn)

    new_model_name = _get_sagemaker_model_name(endpoint_name)
    new_model_response = _create_sagemaker_model(model_name=new_model_name,
                                                 model_s3_path=model_s3_path,
                                                 flavor=flavor,
                                                 vpc_config=vpc_config,
                                                 run_id=run_id,
                                                 image_url=image_url,
                                                 execution_role=role,
                                                 sage_client=sage_client)
    _logger.info("Created new model with arn: %s", new_model_response["ModelArn"])

    if mode == DEPLOYMENT_MODE_ADD:
        new_model_weight = 0
        production_variants = deployed_production_variants
    elif mode == DEPLOYMENT_MODE_REPLACE:
        new_model_weight = 1
        production_variants = []

    new_production_variant = {
        'VariantName': new_model_name,
        'ModelName': new_model_name,
        'InitialInstanceCount': instance_count,
        'InstanceType': instance_type,
        'InitialVariantWeight': new_model_weight
    }
    production_variants.append(new_production_variant)

    # Create the new endpoint configuration and update the endpoint
    # to adopt the new configuration
    new_config_name = _get_sagemaker_config_name(endpoint_name)
    endpoint_config_response = sage_client.create_endpoint_config(
        EndpointConfigName=new_config_name,
        ProductionVariants=production_variants,
        Tags=[
            {
                'Key': 'app_name',
                'Value': endpoint_name,
            },
        ],
    )
    _logger.info("Created new endpoint configuration with arn: %s",
                 endpoint_config_response["EndpointConfigArn"])

    sage_client.update_endpoint(EndpointName=endpoint_name,
                                EndpointConfigName=new_config_name)
    _logger.info("Updated endpoint with new configuration!")

<<<<<<< HEAD
    def status_check_fn():
        endpoint_info = sage_client.describe_endpoint(EndpointName=endpoint_name)
        endpoint_update_was_rolled_back = (
                endpoint_info["EndpointStatus"] == "InService"
                and endpoint_info["EndpointConfigName"] != new_config_name)
        if endpoint_update_was_rolled_back or endpoint_info["EndpointStatus"] == "Failed":
            failure_reason = endpoint_info.get(
                "FailureReason",
                ("An unknown SageMaker failure occurred. Please see the SageMaker console logs for"
                 " more information."))
            return _SageMakerOperationStatus.failed(failure_reason)
        elif endpoint_info["EndpointStatus"] == "InService":
            return _SageMakerOperationStatus.succeeded("The endpoint was updated successfully.")
        else:
            return _SageMakerOperationStatus.in_progress(
                "The update operation is still in progress. Current endpoint status:" 
                " \"{endpoint_status}\"".format(endpoint_status=endpoint_info["EndpointStatus"]))

    def cleanup_fn():
=======
    # If applicable, clean up unused models and old configurations
    if not archive:
        _logger.info("Cleaning up unused resources...")
>>>>>>> ae3969f2
        if mode == DEPLOYMENT_MODE_REPLACE:
            for pv in deployed_production_variants:
                deployed_model_arn = _delete_sagemaker_model(model_name=pv["ModelName"],
                                                             sage_client=sage_client,
                                                             s3_client=s3_client)
                _logger.info("Deleted model with arn: %s", deployed_model_arn)

        sage_client.delete_endpoint_config(
            EndpointConfigName=deployed_config_name)
        _logger.info("Deleted endpoint configuration with arn: %s", deployed_config_arn)

    return _SageMakerOperation(status_check_fn=status_check_fn, cleanup_fn=cleanup_fn)


def _create_sagemaker_model(model_name, model_s3_path, flavor, vpc_config, run_id, image_url,
                            execution_role, sage_client):
    """
    :param model_s3_path: S3 path where the model artifacts are stored.
    :param flavor: The name of the flavor of the model.
    :param vpc_config: A dictionary specifying the VPC configuration to use when creating the
                       new SageMaker model associated with this SageMaker endpoint.
    :param run_id: Run ID that generated this model.
    :param image_url: URL of the ECR-hosted Docker image that will serve as the
                      model's container,
    :param execution_role: The ARN of the role that SageMaker will assume when creating the model.
    :param sage_client: A boto3 client for SageMaker.
    :return: AWS response containing metadata associated with the new model.
    """
    create_model_args = {
        "ModelName": model_name,
        "PrimaryContainer": {
            'ContainerHostname': 'mfs-%s' % model_name,
            'Image': image_url,
            'ModelDataUrl': model_s3_path,
            'Environment': _get_deployment_config(flavor_name=flavor),
        },
        "ExecutionRoleArn": execution_role,
        "Tags": [{'Key': 'run_id', 'Value': str(run_id)}],
    }
    if vpc_config is not None:
        create_model_args["VpcConfig"] = vpc_config

    model_response = sage_client.create_model(**create_model_args)
    return model_response


def _delete_sagemaker_model(model_name, sage_client, s3_client):
    """
    :param sage_client: A boto3 client for SageMaker.
    :param s3_client: A boto3 client for S3.
    :return: ARN of the deleted model.
    """
    model_info = sage_client.describe_model(ModelName=model_name)
    model_arn = model_info["ModelArn"]
    model_data_url = model_info["PrimaryContainer"]["ModelDataUrl"]

    # Parse the model data url to obtain a bucket path. The following
    # procedure is safe due to the well-documented structure of the `ModelDataUrl`
    # (see https://docs.aws.amazon.com/sagemaker/latest/dg/API_ContainerDefinition.html)
    parsed_data_url = urllib.parse.urlparse(model_data_url)
    bucket_data_path = parsed_data_url.path.split("/")
    bucket_name = bucket_data_path[1]
    bucket_key = "/".join(bucket_data_path[2:])

    s3_client.delete_object(Bucket=bucket_name,
                            Key=bucket_key)
    sage_client.delete_model(ModelName=model_name)

    return model_arn


def _delete_sagemaker_endpoint_configuration(endpoint_config_name, sage_client):
    """
    :param sage_client: A boto3 client for SageMaker.
    :return: ARN of the deleted endpoint configuration.
    """
    endpoint_config_info = sage_client.describe_endpoint_config(
            EndpointConfigName=endpoint_config_name)
    sage_client.delete_endpoint_config(EndpointConfigName=endpoint_config_name)
    return endpoint_config_info["EndpointConfigArn"]


def _find_endpoint(endpoint_name, sage_client):
    """
    Finds a SageMaker endpoint with the specified name in the caller's AWS account, returning a
    NoneType if the endpoint is not found.

    :param sage_client: A boto3 client for SageMaker.
    :return: If the endpoint exists, a dictionary of endpoint attributes. If the endpoint does not
             exist, `None`.
    """
    endpoints_page = sage_client.list_endpoints(
        MaxResults=100, NameContains=endpoint_name)

    while True:
        for endpoint in endpoints_page["Endpoints"]:
            if endpoint["EndpointName"] == endpoint_name:
                return endpoint

        if "NextToken" in endpoints_page:
            endpoints_page = sage_client.list_endpoints(MaxResults=100,
                                                        NextToken=endpoints_page["NextToken"],
                                                        NameContains=endpoint_name)
        else:
            return None


class _SageMakerOperation:

    PROGRESS_LOGGING_INTERVAL_SECONDS = 10

    def __init__(self, status_check_fn, cleanup_fn):
        self.status_check_fn = status_check_fn
        self.cleanup_fn = cleanup_fn
        self.start_time = time.time()
        self.status = _SageMakerOperationStatus(_SageMakerOperationStatus.STATE_IN_PROGRESS, None)
        self.cleaned_up = False

    def await_completion(self, timeout_seconds):
        last_log_time = 0
        begin = time.time()
        while (time.time() - begin) < timeout_seconds:
            status = self.status_check_fn()
            if status.state == _SageMakerOperationStatus.STATE_IN_PROGRESS:
                curr_time = time.time()
                if (curr_time - last_log_time) >=\
                        _SageMakerOperation.PROGRESS_LOGGING_INTERVAL_SECONDS:
                    eprint(status.message)
                    last_log_time = curr_time
                
                time.sleep(5)
                continue
            else:
                self.status = status
                return status

        duration_seconds = time.time() - begin
        return _SageMakerOperationStatus.timed_out(duration_seconds)

    def clean_up(self):
        if self.status.state != _SageMakerOperationStatus.STATE_SUCCEEDED:
            raise ValueError(
                "Cannot clean up an operation that has not succeeded! Current operation state:"
                " {operation_state}".format(operation_state=self.status.state))

        if not self.cleaned_up:
            self.cleaned_up = True
        else:
            raise ValueError("`clean_up()` has already been executed for this operation!")

        self.cleanup_fn()


class _SageMakerOperationStatus:

    STATE_SUCCEEDED = "succeeded"
    STATE_FAILED = "failed"
    STATE_IN_PROGRESS = "in progress"
    STATE_TIMED_OUT = "timed_out"

    def __init__(self, state, message):
        self.state = state
        self.message = message

    @classmethod
    def in_progress(cls, message=None):
        if message is None:
            message = "The operation is still in progress."
        return cls(_SageMakerOperationStatus.STATE_IN_PROGRESS, message)

    @classmethod
    def timed_out(cls, duration_seconds):
        return cls(_SageMakerOperationStatus.STATE_TIMED_OUT,
                   "Timed out after waiting {duration_seconds} seconds for the operation to"
                   " complete. This operation may still be in progress. Please check the AWS"
                   " console for more information.".format(duration_seconds=duration_seconds))

    @classmethod
    def failed(cls, message):
        return cls(_SageMakerOperationStatus.STATE_FAILED, message)

    @classmethod
    def succeeded(cls, message):
        return cls(_SageMakerOperationStatus.STATE_SUCCEEDED, message)<|MERGE_RESOLUTION|>--- conflicted
+++ resolved
@@ -10,11 +10,8 @@
 import tarfile
 import uuid
 import shutil
-<<<<<<< HEAD
+import logging
 import time
-=======
-import logging
->>>>>>> ae3969f2
 
 import base64
 import boto3
@@ -653,13 +650,8 @@
                 Key=key,
                 Tagging={'TagSet': [{'Key': 'SageMaker', 'Value': 'true'}, ]}
             )
-<<<<<<< HEAD
-            eprint('tag response', response)
+            _logger.info('tag response: %s', response)
             return '{}/{}/{}'.format(s3_client.meta.endpoint_url, bucket, key)
-=======
-            _logger.info('tag response: %s', response)
-            return '{}/{}/{}'.format(s3.meta.endpoint_url, bucket, key)
->>>>>>> ae3969f2
 
 
 def _get_deployment_config(flavor_name):
@@ -839,7 +831,6 @@
                                 EndpointConfigName=new_config_name)
     _logger.info("Updated endpoint with new configuration!")
 
-<<<<<<< HEAD
     def status_check_fn():
         endpoint_info = sage_client.describe_endpoint(EndpointName=endpoint_name)
         endpoint_update_was_rolled_back = (
@@ -859,11 +850,6 @@
                 " \"{endpoint_status}\"".format(endpoint_status=endpoint_info["EndpointStatus"]))
 
     def cleanup_fn():
-=======
-    # If applicable, clean up unused models and old configurations
-    if not archive:
-        _logger.info("Cleaning up unused resources...")
->>>>>>> ae3969f2
         if mode == DEPLOYMENT_MODE_REPLACE:
             for pv in deployed_production_variants:
                 deployed_model_arn = _delete_sagemaker_model(model_name=pv["ModelName"],
