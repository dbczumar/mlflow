import inspect
import functools
import warnings
import logging
import time
import contextlib
from abc import abstractmethod

import mlflow
from mlflow.entities.run_status import RunStatus
from mlflow.utils import gorilla
from mlflow.entities import Metric
from mlflow.tracking.client import MlflowClient
from mlflow.utils.annotations import deprecated
from mlflow.utils.validation import MAX_METRICS_PER_BATCH


INPUT_EXAMPLE_SAMPLE_ROWS = 5
ENSURE_AUTOLOGGING_ENABLED_TEXT = (
    "please ensure that autologging is enabled before constructing the dataset."
)

# Dict mapping integration name to its config.
AUTOLOGGING_INTEGRATIONS = {}

_logger = logging.getLogger(__name__)


def try_mlflow_log(fn, *args, **kwargs):
    """
    Catch exceptions and log a warning to avoid autolog throwing.
    """
    try:
        fn(*args, **kwargs)
    except Exception as e:  # pylint: disable=broad-except
        warnings.warn("Logging to MLflow failed: " + str(e), stacklevel=2)


def log_fn_args_as_params(fn, args, kwargs, unlogged=[]):  # pylint: disable=W0102
    """
    Log parameters explicitly passed to a function.

    :param fn: function whose parameters are to be logged
    :param args: arguments explicitly passed into fn. If `fn` is defined on a class,
                 `self` should not be part of `args`; the caller is responsible for
                 filtering out `self` before calling this function.
    :param kwargs: kwargs explicitly passed into fn
    :param unlogged: parameters not to be logged
    :return: None
    """
    param_spec = inspect.signature(fn).parameters
    # Filter out `self` from the signature under the assumption that it is not contained
    # within the specified `args`, as stipulated by the documentation
    relevant_params = [param for param in param_spec.values() if param.name != "self"]

    # Fetch the parameter names for specified positional arguments from the function
    # signature & create a mapping from positional argument name to specified value
    params_to_log = {
        param_info.name: param_val
        for param_info, param_val in zip(list(relevant_params)[: len(args)], args)
    }
    # Add all user-specified keyword arguments to the set of parameters to log
    params_to_log.update(kwargs)
    # Add parameters that were not explicitly specified by the caller to the mapping,
    # using their default values
    params_to_log.update(
        {
            param.name: param.default
            for param in list(relevant_params)[len(args) :]
            if param.name not in kwargs
        }
    )
    # Filter out any parameters that should not be logged, as specified by the `unlogged` parameter
    params_to_log = {key: value for key, value in params_to_log.items() if key not in unlogged}
    try_mlflow_log(mlflow.log_params, params_to_log)


def _update_wrapper_extended(wrapper, wrapped):
    """
    Update a `wrapper` function to look like the `wrapped` function. This is an extension of
    `functools.update_wrapper` that applies the docstring *and* signature of `wrapped` to
    `wrapper`, producing a new function.

    :return: A new function with the same implementation as `wrapper` and the same docstring
             & signature as `wrapped`.
    """
    updated_wrapper = functools.update_wrapper(wrapper, wrapped)
    # Assign the signature of the `wrapped` function to the updated wrapper function.
    # Certain frameworks may disallow signature inspection, causing `inspect.signature()` to throw.
    # One such example is the `tensorflow.estimator.Estimator.export_savedmodel()` function
    try:
        updated_wrapper.__signature__ = inspect.signature(wrapped)
    except Exception:  # pylint: disable=broad-except
        _logger.warn("Failed to restore original signature for wrapper around {}".format(wrapped))
    return updated_wrapper


def wrap_patch(destination, name, patch, settings=None):
    """
    Apply a patch while preserving the attributes (e.g. __doc__) of an original function.

    TODO(dbczumar): Convert this to an internal method once existing `wrap_patch` calls
                    outside of `autologging_utils` have been converted to `safe_patch`

    :param destination: Patch destination
    :param name: Name of the attribute at the destination
    :param patch: Patch function
    :param settings: Settings for gorilla.Patch
    """
    if settings is None:
        settings = gorilla.Settings(allow_hit=True, store_hit=True)

    original = getattr(destination, name)
    wrapped = _update_wrapper_extended(patch, original)

    patch = gorilla.Patch(destination, name, wrapped, settings=settings)
    gorilla.apply(patch)


class _InputExampleInfo:
    """
    Stores info about the input example collection before it is needed.

    For example, in xgboost and lightgbm, an InputExampleInfo object is attached to the dataset,
    where its value is read later by the train method.

    Exactly one of input_example or error_msg should be populated.
    """

    def __init__(self, input_example=None, error_msg=None):
        self.input_example = input_example
        self.error_msg = error_msg


def resolve_input_example_and_signature(
    get_input_example, infer_model_signature, log_input_example, log_model_signature, logger
):
    """
    Handles the logic of calling functions to gather the input example and infer the model
    signature.

    :param get_input_example: function which returns an input example, usually sliced from a
                              dataset. This function can raise an exception, its message will be
                              shown to the user in a warning in the logs.
    :param infer_model_signature: function which takes an input example and returns the signature
                                  of the inputs and outputs of the model. This function can raise
                                  an exception, its message will be shown to the user in a warning
                                  in the logs.
    :param log_input_example: whether to log errors while collecting the input example, and if it
                              succeeds, whether to return the input example to the user. We collect
                              it even if this parameter is False because it is needed for inferring
                              the model signature.
    :param log_model_signature: whether to infer and return the model signature.
    :param logger: the logger instance used to log warnings to the user during input example
                   collection and model signature inference.

    :return: A tuple of input_example and signature. Either or both could be None based on the
             values of log_input_example and log_model_signature.
    """

    input_example = None
    input_example_user_msg = None
    input_example_failure_msg = None
    if log_input_example or log_model_signature:
        try:
            input_example = get_input_example()
        except Exception as e:  # pylint: disable=broad-except
            input_example_failure_msg = str(e)
            input_example_user_msg = "Failed to gather input example: " + str(e)

    model_signature = None
    model_signature_user_msg = None
    if log_model_signature:
        try:
            if input_example is None:
                raise Exception(
                    "could not sample data to infer model signature: " + input_example_failure_msg
                )
            model_signature = infer_model_signature(input_example)
        except Exception as e:  # pylint: disable=broad-except
            model_signature_user_msg = "Failed to infer model signature: " + str(e)

    if log_input_example and input_example_user_msg is not None:
        logger.warning(input_example_user_msg)
    if log_model_signature and model_signature_user_msg is not None:
        logger.warning(model_signature_user_msg)

    return input_example if log_input_example else None, model_signature


class BatchMetricsLogger:
    """
    The BatchMetricsLogger will log metrics in batch against an mlflow run.
    If run_id is passed to to constructor then all recording and logging will
    happen against that run_id.
    If no run_id is passed into constructor, then the run ID will be fetched
    from `mlflow.active_run()` each time `record_metrics()` or `flush()` is called; in this
    case, callers must ensure that an active run is present before invoking
    `record_metrics()` or `flush()`.
    """

    def __init__(self, run_id=None):
        self.run_id = run_id

        # data is an array of Metric objects
        self.data = []
        self.total_training_time = 0
        self.total_log_batch_time = 0
        self.previous_training_timestamp = None

    def flush(self):
        """
        The metrics accumulated by BatchMetricsLogger will be batch logged to an MLFlow run.
        """
        self._timed_log_batch()
        self.data = []

    def _timed_log_batch(self):
        if self.run_id is None:
            # Retrieving run_id from active mlflow run.
            current_run_id = mlflow.active_run().info.run_id
        else:
            current_run_id = self.run_id

        start = time.time()
        metrics_slices = [
            self.data[i : i + MAX_METRICS_PER_BATCH]
            for i in range(0, len(self.data), MAX_METRICS_PER_BATCH)
        ]
        for metrics_slice in metrics_slices:
            try_mlflow_log(MlflowClient().log_batch, run_id=current_run_id, metrics=metrics_slice)
        end = time.time()
        self.total_log_batch_time += end - start

    def _should_flush(self):
        target_training_to_logging_time_ratio = 10
        if (
            self.total_training_time
            >= self.total_log_batch_time * target_training_to_logging_time_ratio
        ):
            return True

        return False

    def record_metrics(self, metrics, step=None):
        """
        Submit a set of metrics to be logged. The metrics may not be immediately logged, as this
        class will batch them in order to not increase execution time too much by logging
        frequently.

        :param metrics: dictionary containing key, value pairs of metrics to be logged.
        :param step: the training step that the metrics correspond to.
        """
        current_timestamp = time.time()
        if self.previous_training_timestamp is None:
            self.previous_training_timestamp = current_timestamp

        training_time = current_timestamp - self.previous_training_timestamp

        self.total_training_time += training_time

        # log_batch() requires step to be defined. Therefore will set step to 0 if not defined.
        if step is None:
            step = 0

        for key, value in metrics.items():

            self.data.append(Metric(key, value, int(current_timestamp * 1000), step))

        if self._should_flush():
            self.flush()

        self.previous_training_timestamp = current_timestamp


@contextlib.contextmanager
def batch_metrics_logger(run_id):
    """
    Context manager that yields a BatchMetricsLogger object, which metrics can be logged against.
    The BatchMetricsLogger keeps metrics in a list until it decides they should be logged, at
    which point the accumulated metrics will be batch logged. The BatchMetricsLogger ensures
    that logging imposes no more than a 10% overhead on the training, where the training is
    measured by adding up the time elapsed between consecutive calls to record_metrics.

    If logging a batch fails, a warning will be emitted and subsequent metrics will continue to
    be collected.

    Once the context is closed, any metrics that have yet to be logged will be logged.

    :param run_id: ID of the run that the metrics will be logged to.
    """

    batch_metrics_logger = BatchMetricsLogger(run_id)
    yield batch_metrics_logger
<<<<<<< HEAD
    batch_metrics_logger._purge()


def autologging_integration(name):
    """
    **All autologging integrations should be decorated with this wrapper.**

    Wraps an autologging function in order to store its configuration arguments. This enables
    patch functions to broadly obey certain configurations (e.g., disable=True) without
    requiring specific logic to be present in each autologging integration.
    """

    AUTOLOGGING_INTEGRATIONS[name] = {}

    def wrapper(_autolog):
        def autolog(*args, **kwargs):
            AUTOLOGGING_INTEGRATIONS[name] = kwargs
            _autolog(**kwargs)

        wrapped_autolog = functools.wraps(_autolog)(autolog)
        return wrapped_autolog

    return wrapper


def _is_testing():
    """
    Indicates whether or not autologging functionality is running in test mode (as determined
    by the `MLFLOW_AUTOLOGGING_TESTING` environment variable). Test mode performs additional
    validation during autologging, including:

        - Checks for the exception safety of arguments passed to model training functions
          (i.e. all additional arguments should be "exception safe" functions or classes)
        - Disables exception handling for patched function logic, ensuring that patch code
          executes without errors during testing
    """
    import os

    return os.environ.get("MLFLOW_AUTOLOGGING_TESTING", "false") == "true"


# Function attribute used for testing purposes to verify that a given function
# has been wrapped with the `exception_safe_function` decorator
_ATTRIBUTE_EXCEPTION_SAFE = "exception_safe"


def exception_safe_function(function):
    """
    Wraps the specified function with broad exception handling to guard
    against unexpected errors during autologging.
    """
    if _is_testing():
        setattr(function, _ATTRIBUTE_EXCEPTION_SAFE, True)

    def safe_function(*args, **kwargs):

        try:
            return function(*args, **kwargs)
        except Exception as e:
            if _is_testing():
                raise
            else:
                _logger.warning("Encountered unexpected error during autologging: %s", e)

    safe_function = _update_wrapper_extended(safe_function, function)
    return safe_function


class ExceptionSafeClass(type):
    """
    Metaclass that wraps all functions defined on the specified class with broad error handling
    logic to guard against unexpected errors during autlogging.

    Rationale: Patched autologging functions commonly pass additional class instances as arguments
    to their underlying original training routines; for example, Keras autologging constructs
    a subclass of `keras.callbacks.Callback` and forwards it to `Model.fit()`. To prevent errors
    encountered during method execution within such classes from disrupting model training,
    this metaclass wraps all class functions in a broad try / catch statement.
    """

    def __new__(cls, name, bases, dct):
        for m in dct:
            if hasattr(dct[m], "__call__"):
                dct[m] = exception_safe_function(dct[m])
        return type.__new__(cls, name, bases, dct)


class PatchFunction:
    """
    Base class representing a function patch implementation with a callback for error handling.
    `PatchFunction` should be subclassed and used in conjunction with `safe_patch` to
    safely modify the implementation of a function. Subclasses of `PatchFunction` should
    use `_patch_implementation` to define modified ("patched") function implementations and
    `_on_exception` to define cleanup logic when `_patch_implementation` terminates due
    to an unhandled exception.
    """

    @abstractmethod
    def _patch_implementation(self, original, *args, **kwargs):
        """
        Invokes the patch function code.

        :param original: The original, underlying function over which the `PatchFunction`
                         is being applied.
        :param *args: The positional arguments passed to the original function.
        :param **kwargs: The keyword arguments passed to the original function.
        """
        pass

    @abstractmethod
    def _on_exception(self, exception):
        """
        Called when an unhandled exception prematurely terminates the execution
        of `_patch_implementation`.

        :param exception: The unhandled exception thrown by `_patch_implementation`.
        """
        pass

    @classmethod
    def call(cls, original, *args, **kwargs):
        return cls().__call__(original, *args, **kwargs)

    def __call__(self, original, *args, **kwargs):
        try:
            return self._patch_implementation(original, *args, **kwargs)
        except Exception as e:  # pylint: disable=broad-except
            try:
                self._on_exception(e)
            finally:
                # Regardless of what happens during the `_on_exception` callback, reraise
                # the original implementation exception once the callback completes
                raise e


def with_cleanup_autologging_run_on_exception(patch_function):
    """
    Given a patch_function, returns an augmented patch_function that performs autologging
    run cleanup in the event of an unhandled exception. The augmented function will terminate
    the top run of MLflow's fluent active runs stack with status `FAILED`, if it was created during
    the execution of `patch_function`. If nested runs or non-fluent runs are created by
    `patch_function`, `patch_function` is responsible for terminating them via the
    :py:func:`PatchFunction.on_exception` method.

    :param patch_function: A `PatchFunction` class definition or a function object
                           compatible with `safe_patch`.
    """

    if inspect.isclass(patch_function):

        class PatchWithRunCleanup(patch_function):
            def __init__(self):
                super(PatchWithRunCleanup, self).__init__()
                self.preexisting_run = None

            def _patch_implementation(self, original, *args, **kwargs):
                self.preexisting_run = mlflow.active_run()
                return super(PatchWithRunCleanup, self)._patch_implementation(
                    original, *args, **kwargs
                )

            def _on_exception(self, e):
                super(PatchWithRunCleanup, self).on_exception(e)
                if self.preexisting_run is None and mlflow.active_run():
                    try_mlflow_log(mlflow.end_run, RunStatus.to_string(RunStatus.FAILED))

        return PatchWithRunCleanup

    else:

        def patch_with_run_cleanup(original, *args, **kwargs):
            preexisting_run = mlflow.active_run()
            try:
                return patch_function(original, *args, **kwargs)
            except Exception:
                if preexisting_run is None and mlflow.active_run():
                    try_mlflow_log(mlflow.end_run, RunStatus.to_string(RunStatus.FAILED))
                raise

        return patch_with_run_cleanup


def safe_patch(autologging_integration, destination, function_name, patch_function):
    """
    Patches the specified `function_name` on the specified `destination` class for autologging
    purposes, replacing its implementation with an error-safe copy of the specified patch
    `function` with the following error handling behavior:

        - Exceptions thrown from the underlying / original function
          (`<destination>.<function_name>`) are propagated to the caller.

        - Exceptions thrown from other parts of the patched implementation (`patch_function`)
          are caught and logged as warnings.


    :param autologging_integration: The name of the autologging integration associated with the
                                    patch.
    :param destination: The Python class on which the patch is being defined.
    :param function_name: The name of the function to patch on the specified `destination` class.
    :param function: The patched function code to apply. This is either a `PatchFunction` class
                     definition or a function object. If it is a function object, the first argument
                     should be reserved for an `original` method argument representing the
                     underlying / original function. Subsequent arguments should be identical to
                     those of the original function being patched.
    """
    patch_is_class = inspect.isclass(patch_function)
    if patch_is_class:
        assert issubclass(patch_function, PatchFunction)
    else:
        assert callable(patch_function)

    def safe_patch_function(*args, **kwargs):
        """
        A safe wrapper around the specified `patch_function` implementation designed to
        handle exceptions thrown during the execution of `patch_function`. This wrapper
        distinguishes exceptions thrown from the underlying / original function
        (`<destination>.<function_name>`) from exceptions thrown from other parts of
        `patch_function`. This distinction is made by passing an augmented version of the
        underlying / original function to `patch_function` that uses nonlocal state to track
        whether or not it has been executed and whether or not it threw an exception.

        Exceptions thrown from the underlying / original function are propagated to the caller,
        while exceptions thrown from other parts of `patch_function` are caught and logged as
        warnings.
        """
        original = gorilla.get_original_attribute(destination, function_name)

        config = AUTOLOGGING_INTEGRATIONS.get(autologging_integration)
        # If the autologging integration associated with this patch is disabled,
        # call the original function and return
        if config is not None and config.get("disable", False):
            return original(*args, **kwargs)

        # Whether or not the original / underlying function has been called during the
        # execution of patched code
        original_has_been_called = False
        # The value returned by the call to the original / underlying function during
        # the execution of patched code
        original_result = None
        # Whether or not an exception was raised from within the original / underlying function
        # during the execution of patched code
        failed_during_original = False

        try:

            def call_original(*og_args, **og_kwargs):
                try:
                    if _is_testing():
                        _validate_args(args, kwargs, og_args, og_kwargs)

                    nonlocal original_has_been_called
                    original_has_been_called = True

                    nonlocal original_result
                    original_result = original(*args, **kwargs)
                    return original_result
                except Exception:
                    nonlocal failed_during_original
                    failed_during_original = True
                    raise

            # Apply the name, docstring, and signature of `original` to `call_original`.
            # This is important because several autologging patch implementations inspect
            # the signature of the `original` argument during execution
            call_original = _update_wrapper_extended(call_original, original)

            if patch_is_class:
                patch_function.call(call_original, *args, **kwargs)
            else:
                patch_function(call_original, *args, **kwargs)

        except Exception as e:
            # Exceptions thrown during execution of the original function should be propagated
            # to the caller. Additionally, exceptions encountered during test mode should be
            # reraised to detect bugs in autologging implementations
            if failed_during_original or _is_testing():
                raise

            _logger.warning(
                "Encountered unexpected error during %s autologging: %s", autologging_integration, e
            )

        if original_has_been_called:
            return original_result
        else:
            return original(*args, **kwargs)

    wrap_patch(destination, function_name, safe_patch_function)


def _validate_args(
    user_call_args, user_call_kwargs, autologging_call_args, autologging_call_kwargs
):
    """
    Used for testing purposes to verify that, when a patched ML function calls its underlying
    / original ML function, the following properties are satisfied:

        - All arguments supplied to the patched ML function are forwarded to the
          original ML function
        - Any additional arguments supplied to the original function are exception safe (i.e.
          they are either functions decorated with the `@exception_safe_function` decorator
          or classes / instances of classes with type `ExceptionSafeClass`
    """

    def _validate_new_input(inp):
        """
        Validates a new input (arg or kwarg) introduced to the underlying / original ML function
        call during the execution of a patched ML function. The new input is valid if:

            - The new input is a function that has been decorated with `exception_safe_function`
            - OR the new input is a class with the `ExceptionSafeClass` metaclass
            - OR the new input is a list and each of its elements is valid according to the
              these criteria
        """
        if type(inp) == list:
            for item in inp:
                _validate_new_input(item)
        elif callable(inp):
            assert getattr(inp, _ATTRIBUTE_EXCEPTION_SAFE, False), (
                "New function argument '{}' passed to original function is not exception-safe."
                " Please decorate the function with `exception_safe_function`.".format(inp)
            )
        elif inspect.isclass(type(inp)):
            assert type(inp.__class__) == ExceptionSafeClass, (
                "New class argument '{}' passed to original function is not exception-safe."
                " Please specify the `ExceptionSafeClass` metaclass"
                " in the class definition.".format(inp)
            )
        else:
            raise Exception(
                "Invalid new input '{}'. New args / kwargs introduced to `original` function"
                " calls by patched code must either be exception safe functions, exception safe"
                " classes, or lists of exceptions safe functions / classes.".format(inp)
            )

    def _validate(autologging_call_input, user_call_input=None):
        if user_call_input is None and autologging_call_input is not None:
            _validate_new_input(autologging_call_input)
            return

        assert type(autologging_call_input) == type(
            user_call_input
        ), "Type of input to original function '{}' does not match expected type '{}'".format(
            type(autologging_call_input), type(user_call_input)
        )

        if type(autologging_call_input) == list:
            length_difference = len(autologging_call_input) - len(user_call_input)
            assert length_difference >= 0, (
                "%d expected args / kwargs are missing from the call"
                " to the original function.".format(length_difference)
            )
            user_call_input = user_call_input + ([None] * (length_difference))
            for a, u in zip(autologging_call_input, user_call_input):
                _validate(a, u)
        elif type(autologging_call_input) == dict:
            assert set(user_call_input.keys()).issubset(set(autologging_call_input.keys())), (
                "Keyword or dictionary arguments to original function omit"
                " one or more expected keys: '{}'".format(
                    set(user_call_input.keys()) - set(autologging_call_input.keys())
                )
            )
            for key in autologging_call_input.keys():
                _validate(autologging_call_input[key], user_call_input.get(key, None))
        else:
            assert (
                autologging_call_input is user_call_input
                or autologging_call_input == user_call_input
            ), (
                "Input to original function does not match expected input."
                " Original: '{}'. Expected: '{}'".format(autologging_call_input, user_call_input)
            )

    _validate(autologging_call_args, user_call_args)
    _validate(autologging_call_kwargs, user_call_kwargs)
=======
    batch_metrics_logger.flush()
>>>>>>> 2c77d25a
<|MERGE_RESOLUTION|>--- conflicted
+++ resolved
@@ -292,8 +292,7 @@
 
     batch_metrics_logger = BatchMetricsLogger(run_id)
     yield batch_metrics_logger
-<<<<<<< HEAD
-    batch_metrics_logger._purge()
+    batch_metrics_logger.flush()
 
 
 def autologging_integration(name):
@@ -667,7 +666,4 @@
             )
 
     _validate(autologging_call_args, user_call_args)
-    _validate(autologging_call_kwargs, user_call_kwargs)
-=======
-    batch_metrics_logger.flush()
->>>>>>> 2c77d25a
+    _validate(autologging_call_kwargs, user_call_kwargs)