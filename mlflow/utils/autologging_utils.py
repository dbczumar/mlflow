import abc
import inspect
import itertools
import functools
import warnings
import logging
import time
import contextlib
import uuid
from collections import namedtuple
from contextlib import contextmanager
from abc import abstractmethod

import mlflow
from mlflow.entities.run_status import RunStatus
from mlflow.entities import Metric
from mlflow.tracking.client import MlflowClient
from mlflow.utils import gorilla
from mlflow.utils.mlflow_tags import MLFLOW_AUTOLOGGING
from mlflow.utils.validation import MAX_METRICS_PER_BATCH


INPUT_EXAMPLE_SAMPLE_ROWS = 5
ENSURE_AUTOLOGGING_ENABLED_TEXT = (
    "please ensure that autologging is enabled before constructing the dataset."
)
_AUTOLOGGING_TEST_MODE_ENV_VAR = "MLFLOW_AUTOLOGGING_TESTING"

# Dict mapping integration name to its config.
AUTOLOGGING_INTEGRATIONS = {}

_logger = logging.getLogger(__name__)


def try_mlflow_log(fn, *args, **kwargs):
    """
    Catch exceptions and log a warning to avoid autolog throwing.
    """
    try:
        return fn(*args, **kwargs)
    except Exception as e:  # pylint: disable=broad-except
        if _is_testing():
            raise
        else:
            warnings.warn("Logging to MLflow failed: " + str(e), stacklevel=2)


def log_fn_args_as_params(fn, args, kwargs, unlogged=[]):  # pylint: disable=W0102
    """
    Log parameters explicitly passed to a function.

    :param fn: function whose parameters are to be logged
    :param args: arguments explicitly passed into fn. If `fn` is defined on a class,
                 `self` should not be part of `args`; the caller is responsible for
                 filtering out `self` before calling this function.
    :param kwargs: kwargs explicitly passed into fn
    :param unlogged: parameters not to be logged
    :return: None
    """
    param_spec = inspect.signature(fn).parameters
    # Filter out `self` from the signature under the assumption that it is not contained
    # within the specified `args`, as stipulated by the documentation
    relevant_params = [param for param in param_spec.values() if param.name != "self"]

    # Fetch the parameter names for specified positional arguments from the function
    # signature & create a mapping from positional argument name to specified value
    params_to_log = {
        param_info.name: param_val
        for param_info, param_val in zip(list(relevant_params)[: len(args)], args)
    }
    # Add all user-specified keyword arguments to the set of parameters to log
    params_to_log.update(kwargs)
    # Add parameters that were not explicitly specified by the caller to the mapping,
    # using their default values
    params_to_log.update(
        {
            param.name: param.default
            for param in list(relevant_params)[len(args) :]
            if param.name not in kwargs
        }
    )
    # Filter out any parameters that should not be logged, as specified by the `unlogged` parameter
    params_to_log = {key: value for key, value in params_to_log.items() if key not in unlogged}
    try_mlflow_log(mlflow.log_params, params_to_log)


def _update_wrapper_extended(wrapper, wrapped):
    """
    Update a `wrapper` function to look like the `wrapped` function. This is an extension of
    `functools.update_wrapper` that applies the docstring *and* signature of `wrapped` to
    `wrapper`, producing a new function.

    :return: A new function with the same implementation as `wrapper` and the same docstring
             & signature as `wrapped`.
    """
    updated_wrapper = functools.update_wrapper(wrapper, wrapped)
    # Assign the signature of the `wrapped` function to the updated wrapper function.
    # Certain frameworks may disallow signature inspection, causing `inspect.signature()` to throw.
    # One such example is the `tensorflow.estimator.Estimator.export_savedmodel()` function
    try:
        updated_wrapper.__signature__ = inspect.signature(wrapped)
    except Exception:  # pylint: disable=broad-except
        _logger.debug("Failed to restore original signature for wrapper around %s", wrapped)
    return updated_wrapper


def wrap_patch(destination, name, patch, settings=None):
    """
    Apply a patch while preserving the attributes (e.g. __doc__) of an original function.

    TODO(dbczumar): Convert this to an internal method once existing `wrap_patch` calls
                    outside of `autologging_utils` have been converted to `safe_patch`

    :param destination: Patch destination
    :param name: Name of the attribute at the destination
    :param patch: Patch function
    :param settings: Settings for gorilla.Patch
    """
    if settings is None:
        settings = gorilla.Settings(allow_hit=True, store_hit=True)

    original = getattr(destination, name)
    wrapped = _update_wrapper_extended(patch, original)

    patch = gorilla.Patch(destination, name, wrapped, settings=settings)
    gorilla.apply(patch)


class _InputExampleInfo:
    """
    Stores info about the input example collection before it is needed.

    For example, in xgboost and lightgbm, an InputExampleInfo object is attached to the dataset,
    where its value is read later by the train method.

    Exactly one of input_example or error_msg should be populated.
    """

    def __init__(self, input_example=None, error_msg=None):
        self.input_example = input_example
        self.error_msg = error_msg


def resolve_input_example_and_signature(
    get_input_example, infer_model_signature, log_input_example, log_model_signature, logger
):
    """
    Handles the logic of calling functions to gather the input example and infer the model
    signature.

    :param get_input_example: function which returns an input example, usually sliced from a
                              dataset. This function can raise an exception, its message will be
                              shown to the user in a warning in the logs.
    :param infer_model_signature: function which takes an input example and returns the signature
                                  of the inputs and outputs of the model. This function can raise
                                  an exception, its message will be shown to the user in a warning
                                  in the logs.
    :param log_input_example: whether to log errors while collecting the input example, and if it
                              succeeds, whether to return the input example to the user. We collect
                              it even if this parameter is False because it is needed for inferring
                              the model signature.
    :param log_model_signature: whether to infer and return the model signature.
    :param logger: the logger instance used to log warnings to the user during input example
                   collection and model signature inference.

    :return: A tuple of input_example and signature. Either or both could be None based on the
             values of log_input_example and log_model_signature.
    """

    input_example = None
    input_example_user_msg = None
    input_example_failure_msg = None
    if log_input_example or log_model_signature:
        try:
            input_example = get_input_example()
        except Exception as e:  # pylint: disable=broad-except
            input_example_failure_msg = str(e)
            input_example_user_msg = "Failed to gather input example: " + str(e)

    model_signature = None
    model_signature_user_msg = None
    if log_model_signature:
        try:
            if input_example is None:
                raise Exception(
                    "could not sample data to infer model signature: " + input_example_failure_msg
                )
            model_signature = infer_model_signature(input_example)
        except Exception as e:  # pylint: disable=broad-except
            model_signature_user_msg = "Failed to infer model signature: " + str(e)

    if log_input_example and input_example_user_msg is not None:
        logger.warning(input_example_user_msg)
    if log_model_signature and model_signature_user_msg is not None:
        logger.warning(model_signature_user_msg)

    return input_example if log_input_example else None, model_signature


class BatchMetricsLogger:
    """
    The BatchMetricsLogger will log metrics in batch against an mlflow run.
    If run_id is passed to to constructor then all recording and logging will
    happen against that run_id.
    If no run_id is passed into constructor, then the run ID will be fetched
    from `mlflow.active_run()` each time `record_metrics()` or `flush()` is called; in this
    case, callers must ensure that an active run is present before invoking
    `record_metrics()` or `flush()`.
    """

    def __init__(self, run_id=None):
        self.run_id = run_id

        # data is an array of Metric objects
        self.data = []
        self.total_training_time = 0
        self.total_log_batch_time = 0
        self.previous_training_timestamp = None

    def flush(self):
        """
        The metrics accumulated by BatchMetricsLogger will be batch logged to an MLFlow run.
        """
        self._timed_log_batch()
        self.data = []

    def _timed_log_batch(self):
        if self.run_id is None:
            # Retrieving run_id from active mlflow run.
            current_run_id = mlflow.active_run().info.run_id
        else:
            current_run_id = self.run_id

        start = time.time()
        metrics_slices = [
            self.data[i : i + MAX_METRICS_PER_BATCH]
            for i in range(0, len(self.data), MAX_METRICS_PER_BATCH)
        ]
        for metrics_slice in metrics_slices:
            try_mlflow_log(MlflowClient().log_batch, run_id=current_run_id, metrics=metrics_slice)
        end = time.time()
        self.total_log_batch_time += end - start

    def _should_flush(self):
        target_training_to_logging_time_ratio = 10
        if (
            self.total_training_time
            >= self.total_log_batch_time * target_training_to_logging_time_ratio
        ):
            return True

        return False

    def record_metrics(self, metrics, step=None):
        """
        Submit a set of metrics to be logged. The metrics may not be immediately logged, as this
        class will batch them in order to not increase execution time too much by logging
        frequently.

        :param metrics: dictionary containing key, value pairs of metrics to be logged.
        :param step: the training step that the metrics correspond to.
        """
        current_timestamp = time.time()
        if self.previous_training_timestamp is None:
            self.previous_training_timestamp = current_timestamp

        training_time = current_timestamp - self.previous_training_timestamp

        self.total_training_time += training_time

        # log_batch() requires step to be defined. Therefore will set step to 0 if not defined.
        if step is None:
            step = 0

        for key, value in metrics.items():

            self.data.append(Metric(key, value, int(current_timestamp * 1000), step))

        if self._should_flush():
            self.flush()

        self.previous_training_timestamp = current_timestamp


@contextlib.contextmanager
def batch_metrics_logger(run_id):
    """
    Context manager that yields a BatchMetricsLogger object, which metrics can be logged against.
    The BatchMetricsLogger keeps metrics in a list until it decides they should be logged, at
    which point the accumulated metrics will be batch logged. The BatchMetricsLogger ensures
    that logging imposes no more than a 10% overhead on the training, where the training is
    measured by adding up the time elapsed between consecutive calls to record_metrics.

    If logging a batch fails, a warning will be emitted and subsequent metrics will continue to
    be collected.

    Once the context is closed, any metrics that have yet to be logged will be logged.

    :param run_id: ID of the run that the metrics will be logged to.
    """

    batch_metrics_logger = BatchMetricsLogger(run_id)
    yield batch_metrics_logger
    batch_metrics_logger.flush()


def autologging_integration(name):
    """
    **All autologging integrations should be decorated with this wrapper.**

    Wraps an autologging function in order to store its configuration arguments. This enables
    patch functions to broadly obey certain configurations (e.g., disable=True) without
    requiring specific logic to be present in each autologging integration.
    """

    def validate_param_spec(param_spec):
        if "disable" not in param_spec or param_spec["disable"].default is not False:
            raise Exception(
                "Invalid `autolog()` function for integration '{}'. `autolog()` functions"
                " must specify a 'disable' argument with default value 'False'".format(name)
            )

    def wrapper(_autolog):
        param_spec = inspect.signature(_autolog).parameters
        validate_param_spec(param_spec)

        AUTOLOGGING_INTEGRATIONS[name] = {}
        default_params = {param.name: param.default for param in param_spec.values()}

        def autolog(*args, **kwargs):
            try:
                AutologgingEventLogger.get_logger().log_autolog_called(name, args, kwargs)
            except Exception:  # pylint: disable=broad-except
                pass

            config_to_store = dict(default_params)
            config_to_store.update(
                {param.name: arg for arg, param in zip(args, param_spec.values())}
            )
            config_to_store.update(kwargs)
            AUTOLOGGING_INTEGRATIONS[name] = config_to_store

            return _autolog(*args, **kwargs)

        wrapped_autolog = _update_wrapper_extended(autolog, _autolog)
        return wrapped_autolog

    return wrapper


def get_autologging_config(flavor_name, config_key, default_value=None):
    """
    Returns a desired config value for a specified autologging integration.
    Returns `None` if specified `flavor_name` has no recorded configs.
    If `config_key` is not set on the config object, default value is returned.

    :param flavor_name: An autologging integration flavor name.
    :param config_key: The key for the desired config value.
    :param default_value: The default_value to return
    """
    config = AUTOLOGGING_INTEGRATIONS.get(flavor_name)
    if config is not None:
        return config.get(config_key, default_value)
    else:
        return default_value


def autologging_is_disabled(flavor_name):
    """
    Returns a boolean flag of whether the autologging integration is disabled.

    :param flavor_name: An autologging integration flavor name.
    """
    return get_autologging_config(flavor_name, "disable", True)


def _is_testing():
    """
    Indicates whether or not autologging functionality is running in test mode (as determined
    by the `MLFLOW_AUTOLOGGING_TESTING` environment variable). Test mode performs additional
    validation during autologging, including:

        - Checks for the exception safety of arguments passed to model training functions
          (i.e. all additional arguments should be "exception safe" functions or classes)
        - Disables exception handling for patched function logic, ensuring that patch code
          executes without errors during testing
    """
    import os

    return os.environ.get(_AUTOLOGGING_TEST_MODE_ENV_VAR, "false") == "true"


# Function attribute used for testing purposes to verify that a given function
# has been wrapped with the `exception_safe_function` decorator
_ATTRIBUTE_EXCEPTION_SAFE = "exception_safe"


def exception_safe_function(function):
    """
    Wraps the specified function with broad exception handling to guard
    against unexpected errors during autologging.
    """
    if _is_testing():
        setattr(function, _ATTRIBUTE_EXCEPTION_SAFE, True)

    def safe_function(*args, **kwargs):
        try:
            return function(*args, **kwargs)
        except Exception as e:  # pylint: disable=broad-except
            if _is_testing():
                raise
            else:
                _logger.warning("Encountered unexpected error during autologging: %s", e)

    safe_function = _update_wrapper_extended(safe_function, function)
    return safe_function


def _exception_safe_class_factory(base_class):
    """
    Creates an exception safe metaclass that inherits from `base_class`.
    """

    class _ExceptionSafeClass(base_class):
        """
        Metaclass that wraps all functions defined on the specified class with broad error handling
        logic to guard against unexpected errors during autlogging.

        Rationale: Patched autologging functions commonly pass additional class instances as
        arguments to their underlying original training routines; for example, Keras autologging
        constructs a subclass of `keras.callbacks.Callback` and forwards it to `Model.fit()`.
        To prevent errors encountered during method execution within such classes from disrupting
        model training, this metaclass wraps all class functions in a broad try / catch statement.

        Note: `ExceptionSafeClass` does not handle exceptions in class methods or static methods,
        as these are not always Python callables and are difficult to wrap
        """

        def __new__(cls, name, bases, dct):
            for m in dct:
                # class methods or static methods are not callable.
                if callable(dct[m]):
                    dct[m] = exception_safe_function(dct[m])
            return base_class.__new__(cls, name, bases, dct)

    return _ExceptionSafeClass


ExceptionSafeClass = _exception_safe_class_factory(type)

# `ExceptionSafeClass` causes an error when used with an abstract class.
#
# ```
# class AbstractClass(abc.ABC):
#    ...
#
# class DerivedClass(AbstractClass, metaclass=ExceptionSafeClass):
#    ...
# ```
#
# This raises:
#
# ```
# TypeError: metaclass conflict: the metaclass of a derived class must be
#            a (non-strict) subclass of the metaclasses of all its bases.
# ```
#
# To avoid this error, create `ExceptionSafeAbstractClass` that is based on `abc.ABCMeta`.
ExceptionSafeAbstractClass = _exception_safe_class_factory(abc.ABCMeta)


class PatchFunction:
    """
    Base class representing a function patch implementation with a callback for error handling.
    `PatchFunction` should be subclassed and used in conjunction with `safe_patch` to
    safely modify the implementation of a function. Subclasses of `PatchFunction` should
    use `_patch_implementation` to define modified ("patched") function implementations and
    `_on_exception` to define cleanup logic when `_patch_implementation` terminates due
    to an unhandled exception.
    """

    @abstractmethod
    def _patch_implementation(self, original, *args, **kwargs):
        """
        Invokes the patch function code.

        :param original: The original, underlying function over which the `PatchFunction`
                         is being applied.
        :param *args: The positional arguments passed to the original function.
        :param **kwargs: The keyword arguments passed to the original function.
        """
        pass

    @abstractmethod
    def _on_exception(self, exception):
        """
        Called when an unhandled exception prematurely terminates the execution
        of `_patch_implementation`.

        :param exception: The unhandled exception thrown by `_patch_implementation`.
        """
        pass

    @classmethod
    def call(cls, original, *args, **kwargs):
        return cls().__call__(original, *args, **kwargs)

    def __call__(self, original, *args, **kwargs):
        try:
            return self._patch_implementation(original, *args, **kwargs)
        except Exception as e:  # pylint: disable=broad-except
            try:
                self._on_exception(e)
            finally:
                # Regardless of what happens during the `_on_exception` callback, reraise
                # the original implementation exception once the callback completes
                raise e


# Represents an active autologging session using two fields:
# - integration: the name of the autologging integration corresponding to the session
# - id: a unique session identifier (e.g., a UUID)
AutologgingSession = namedtuple("AutologgingSession", ["integration", "id"])


class _AutologgingSessionManager:
    _session = None

    @classmethod
    @contextmanager
    def start_session(cls, integration):
        try:
            session_id = uuid.uuid4().hex
            if cls._session is None:
                cls._session = AutologgingSession(integration, session_id)
            yield cls._session
        finally:
            cls.end_session()

    @classmethod
    def active_session(cls):
        return cls._session

    @classmethod
    def end_session(cls):
        cls._session = None


<<<<<<< HEAD
def with_managed_run(integration, patch_function, tags=None):
=======
class AutologgingEventLogger:
    """
    Provides instrumentation hooks for important autologging lifecycle events, including:

        - Calls to `mlflow.autolog()` APIs
        - Calls to patched APIs with associated termination states
          ("success" and "failure due to error")
        - Calls to original / underlying APIs made by patched function code with
          associated termination states ("success" and "failure due to error")

    Default implementations are included for each of these hooks, which emit corresponding
    DEBUG-level logging statements. Developers can provide their own hook implementations
    by subclassing `AutologgingEventLogger` and calling the static
    `AutologgingEventLogger.set_logger()` method to supply a new event logger instance.

    Callers fetch the configured logger via `AutologgingEventLogger.get_logger()`
    and invoke one or more hooks (e.g., `AutologgingEventLogger.get_logger().log_autolog_called()`).
    """

    _event_logger = None

    @staticmethod
    def get_logger():
        """
        Fetches the configured `AutologgingEventLogger` instance for logging.

        :return: The instance of `AutologgingEventLogger` specified via `set_logger`
                 (if configured) or the default implementation of `AutologgingEventLogger`
                 (if a logger was not configured via `set_logger`).
        """
        return AutologgingEventLogger._event_logger or AutologgingEventLogger()

    @staticmethod
    def set_logger(logger):
        """
        Configures the `AutologgingEventLogger` instance for logging. This instance
        is exposed via `AutologgingEventLogger.get_logger()` and callers use it to invoke
        logging hooks (e.g., AutologgingEventLogger.get_logger().log_autolog_called()).

        :param logger: The instance of `AutologgingEventLogger` to use when invoking logging hooks.
        """
        AutologgingEventLogger._event_logger = logger

    def log_autolog_called(self, integration, call_args, call_kwargs):
        """
        Called when the `autolog()` method for an autologging integration
        is invoked (e.g., when a user invokes `mlflow.sklearn.autolog()`)

        :param integration: The autologging integration for which `autolog()` was called.
        :param config_args: The positional arguments passed to the `autolog()` call.
        :param config_kwargs: The keyword arguments passed to the `autolog()` call.
        """
        _logger.debug(
            "Called autolog() method for %s autologging with args '%s' and kwargs '%s'",
            integration,
            call_args,
            call_kwargs,
        )

    def log_patch_function_start(self, session, patch_obj, function_name, call_args, call_kwargs):
        """
        Called upon invocation of a patched API associated with an autologging integration
        (e.g., `sklearn.linear_model.LogisticRegression.fit()`).

        :param session: The `AutologgingSession` associated with the patched API call.
        :param patch_obj: The object (class, module, etc) on which the patched API was called.
        :param function_name: The name of the patched API that was called.
        :param call_args: The positional arguments passed to the patched API call.
        :param call_kwargs: The keyword arguments passed to the patched API call.
        """
        _logger.debug(
            "Invoked patched API '%s.%s' for %s autologging with args '%s' and kwargs '%s'",
            patch_obj,
            function_name,
            session.integration,
            call_args,
            call_kwargs,
        )

    def log_patch_function_success(self, session, patch_obj, function_name, call_args, call_kwargs):
        """
        Called upon successful termination of a patched API associated with an autologging
        integration (e.g., `sklearn.linear_model.LogisticRegression.fit()`).

        :param session: The `AutologgingSession` associated with the patched API call.
        :param patch_obj: The object (class, module, etc) on which the patched API was called.
        :param function_name: The name of the patched API that was called.
        :param call_args: The positional arguments passed to the patched API call.
        :param call_kwargs: The keyword arguments passed to the patched API call.
        """
        _logger.debug(
            "Patched API call '%s.%s' for %s autologging completed successfully. Patched ML"
            " API was called with args '%s' and kwargs '%s'",
            patch_obj,
            function_name,
            session.integration,
            call_args,
            call_kwargs,
        )

    def log_patch_function_error(
        self, session, patch_obj, function_name, call_args, call_kwargs, exception
    ):
        """
        Called when execution of a patched API associated with an autologging integration
        (e.g., `sklearn.linear_model.LogisticRegression.fit()`) terminates with an exception.

        :param session: The `AutologgingSession` associated with the patched API call.
        :param patch_obj: The object (class, module, etc) on which the patched API was called.
        :param function_name: The name of the patched API that was called.
        :param call_args: The positional arguments passed to the patched API call.
        :param call_kwargs: The keyword arguments passed to the patched API call.
        :param exception: The exception that caused the patched API call to terminate.
        """
        _logger.debug(
            "Patched API call '%s.%s' for %s autologging threw exception. Patched API was"
            " called with args '%s' and kwargs '%s'. Exception: %s",
            patch_obj,
            function_name,
            session.integration,
            call_args,
            call_kwargs,
            exception,
        )

    def log_original_function_start(
        self, session, patch_obj, function_name, call_args, call_kwargs
    ):
        """
        Called during the execution of a patched API associated with an autologging integration
        when the original / underlying API is invoked. For example, this is called when
        a patched implementation of `sklearn.linear_model.LogisticRegression.fit()` invokes
        the original implementation of `sklearn.linear_model.LogisticRegression.fit()`.

        :param session: The `AutologgingSession` associated with the patched API call.
        :param patch_obj: The object (class, module, etc) on which the original API was called.
        :param function_name: The name of the original API that was called.
        :param call_args: The positional arguments passed to the original API call.
        :param call_kwargs: The keyword arguments passed to the original API call.
        """
        _logger.debug(
            "Original function invoked during execution of patched API '%s.%s' for %s"
            " autologging. Original function was invoked with args '%s' and kwargs '%s'",
            patch_obj,
            function_name,
            session.integration,
            call_args,
            call_kwargs,
        )

    def log_original_function_success(
        self, session, patch_obj, function_name, call_args, call_kwargs
    ):
        """
        Called during the execution of a patched API associated with an autologging integration
        when the original / underlying API invocation terminates successfully. For example,
        when a patched implementation of `sklearn.linear_model.LogisticRegression.fit()` invokes the
        original / underlying implementation of `LogisticRegression.fit()`, then this function is
        called if the original / underlying implementation successfully completes.

        :param session: The `AutologgingSession` associated with the patched API call.
        :param patch_obj: The object (class, module, etc) on which the original API was called.
        :param function_name: The name of the original API that was called.
        :param call_args: The positional arguments passed to the original API call.
        :param call_kwargs: The keyword arguments passed to the original API call.
        """
        _logger.debug(
            "Original function invocation completed successfully during execution of patched API"
            " call '%s.%s' for %s autologging. Original function was invoked with with"
            " args '%s' and kwargs '%s'",
            patch_obj,
            function_name,
            session.integration,
            call_args,
            call_kwargs,
        )

    def log_original_function_error(
        self, session, patch_obj, function_name, call_args, call_kwargs, exception
    ):
        """
        Called during the execution of a patched API associated with an autologging integration
        when the original / underlying API invocation terminates with an error. For example,
        when a patched implementation of `sklearn.linear_model.LogisticRegression.fit()` invokes the
        original / underlying implementation of `LogisticRegression.fit()`, then this function is
        called if the original / underlying implementation terminates with an exception.

        :param session: The `AutologgingSession` associated with the patched API call.
        :param patch_obj: The object (class, module, etc) on which the original API was called.
        :param function_name: The name of the original API that was called.
        :param call_args: The positional arguments passed to the original API call.
        :param call_kwargs: The keyword arguments passed to the original API call.
        :param exception: The exception that caused the original API call to terminate.
        """
        _logger.debug(
            "Original function invocation threw exception during execution of patched"
            " API call '%s.%s' for %s autologging. Original function was invoked with"
            " args '%s' and kwargs '%s'. Exception: %s",
            patch_obj,
            function_name,
            session.integration,
            call_args,
            call_kwargs,
            exception,
        )


def with_managed_run(patch_function, tags=None):
>>>>>>> 8294e466
    """
    Given a `patch_function`, returns an `augmented_patch_function` that wraps the execution of
    `patch_function` with an active MLflow run. The following properties apply:

        - An MLflow run is only created if there is no active run present when the
          patch function is executed

        - If an active run is created by the `augmented_patch_function`, it is terminated
          with the `FINISHED` state at the end of function execution

        - If an active run is created by the `augmented_patch_function`, it is terminated
          with the `FAILED` if an unhandled exception is thrown during function execution

    Note that, if nested runs or non-fluent runs are created by `patch_function`, `patch_function`
    is responsible for terminating them by the time it terminates (or in the event of an exception).

    :param integration: The autologging integration associated with the `patch_function`.
    :param patch_function: A `PatchFunction` class definition or a function object
                           compatible with `safe_patch`.
    :param tags: A dictionary of string tags to set on each managed run created during the
                 execution of `patch_function`.
    """

    def create_managed_run():
        managed_run = mlflow.start_run(tags=tags)
        _logger.info(
            "Created MLflow autologging run with ID '%s', which will track hyperparameters,"
            " performance metrics, model artifacts, and lineage information for the"
            " current %s workflow",
            managed_run.info.run_id,
            integration,
        )
        return managed_run

    def print_autologging_info_for_active_run(active_run):
        _logger.info(
            "%s autologging will track hyperparameters, performance metrics, model artifacts,"
            " and lineage information for the current %s workflow to the MLflow run with ID '%s'",
            integration,
            integration,
            active_run.info.run_id,
        )

    if inspect.isclass(patch_function):

        class PatchWithManagedRun(patch_function):
            def __init__(self):
                super(PatchWithManagedRun, self).__init__()
                self.managed_run = None

            def _patch_implementation(self, original, *args, **kwargs):
                if not mlflow.active_run():
                    self.managed_run = try_mlflow_log(create_managed_run)
                else:
                    print_autologging_info_for_active_run(mlflow.active_run())

                result = super(PatchWithManagedRun, self)._patch_implementation(
                    original, *args, **kwargs
                )

                if self.managed_run:
                    try_mlflow_log(mlflow.end_run, RunStatus.to_string(RunStatus.FINISHED))

                return result

            def _on_exception(self, e):
                if self.managed_run:
                    try_mlflow_log(mlflow.end_run, RunStatus.to_string(RunStatus.FAILED))
                super(PatchWithManagedRun, self)._on_exception(e)

        return PatchWithManagedRun

    else:

        def patch_with_managed_run(original, *args, **kwargs):
            managed_run = None
            if not mlflow.active_run():
                managed_run = try_mlflow_log(create_managed_run)
            else:
                print_autologging_info_for_active_run(mlflow.active_run())

            try:
                result = patch_function(original, *args, **kwargs)
            except:
                if managed_run:
                    try_mlflow_log(mlflow.end_run, RunStatus.to_string(RunStatus.FAILED))
                raise
            else:
                if managed_run:
                    try_mlflow_log(mlflow.end_run, RunStatus.to_string(RunStatus.FINISHED))
                return result

        return patch_with_managed_run


def safe_patch(
    autologging_integration, destination, function_name, patch_function, manage_run=False
):
    """
    Patches the specified `function_name` on the specified `destination` class for autologging
    purposes, preceding its implementation with an error-safe copy of the specified patch
    `patch_function` with the following error handling behavior:

        - Exceptions thrown from the underlying / original function
          (`<destination>.<function_name>`) are propagated to the caller.

        - Exceptions thrown from other parts of the patched implementation (`patch_function`)
          are caught and logged as warnings.


    :param autologging_integration: The name of the autologging integration associated with the
                                    patch.
    :param destination: The Python class on which the patch is being defined.
    :param function_name: The name of the function to patch on the specified `destination` class.
    :param patch_function: The patched function code to apply. This is either a `PatchFunction`
                           class definition or a function object. If it is a function object, the
                           first argument should be reserved for an `original` method argument
                           representing the underlying / original function. Subsequent arguments
                           should be identical to those of the original function being patched.
    :param manage_run: If `True`, applies the `with_managed_run` wrapper to the specified
                       `patch_function`, which automatically creates & terminates an MLflow
                       active run during patch code execution if necessary. If `False`,
                       does not apply the `with_managed_run` wrapper to the specified
                       `patch_function`.
    """
    if manage_run:
        patch_function = with_managed_run(
            autologging_integration,
            patch_function,
            tags={MLFLOW_AUTOLOGGING: autologging_integration},
        )

    patch_is_class = inspect.isclass(patch_function)
    if patch_is_class:
        assert issubclass(patch_function, PatchFunction)
    else:
        assert callable(patch_function)

    def safe_patch_function(*args, **kwargs):
        """
        A safe wrapper around the specified `patch_function` implementation designed to
        handle exceptions thrown during the execution of `patch_function`. This wrapper
        distinguishes exceptions thrown from the underlying / original function
        (`<destination>.<function_name>`) from exceptions thrown from other parts of
        `patch_function`. This distinction is made by passing an augmented version of the
        underlying / original function to `patch_function` that uses nonlocal state to track
        whether or not it has been executed and whether or not it threw an exception.

        Exceptions thrown from the underlying / original function are propagated to the caller,
        while exceptions thrown from other parts of `patch_function` are caught and logged as
        warnings.
        """
        if _is_testing():
            preexisting_run_for_testing = mlflow.active_run()

        original = gorilla.get_original_attribute(destination, function_name)

        # If the autologging integration associated with this patch is disabled,
        # call the original function and return
        if autologging_is_disabled(autologging_integration):
            return original(*args, **kwargs)

        # Whether or not to exclude auto-autologged content from content explicitly logged via
        # `mlflow.start_run()`
        exclusive = get_autologging_config(autologging_integration, "exclusive", False)

        active_run = mlflow.active_run()

        if active_run and exclusive and not _AutologgingSessionManager.active_session():
            return original(*args, **kwargs)

        # Whether or not the original / underlying function has been called during the
        # execution of patched code
        original_has_been_called = False
        # The value returned by the call to the original / underlying function during
        # the execution of patched code
        original_result = None
        # Whether or not an exception was raised from within the original / underlying function
        # during the execution of patched code
        failed_during_original = False
        # The active MLflow run (if any) associated with patch code execution
        patch_function_run_for_testing = None

        def try_log_autologging_event(log_fn, *args):
            try:
                log_fn(*args)
            except Exception as e:  # pylint: disable=broad-except
                _logger.debug("Failed to log autologging event via '%s'. Exception: %s", log_fn, e)

        with _AutologgingSessionManager.start_session(autologging_integration) as session:
            try:

                def call_original(*og_args, **og_kwargs):
                    try:
                        try_log_autologging_event(
                            AutologgingEventLogger.get_logger().log_original_function_start,
                            session,
                            destination,
                            function_name,
                            og_args,
                            og_kwargs,
                        )

                        if _is_testing():
                            _validate_args(args, kwargs, og_args, og_kwargs)
                            # By the time `original` is called by the patch implementation, we
                            # assume that either: 1. the patch implementation has already
                            # created an MLflow run or 2. the patch code will not create an
                            # MLflow run during the current execution. Here, we capture a
                            # reference to the active run, which we will use later on to
                            # determine whether or not the patch implementation created
                            # a run and perform validation if necessary
                            nonlocal patch_function_run_for_testing
                            patch_function_run_for_testing = mlflow.active_run()

                        nonlocal original_has_been_called
                        original_has_been_called = True

                        nonlocal original_result
                        original_result = original(*og_args, **og_kwargs)

                        try_log_autologging_event(
                            AutologgingEventLogger.get_logger().log_original_function_success,
                            session,
                            destination,
                            function_name,
                            og_args,
                            og_kwargs,
                        )

                        return original_result
                    except Exception as e:  # pylint: disable=broad-except
                        try_log_autologging_event(
                            AutologgingEventLogger.get_logger().log_original_function_error,
                            session,
                            destination,
                            function_name,
                            og_args,
                            og_kwargs,
                            e,
                        )

                        nonlocal failed_during_original
                        failed_during_original = True
                        raise

                # Apply the name, docstring, and signature of `original` to `call_original`.
                # This is important because several autologging patch implementations inspect
                # the signature of the `original` argument during execution
                call_original = _update_wrapper_extended(call_original, original)

                try_log_autologging_event(
                    AutologgingEventLogger.get_logger().log_patch_function_start,
                    session,
                    destination,
                    function_name,
                    args,
                    kwargs,
                )

                if patch_is_class:
                    patch_function.call(call_original, *args, **kwargs)
                else:
                    patch_function(call_original, *args, **kwargs)

                try_log_autologging_event(
                    AutologgingEventLogger.get_logger().log_patch_function_success,
                    session,
                    destination,
                    function_name,
                    args,
                    kwargs,
                )
            except Exception as e:  # pylint: disable=broad-except
                # Exceptions thrown during execution of the original function should be propagated
                # to the caller. Additionally, exceptions encountered during test mode should be
                # reraised to detect bugs in autologging implementations
                if failed_during_original or _is_testing():
                    raise

                try_log_autologging_event(
                    AutologgingEventLogger.get_logger().log_patch_function_error,
                    session,
                    destination,
                    function_name,
                    args,
                    kwargs,
                    e,
                )

                _logger.warning(
                    "Encountered unexpected error during %s autologging: %s",
                    autologging_integration,
                    e,
                )

            if _is_testing() and not preexisting_run_for_testing:
                # If an MLflow run was created during the execution of patch code, verify that
                # it is no longer active and that it contains expected autologging tags
                assert not mlflow.active_run(), (
                    "Autologging integration %s leaked an active run" % autologging_integration
                )
                if patch_function_run_for_testing:
                    _validate_autologging_run(
                        autologging_integration, patch_function_run_for_testing.info.run_id
                    )

            if original_has_been_called:
                return original_result
            else:
                return original(*args, **kwargs)

    wrap_patch(destination, function_name, safe_patch_function)


def _validate_autologging_run(autologging_integration, run_id):
    """
    For testing purposes, verifies that an MLflow run produced by an `autologging_integration`
    satisfies the following properties:

        - The run has an autologging tag whose value is the name of the autologging integration
        - The run has a terminal status (e.g., KILLED, FAILED, FINISHED)
    """
    client = MlflowClient()
    run = client.get_run(run_id)
    autologging_tag_value = run.data.tags.get(MLFLOW_AUTOLOGGING)
    assert autologging_tag_value == autologging_integration, (
        "Autologging run with id {} failed to set autologging tag with expected value. Expected: "
        "'{}', Actual: '{}'".format(run_id, autologging_integration, autologging_tag_value)
    )
    assert RunStatus.is_terminated(
        RunStatus.from_string(run.info.status)
    ), "Autologging run with id {} has a non-terminal status '{}'".format(run_id, run.info.status)


def _validate_args(
    user_call_args, user_call_kwargs, autologging_call_args, autologging_call_kwargs
):
    """
    Used for testing purposes to verify that, when a patched ML function calls its underlying
    / original ML function, the following properties are satisfied:

        - All arguments supplied to the patched ML function are forwarded to the
          original ML function
        - Any additional arguments supplied to the original function are exception safe (i.e.
          they are either functions decorated with the `@exception_safe_function` decorator
          or classes / instances of classes with type `ExceptionSafeClass`
    """

    def _validate_new_input(inp):
        """
        Validates a new input (arg or kwarg) introduced to the underlying / original ML function
        call during the execution of a patched ML function. The new input is valid if:

            - The new input is a function that has been decorated with `exception_safe_function`
            - OR the new input is a class with the `ExceptionSafeClass` metaclass
            - OR the new input is a list and each of its elements is valid according to the
              these criteria
        """
        if type(inp) == list:
            for item in inp:
                _validate_new_input(item)
        elif callable(inp):
            assert getattr(inp, _ATTRIBUTE_EXCEPTION_SAFE, False), (
                "New function argument '{}' passed to original function is not exception-safe."
                " Please decorate the function with `exception_safe_function`.".format(inp)
            )
        else:
            assert hasattr(inp, "__class__") and type(inp.__class__) in [
                ExceptionSafeClass,
                ExceptionSafeAbstractClass,
            ], (
                "Invalid new input '{}'. New args / kwargs introduced to `original` function "
                "calls by patched code must either be functions decorated with "
                "`exception_safe_function`, instances of classes with the `ExceptionSafeClass` "
                "or `ExceptionSafeAbstractClass` metaclass safe or lists of such exception safe "
                "functions / classes.".format(inp)
            )

    def _validate(autologging_call_input, user_call_input=None):
        """
        Validates that the specified `autologging_call_input` and `user_call_input`
        are compatible. If `user_call_input` is `None`, then `autologging_call_input`
        is regarded as a new input added by autologging and is validated using
        `_validate_new_input`. Otherwise, the following properties must hold:

            - `autologging_call_input` and `user_call_input` must have the same type
              (referred to as "input type")
            - if the input type is a tuple, list or dictionary, then `autologging_call_input` must
              be equivalent to `user_call_input` or be a superset of `user_call_input`
            - for all other input types, `autologging_call_input` and `user_call_input`
              must be equivalent by reference equality or by object equality
        """
        if user_call_input is None and autologging_call_input is not None:
            _validate_new_input(autologging_call_input)
            return

        assert type(autologging_call_input) == type(
            user_call_input
        ), "Type of input to original function '{}' does not match expected type '{}'".format(
            type(autologging_call_input), type(user_call_input)
        )

        if type(autologging_call_input) in [list, tuple]:
            length_difference = len(autologging_call_input) - len(user_call_input)
            assert length_difference >= 0, (
                "{} expected inputs are missing from the call"
                " to the original function.".format(length_difference)
            )
            # If the autologging call input is longer than the user call input, we `zip_longest`
            # will pad the user call input with `None` values to ensure that the subsequent calls
            # to `_validate` identify new inputs added by the autologging call
            for a, u in itertools.zip_longest(autologging_call_input, user_call_input):
                _validate(a, u)
        elif type(autologging_call_input) == dict:
            assert set(user_call_input.keys()).issubset(set(autologging_call_input.keys())), (
                "Keyword or dictionary arguments to original function omit"
                " one or more expected keys: '{}'".format(
                    set(user_call_input.keys()) - set(autologging_call_input.keys())
                )
            )
            for key in autologging_call_input.keys():
                _validate(autologging_call_input[key], user_call_input.get(key, None))
        else:
            assert (
                autologging_call_input is user_call_input
                or autologging_call_input == user_call_input
            ), (
                "Input to original function does not match expected input."
                " Original: '{}'. Expected: '{}'".format(autologging_call_input, user_call_input)
            )

    _validate(autologging_call_args, user_call_args)
    _validate(autologging_call_kwargs, user_call_kwargs)<|MERGE_RESOLUTION|>--- conflicted
+++ resolved
@@ -546,9 +546,6 @@
         cls._session = None
 
 
-<<<<<<< HEAD
-def with_managed_run(integration, patch_function, tags=None):
-=======
 class AutologgingEventLogger:
     """
     Provides instrumentation hooks for important autologging lifecycle events, including:
@@ -756,8 +753,7 @@
         )
 
 
-def with_managed_run(patch_function, tags=None):
->>>>>>> 8294e466
+def with_managed_run(autologging_integration, patch_function, tags=None):
     """
     Given a `patch_function`, returns an `augmented_patch_function` that wraps the execution of
     `patch_function` with an active MLflow run. The following properties apply:
@@ -774,7 +770,8 @@
     Note that, if nested runs or non-fluent runs are created by `patch_function`, `patch_function`
     is responsible for terminating them by the time it terminates (or in the event of an exception).
 
-    :param integration: The autologging integration associated with the `patch_function`.
+    :param autologging_integration: The autologging integration associated
+                                    with the `patch_function`.
     :param patch_function: A `PatchFunction` class definition or a function object
                            compatible with `safe_patch`.
     :param tags: A dictionary of string tags to set on each managed run created during the
@@ -788,7 +785,7 @@
             " performance metrics, model artifacts, and lineage information for the"
             " current %s workflow",
             managed_run.info.run_id,
-            integration,
+            autologging_integration,
         )
         return managed_run
 
@@ -796,8 +793,8 @@
         _logger.info(
             "%s autologging will track hyperparameters, performance metrics, model artifacts,"
             " and lineage information for the current %s workflow to the MLflow run with ID '%s'",
-            integration,
-            integration,
+            autologging_integration,
+            autologging_integration,
             active_run.info.run_id,
         )
 
