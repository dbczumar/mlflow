--- conflicted
+++ resolved
@@ -154,6 +154,8 @@
             capture_output=capture_output,
         )
 
+    return Environment(get_conda_command(project_env_name), conda_extra_env_vars)
+
 
 def _create_conda_env_retry(
     conda_env_path, conda_env_create_path, project_env_name, conda_extra_env_vars, _capture_output
@@ -277,54 +279,19 @@
 
     _logger.info("=== Creating conda environment %s ===", project_env_path)
     try:
-<<<<<<< HEAD
-        if conda_env_path:
-            process._exec_cmd(
-                [
-                    conda_env_create_path,
-                    "env",
-                    "create",
-                    "-n",
-                    project_env_name,
-                    "--file",
-                    conda_env_path,
-                ],
-                extra_env=conda_extra_env_vars,
-                capture_output=capture_output,
-            )
-        else:
-            process._exec_cmd(
-                [
-                    conda_env_create_path,
-                    "create",
-                    "--channel",
-                    "conda-forge",
-                    "--yes",
-                    "--override-channels",
-                    "-n",
-                    project_env_name,
-                    "python",
-                ],
-                extra_env=conda_extra_env_vars,
-                capture_output=capture_output,
-            )
-        return Environment(get_conda_command(project_env_name), conda_extra_env_vars)
-=======
         _create_conda_env_func = (
             # Retry conda env creation in a pytest session to avoid flaky test failures
             _create_conda_env_retry
             if "PYTEST_CURRENT_TEST" in os.environ
             else _create_conda_env
         )
-        _create_conda_env_func(
+        return _create_conda_env_func(
             conda_env_path,
             conda_env_create_path,
             project_env_name,
             conda_extra_env_vars,
             capture_output,
         )
-        return project_env_name
->>>>>>> d4a2475d
     except Exception:
         try:
             if project_env_name in _list_conda_environments(conda_extra_env_vars):
