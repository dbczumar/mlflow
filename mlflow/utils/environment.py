import yaml

from mlflow.utils import PYTHON_VERSION

_conda_header = """\
name: mlflow-env
channels:
  - defaults
"""


<<<<<<< HEAD
def _mlflow_conda_env(path, additional_conda_deps=None, additional_pip_deps=None, 
=======
def _mlflow_conda_env(path, additional_conda_deps=None, additional_pip_deps=None,
>>>>>>> 4edde91d
                      additional_conda_channels=None):
    """
    Create conda environment file. Contains default dependency on current python version.
    :param path: local filesystem path where the conda env file is to be created.
    :param additional_conda_deps: List of additional conda dependencies passed as strings.
    :param additional_pip_deps: List of additional pip dependencies passed as strings.
    :param additional_channels: List of additional conda channels to search when resolving packages.
    :return: path where the conda environment file has been created.
    """
<<<<<<< HEAD
    env = _get_base_env()
    if additional_conda_deps is not None:
        env["dependencies"] += additional_conda_deps
    if additional_pip_deps is not None:
        env["dependencies"].append({"pip" : additional_pip_deps})
=======
    env = yaml.load(_conda_header)
    env["dependencies"] = ["python={}".format(PYTHON_VERSION)]
    if additional_conda_deps is not None:
        env["dependencies"] += additional_conda_deps
    if additional_pip_deps is not None:
        env["dependencies"].append({"pip": additional_pip_deps})
>>>>>>> 4edde91d
    if additional_conda_channels is not None:
        env["channels"] += additional_conda_channels

    with open(path, "w") as f:
<<<<<<< HEAD
        yaml.dump(env, f, default_flow_style=False)
    return path

def _get_base_env():
    base_env = yaml.load(_conda_header)
    base_env["dependencies"] = ["python={}".format(PYTHON_VERSION)]
    return base_env
=======
        yaml.safe_dump(env, f, default_flow_style=False)
    return path
>>>>>>> 4edde91d
<|MERGE_RESOLUTION|>--- conflicted
+++ resolved
@@ -9,11 +9,7 @@
 """
 
 
-<<<<<<< HEAD
-def _mlflow_conda_env(path, additional_conda_deps=None, additional_pip_deps=None, 
-=======
 def _mlflow_conda_env(path, additional_conda_deps=None, additional_pip_deps=None,
->>>>>>> 4edde91d
                       additional_conda_channels=None):
     """
     Create conda environment file. Contains default dependency on current python version.
@@ -23,33 +19,20 @@
     :param additional_channels: List of additional conda channels to search when resolving packages.
     :return: path where the conda environment file has been created.
     """
-<<<<<<< HEAD
-    env = _get_base_env()
-    if additional_conda_deps is not None:
-        env["dependencies"] += additional_conda_deps
-    if additional_pip_deps is not None:
-        env["dependencies"].append({"pip" : additional_pip_deps})
-=======
     env = yaml.load(_conda_header)
     env["dependencies"] = ["python={}".format(PYTHON_VERSION)]
     if additional_conda_deps is not None:
         env["dependencies"] += additional_conda_deps
     if additional_pip_deps is not None:
         env["dependencies"].append({"pip": additional_pip_deps})
->>>>>>> 4edde91d
     if additional_conda_channels is not None:
         env["channels"] += additional_conda_channels
 
     with open(path, "w") as f:
-<<<<<<< HEAD
-        yaml.dump(env, f, default_flow_style=False)
+        yaml.safe_dump(env, f, default_flow_style=False)
     return path
 
 def _get_base_env():
     base_env = yaml.load(_conda_header)
     base_env["dependencies"] = ["python={}".format(PYTHON_VERSION)]
-    return base_env
-=======
-        yaml.safe_dump(env, f, default_flow_style=False)
-    return path
->>>>>>> 4edde91d
+    return base_env