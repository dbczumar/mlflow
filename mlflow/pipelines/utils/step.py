import logging
import os
<<<<<<< HEAD
=======
import pandas as pd
>>>>>>> 8dfebe69
from mlflow.pipelines.cards import pandas_renderer

from mlflow.exceptions import MlflowException, BAD_REQUEST, INVALID_PARAMETER_VALUE
from mlflow.utils.databricks_utils import (
    is_running_in_ipython_environment,
    is_in_databricks_runtime,
    get_databricks_runtime,
)
from typing import Dict, List, Iterable, Tuple

_logger = logging.getLogger(__name__)

_MAX_PROFILE_CELL_SIZE = 10000000  # 10M Cells
_MAX_PROFILE_ROW_SIZE = 1000000  # 1M Rows
_MAX_PROFILE_COL_SIZE = 100  # 100 Cols


def get_merged_eval_metrics(eval_metrics: Dict[str, Dict], ordered_metric_names: List[str] = None):
    """Returns a merged Pandas DataFrame from a map of dataset to evaluation metrics.
    Optionally, the rows in the DataFrame are ordered by input ordered metric names.

    :param eval_metrics: Dict maps from dataset name to a Dict of evaluation metrics, which itself
                         is a map from metric name to metric value.
    :param ordered_metric_names: List containing metric names. The ordering of the output is
                                 determined by this list, if provided.
    :return: Pandas DataFrame containing evaluation metrics. The DataFrame is indexed by metric
             name. Columns are dataset names.
    """
    from pandas import DataFrame

    merged_metrics = {}
    for src, metrics in eval_metrics.items():
        if src not in merged_metrics:
            merged_metrics[src] = {}
        merged_metrics[src].update(metrics)

    if ordered_metric_names is None:
        ordered_metric_names = []

    metric_names = set()
    for val in merged_metrics.values():
        metric_names.update(val.keys())
    missing_metrics = set(ordered_metric_names) - metric_names
    if len(missing_metrics) > 0:
        _logger.warning(
            "Input metric names %s not found in eval metrics: %s", missing_metrics, metric_names
        )
        ordered_metric_names = [
            name for name in ordered_metric_names if name not in missing_metrics
        ]
    ordered_metric_names.extend(sorted(list(metric_names - set(ordered_metric_names))))
    return DataFrame.from_dict(merged_metrics).reindex(ordered_metric_names)


def display_html(html_data: str = None, html_file_path: str = None) -> None:
    if html_file_path is None and html_data is None:
        raise MlflowException(
            "At least one HTML source must be provided. html_data and html_file_path are empty.",
            error_code=INVALID_PARAMETER_VALUE,
        )

    if is_running_in_ipython_environment():
        from IPython.display import display as ip_display, HTML

        html_file_path = html_file_path if html_data is None else None

        if is_in_databricks_runtime():
            from packaging import version

            dbr_version_image_key = get_databricks_runtime()
            dbr_version = dbr_version_image_key.split("-")[0]
            if version.parse(dbr_version) < version.parse("11.x"):
                raise MlflowException(
                    f"Use Databricks Runtime 11 or newer with MLflow Pipelines. "
                    f"Current version is {dbr_version} ",
                    error_code=BAD_REQUEST,
                )
            # Patch IPython display with Databricks display before showing the HTML.
            import IPython.core.display as icd

            orig_display = icd.display
            icd.display = display  # pylint: disable=undefined-variable
            ip_display(HTML(data=html_data, filename=html_file_path))
            icd.display = orig_display
        else:
            ip_display(HTML(data=html_data, filename=html_file_path))
    else:
        import shutil
        import subprocess

        # Use xdg-open in Linux environment
        if shutil.which("xdg-open") is not None:
            open_tool = shutil.which("xdg-open")
        elif shutil.which("open") is not None:
            open_tool = shutil.which("open")
        else:
            open_tool = None

        if os.path.exists(html_file_path) and open_tool is not None:
            _logger.info(f"Opening HTML file at: '{html_file_path}'")
            try:
                subprocess.run([open_tool, html_file_path], check=True)
            except Exception as e:
                _logger.warning(
                    f"Encountered unexpected error opening the html page."
                    f" The file may be manually accessed at {html_file_path}. Exception: {e}"
                )


# Prevent pandas_profiling from using multiprocessing on Windows while running tests.
# multiprocessing and pytest don't play well together on Windows.
# Relevant code: https://github.com/ydataai/pandas-profiling/blob/f8bad5dde27e3f87f11ac74fb8966c034bc22db8/src/pandas_profiling/model/pandas/summary_pandas.py#L76-L97
def _get_pool_size():
    return 1 if "PYTEST_CURRENT_TEST" in os.environ and os.name == "nt" else 0


def get_pandas_data_profiles(inputs: Iterable[Tuple[str, pd.DataFrame]]) -> str:
    """
    Returns a data profiling string over input data frame.

    :param inputs: Either a single "glimpse" DataFrame that contains the statistics, or a
    collection of (title, DataFrame) pairs where each pair names a separate "glimpse"
    and they are all visualized in comparison mode.
    :return: a data profiling string such as Pandas profiling ProfileReport.
    """
<<<<<<< HEAD
    if len(data_frame) == 0:
        pandas_renderer.get_html([[title, data_frame]])
=======
    truncated_input = list(map(lambda input: truncate_pandas_data_profile(*input), inputs))
    return pandas_renderer.get_html(truncated_input)


def truncate_pandas_data_profile(title: str, data_frame) -> str:
    """Returns a data profiling string over input data frame.

    :param title: String, the title of the data profile.
    :param data_frame: DataFrame, contains data to be profiled.
    :return: a data profiling string such as Pandas profiling ProfileReport.
    """
    if len(data_frame) == 0:
        return (title, data_frame)
>>>>>>> 8dfebe69

    max_cells = min(data_frame.size, _MAX_PROFILE_CELL_SIZE)
    max_cols = min(data_frame.columns.size, _MAX_PROFILE_COL_SIZE)
    max_rows = min(max(max_cells // max_cols, 1), len(data_frame), _MAX_PROFILE_ROW_SIZE)
    truncated_df = data_frame.drop(columns=data_frame.columns[max_cols:]).sample(
        n=max_rows, ignore_index=True, random_state=42
    )
    if (
        max_cells == _MAX_PROFILE_CELL_SIZE
        or max_cols == _MAX_PROFILE_COL_SIZE
        or max_rows == _MAX_PROFILE_ROW_SIZE
    ):
        _logger.info(
            "Truncating the data frame for %s to %d cells, %d columns and %d rows",
            title,
            max_cells,
            max_cols,
            max_rows,
        )
<<<<<<< HEAD
    return pandas_renderer.get_html([[title, truncated_df]])
=======
    return (title, truncated_df)
>>>>>>> 8dfebe69
<|MERGE_RESOLUTION|>--- conflicted
+++ resolved
@@ -1,9 +1,6 @@
 import logging
 import os
-<<<<<<< HEAD
-=======
 import pandas as pd
->>>>>>> 8dfebe69
 from mlflow.pipelines.cards import pandas_renderer
 
 from mlflow.exceptions import MlflowException, BAD_REQUEST, INVALID_PARAMETER_VALUE
@@ -129,10 +126,6 @@
     and they are all visualized in comparison mode.
     :return: a data profiling string such as Pandas profiling ProfileReport.
     """
-<<<<<<< HEAD
-    if len(data_frame) == 0:
-        pandas_renderer.get_html([[title, data_frame]])
-=======
     truncated_input = list(map(lambda input: truncate_pandas_data_profile(*input), inputs))
     return pandas_renderer.get_html(truncated_input)
 
@@ -146,7 +139,6 @@
     """
     if len(data_frame) == 0:
         return (title, data_frame)
->>>>>>> 8dfebe69
 
     max_cells = min(data_frame.size, _MAX_PROFILE_CELL_SIZE)
     max_cols = min(data_frame.columns.size, _MAX_PROFILE_COL_SIZE)
@@ -166,8 +158,4 @@
             max_cols,
             max_rows,
         )
-<<<<<<< HEAD
-    return pandas_renderer.get_html([[title, truncated_df]])
-=======
-    return (title, truncated_df)
->>>>>>> 8dfebe69
+    return (title, truncated_df)