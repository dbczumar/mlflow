--- conflicted
+++ resolved
@@ -97,16 +97,12 @@
 
         :return: a HTML string
         """
-<<<<<<< HEAD
         import jinja2
 
-        j2_env = jinja2.Environment(loader=jinja2.FileSystemLoader(self.template_root))
-=======
         baseTemplatePath = os.path.join(os.path.dirname(__file__), "templates")
         j2_env = jinja2.Environment(
             loader=jinja2.FileSystemLoader([self.template_root, baseTemplatePath])
         )
->>>>>>> e527355a
         return j2_env.get_template(self.template_name).render(
             {**self._context, "pandas_profiles": self._pandas_profiles}
         )
