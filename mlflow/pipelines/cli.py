import click

from mlflow.pipelines.utils import get_default_profile, _PIPELINE_PROFILE_ENV_VAR
from mlflow.pipelines import Pipeline


@click.group("pipelines")
def commands():
    pass


@commands.command(
    help="Run an individual step in the pipeline. If no step is specified, run all"
    "steps sequentially."
)
@click.option(
    "--step",
    type=click.STRING,
    default=None,
    required=False,
    help="The name of the pipeline step to run.",
)
@click.option(
    "--profile",
    envvar=_PIPELINE_PROFILE_ENV_VAR,
    type=click.STRING,
    default=get_default_profile(),
    required=False,
    help="The profile under which the MLflow pipeline and steps will run.",
)
def run(step, profile):
    Pipeline(profile=profile).run(step)


<<<<<<< HEAD
@commands.command(help="Register a model")
def register():
    mlflow.pipelines.register()


@commands.command(help="Clean")
def clean():
    mlflow.pipelines.clean()
=======
@commands.command(
    help="Clean the cache associated with an individual step run. If the step is not"
    "specified, clean the entire pipeline cache."
)
@click.option(
    "--step",
    type=click.STRING,
    default=None,
    required=False,
    help="The pipeline step whose execution cached output to be cleaned.",
)
@click.option(
    "--profile",
    envvar=_PIPELINE_PROFILE_ENV_VAR,
    type=click.STRING,
    default=get_default_profile(),
    required=False,
    help="The profile under which the MLflow pipeline and steps will run.",
)
def clean(step, profile):
    Pipeline(profile=profile).clean(step)
>>>>>>> 892eb203


@commands.command(
    help="Inspect a step output. If no step is provided, visualize the full pipeline graph."
)
@click.option(
    "--step",
    type=click.STRING,
    default=None,
    required=False,
    help="The pipeline step to be inspected.",
)
@click.option(
    "--profile",
    envvar=_PIPELINE_PROFILE_ENV_VAR,
    type=click.STRING,
    default=get_default_profile(),
    required=False,
    help="The profile under which the MLflow pipeline and steps will run.",
)
def inspect(step, profile):
    Pipeline(profile=profile).inspect(step)<|MERGE_RESOLUTION|>--- conflicted
+++ resolved
@@ -32,16 +32,6 @@
     Pipeline(profile=profile).run(step)
 
 
-<<<<<<< HEAD
-@commands.command(help="Register a model")
-def register():
-    mlflow.pipelines.register()
-
-
-@commands.command(help="Clean")
-def clean():
-    mlflow.pipelines.clean()
-=======
 @commands.command(
     help="Clean the cache associated with an individual step run. If the step is not"
     "specified, clean the entire pipeline cache."
@@ -63,7 +53,6 @@
 )
 def clean(step, profile):
     Pipeline(profile=profile).clean(step)
->>>>>>> 892eb203
 
 
 @commands.command(
