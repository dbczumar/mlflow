--- conflicted
+++ resolved
@@ -8,10 +8,7 @@
 from mlflow.pipelines.artifacts import ModelVersionArtifact, RegisteredModelVersionInfo
 from mlflow.pipelines.cards import BaseCard
 from mlflow.pipelines.step import BaseStep
-<<<<<<< HEAD
-=======
 from mlflow.pipelines.step import StepClass
->>>>>>> ca98d871
 from mlflow.pipelines.steps.train import TrainStep
 from mlflow.pipelines.utils.execution import get_step_output_path
 from mlflow.pipelines.utils.tracking import (
@@ -164,15 +161,6 @@
                 f"**Model Source URI:** `{self.model_uri}`",
             )
 
-<<<<<<< HEAD
-        if self.alerts is not None:
-            card_tab.add_markdown(
-                "ALERTS",
-                f"**Alerts:** `{self.alerts}`",
-            )
-
-=======
->>>>>>> ca98d871
         return card
 
     @classmethod
