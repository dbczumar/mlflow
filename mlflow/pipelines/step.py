import abc
<<<<<<< HEAD
import os
=======
import logging
>>>>>>> 09d35884
import yaml
from enum import Enum
from typing import TypeVar, Dict, Any

from mlflow.pipelines.utils import get_pipeline_name, get_pipeline_config
from mlflow.utils.databricks_utils import is_in_databricks_runtime

_logger = logging.getLogger(__name__)

class StepStatus(Enum):
    UNKNOWN = "UNKNOWN"
    RUNNING = "RUNNING"
    SUCCEEDED = "SUCCEEDED"
    FAILED = "FAILED"


StepType = TypeVar("StepType", bound="BaseStep")


class BaseStep(metaclass=abc.ABCMeta):
<<<<<<< HEAD
    _TRACKING_URI_CONFIG_KEY = "tracking_uri"
    _STATUS_FILE_NAME = "status.txt"

=======
>>>>>>> 09d35884
    def __init__(self, step_config: Dict[str, Any], pipeline_root: str):
        """
        :param step_config: dictionary of the config needed to
                            run/implement the step.
        :param pipeline_root: String file path to the directory where step
                              are defined.
        """
        self.step_config = step_config
        self.pipeline_root = pipeline_root
        self.pipeline_name = get_pipeline_name(pipeline_root_path=pipeline_root)
        self.pipeline_config = get_pipeline_config(pipeline_root_path=pipeline_root)

    def run(self, output_directory: str):
        """
        Executes the step by running common setup operations and invoking
        step-specific code (as defined in ``_run()``).

        :param output_directory: String file path to the directory where step
                                 outputs should be stored.
        :return: Results from executing the corresponding step.
        """
<<<<<<< HEAD
        self._set_tracking_uri()
        try:
            self._update_status(status=StepStatus.RUNNING, output_directory=output_directory)
            self._run(output_directory)
            self._update_status(status=StepStatus.SUCCEEDED, output_directory=output_directory)
        except Exception:
            self._update_status(status=StepStatus.FAILED, output_directory=output_directory)
            raise

=======
        self._initialize_databricks_pyspark_connection_if_applicable()
        self._run(output_directory)
>>>>>>> 09d35884
        return self.inspect(output_directory)

    @abc.abstractmethod
    def _run(self, output_directory: str):
        """
        This function is responsible for executing the step, writing outputs
        to the specified directory, and returning results to the user. It
        is invoked by the internal step runner.

        :param output_directory: String file path to the directory where step outputs
                                 should be stored.
        :return: Results from executing the corresponding step.
        """
        pass

    @abc.abstractmethod
    def inspect(self, output_directory: str):
        """
        Inspect the step output state that was stored as part of the last execution.
        Each individual step needs to implement this function to return a materialized
        output to display to the end user.

        :param output_directory: String file path where to the directory where step
                                 outputs are located.
        :return: Results from the last execution of the corresponding step.
        """
        pass

<<<<<<< HEAD
    def get_status(self, output_directory: str) -> StepStatus:
        status_file_path = os.path.join(output_directory, BaseStep._STATUS_FILE_NAME)
        if os.path.exists(status_file_path):
            with open(status_file_path, "r") as f:
                return StepStatus[f.read()]
        else:
            return StepStatus.UNKNOWN
=======
    def clean(self) -> None:
        pass
>>>>>>> 09d35884

    @classmethod
    @abc.abstractmethod
    def from_pipeline_config(cls, pipeline_config: Dict[str, Any], pipeline_root: str) -> StepType:
        """
        Constructs a step class instance by creating a step config using the pipeline
        config.
        Subclasses must implement this method to produce the config required to correctly
        run the corresponding step.

        :param pipeline_config: Dictionary representation of the full pipeline config.
        :param pipeline_root: String file path to the pipeline root directory.
        :return: class instance of the step.
        """
        pass

    @classmethod
    def from_step_config_path(cls, step_config_path: str, pipeline_root: str) -> StepType:
        """
        Constructs a step class instance using the config specified in the
        configuration file.

        :param step_config_path: String path to the step-specific configuration
                                 on the local filesystem.
        :param pipeline_root: String path to the pipeline root directory on
                              the local filesystem.
        :return: class instance of the step.
        """
        with open(step_config_path, "r") as f:
            step_config = yaml.safe_load(f)
        return cls(step_config, pipeline_root)

    @property
    @abc.abstractmethod
    def name(self) -> str:
        """
        Returns back the name of the step for the current class instance. This is used
        downstream by the execution engine to create step-specific directory structures.
        """
        pass

<<<<<<< HEAD
    def clean(self) -> None:
        pass

    def _update_status(self, status: StepStatus, output_directory: str) -> None:
        with open(os.path.join(output_directory, BaseStep._STATUS_FILE_NAME), "w") as f:
            f.write(status.value)
=======
    @property
    def environment(self) -> Dict[str, str]:
        """
        Returns environment variables associated with step that should be set when the
        step is executed.
        """
        return {}

    def _initialize_databricks_pyspark_connection_if_applicable(self) -> None:
        """
        Initializes a connection to the Databricks PySpark Gateway if MLflow Pipelines is running
        in the Databricks Runtime.
        """
        if is_in_databricks_runtime():
            try:
                from dbruntime.spark_connection import (
                    initialize_spark_connection,
                    is_pinn_mode_enabled,
                )

                initialize_spark_connection(is_pinn_mode_enabled())
            except Exception as e:
                _logger.warning(
                    "Encountered unexpected failure while initializing Spark connection. Spark"
                    " operations may not succeed. Exception: %s",
                    e,
                )
>>>>>>> 09d35884
<|MERGE_RESOLUTION|>--- conflicted
+++ resolved
@@ -1,9 +1,6 @@
 import abc
-<<<<<<< HEAD
+import logging
 import os
-=======
-import logging
->>>>>>> 09d35884
 import yaml
 from enum import Enum
 from typing import TypeVar, Dict, Any
@@ -24,12 +21,8 @@
 
 
 class BaseStep(metaclass=abc.ABCMeta):
-<<<<<<< HEAD
-    _TRACKING_URI_CONFIG_KEY = "tracking_uri"
     _STATUS_FILE_NAME = "status.txt"
 
-=======
->>>>>>> 09d35884
     def __init__(self, step_config: Dict[str, Any], pipeline_root: str):
         """
         :param step_config: dictionary of the config needed to
@@ -51,21 +44,16 @@
                                  outputs should be stored.
         :return: Results from executing the corresponding step.
         """
-<<<<<<< HEAD
-        self._set_tracking_uri()
+        self._initialize_databricks_pyspark_connection_if_applicable()
         try:
             self._update_status(status=StepStatus.RUNNING, output_directory=output_directory)
-            self._run(output_directory)
+            self._run(output_directory=output_directory)
             self._update_status(status=StepStatus.SUCCEEDED, output_directory=output_directory)
         except Exception:
             self._update_status(status=StepStatus.FAILED, output_directory=output_directory)
             raise
 
-=======
-        self._initialize_databricks_pyspark_connection_if_applicable()
-        self._run(output_directory)
->>>>>>> 09d35884
-        return self.inspect(output_directory)
+        return self.inspect(output_directory=output_directory)
 
     @abc.abstractmethod
     def _run(self, output_directory: str):
@@ -93,7 +81,9 @@
         """
         pass
 
-<<<<<<< HEAD
+    def clean(self) -> None:
+        pass
+
     def get_status(self, output_directory: str) -> StepStatus:
         status_file_path = os.path.join(output_directory, BaseStep._STATUS_FILE_NAME)
         if os.path.exists(status_file_path):
@@ -101,10 +91,6 @@
                 return StepStatus[f.read()]
         else:
             return StepStatus.UNKNOWN
-=======
-    def clean(self) -> None:
-        pass
->>>>>>> 09d35884
 
     @classmethod
     @abc.abstractmethod
@@ -146,14 +132,6 @@
         """
         pass
 
-<<<<<<< HEAD
-    def clean(self) -> None:
-        pass
-
-    def _update_status(self, status: StepStatus, output_directory: str) -> None:
-        with open(os.path.join(output_directory, BaseStep._STATUS_FILE_NAME), "w") as f:
-            f.write(status.value)
-=======
     @property
     def environment(self) -> Dict[str, str]:
         """
@@ -161,6 +139,10 @@
         step is executed.
         """
         return {}
+
+    def _update_status(self, status: StepStatus, output_directory: str) -> None:
+        with open(os.path.join(output_directory, BaseStep._STATUS_FILE_NAME), "w") as f:
+            f.write(status.value)
 
     def _initialize_databricks_pyspark_connection_if_applicable(self) -> None:
         """
@@ -180,5 +162,4 @@
                     "Encountered unexpected failure while initializing Spark connection. Spark"
                     " operations may not succeed. Exception: %s",
                     e,
-                )
->>>>>>> 09d35884
+                )