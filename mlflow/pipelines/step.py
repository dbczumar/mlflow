import abc
import logging
import yaml
from typing import TypeVar, Dict, Any

import mlflow
from mlflow.pipelines.utils import get_pipeline_name, get_pipeline_config
from mlflow.utils.databricks_utils import is_in_databricks_runtime

_logger = logging.getLogger(__name__)

StepType = TypeVar("StepType", bound="BaseStep")


class BaseStep(metaclass=abc.ABCMeta):

    def __init__(self, step_config: Dict[str, Any], pipeline_root: str):
        """
        :param step_config: dictionary of the config needed to
                            run/implement the step.
        :param pipeline_root: String file path to the directory where step
                              are defined.
        """
        self.step_config = step_config
        self.pipeline_root = pipeline_root
        self.pipeline_name = get_pipeline_name(pipeline_root_path=pipeline_root)
        self.pipeline_config = get_pipeline_config(pipeline_root_path=pipeline_root)

    def _initialize_databricks_pyspark_connection_if_applicable(self) -> None:
        """
        Initializes a connection to the Databricks PySpark Gateway if MLflow Pipelines is running
        in the Databricks Runtime.
        """
        if is_in_databricks_runtime():
            try:
                from dbruntime.spark_connection import initialize_spark_connection, is_pinn_mode_enabled
                initialize_spark_connection(is_pinn_mode_enabled())
            except Exception as e:
                _logger.warning(
                    "Encountered unexpected failure while initializing Spark connection. Spark"
                    " operations may not succeed. Exception: %s", e
                )

    def run(self, output_directory: str):
        """
        Executes the step by running common setup operations and invoking
        step-specific code (as defined in ``_run()``).

        :param output_directory: String file path to the directory where step
                                 outputs should be stored.
        :return: Results from executing the corresponding step.
        """
<<<<<<< HEAD
        self._initialize_databricks_pyspark_connection_if_applicable()
        return self._run(output_directory)
=======
        self._set_tracking_uri()
        # other common setup stuff for steps goes here
        self._run(output_directory)
        return self.inspect(output_directory)
>>>>>>> 7681ac71

    @abc.abstractmethod
    def _run(self, output_directory: str):
        """
        This function is responsible for executing the step, writing outputs
        to the specified directory, and returning results to the user. It
        is invoked by the internal step runner.

        :param output_directory: String file path to the directory where step outputs
                                 should be stored.
        :return: Results from executing the corresponding step.
        """
        pass

    @abc.abstractmethod
    def inspect(self, output_directory: str):
        """
        Inspect the step output state that was stored as part of the last execution.
        Each individual step needs to implement this function to return a materialized
        output to display to the end user.

        :param output_directory: String file path where to the directory where step
                                 outputs are located.
        :return: Results from the last execution of the corresponding step.
        """
        pass

    @classmethod
    @abc.abstractmethod
    def from_pipeline_config(cls, pipeline_config: Dict[str, Any], pipeline_root: str) -> StepType:
        """
        Constructs a step class instance by creating a step config using the pipeline
        config.
        Subclasses must implement this method to produce the config required to correctly
        run the corresponding step.

        :param pipeline_config: Dictionary representation of the full pipeline config.
        :param pipeline_root: String file path to the pipeline root directory.
        :return: class instance of the step.
        """
        pass

    @classmethod
    def from_step_config_path(cls, step_config_path: str, pipeline_root: str) -> StepType:
        """
        Constructs a step class instance using the config specified in the
        configuration file.

        :param step_config_path: String path to the step-specific configuration
                                 on the local filesystem.
        :param pipeline_root: String path to the pipeline root directory on
                              the local filesystem.
        :return: class instance of the step.
        """
        with open(step_config_path, "r") as f:
            step_config = yaml.safe_load(f)
        return cls(step_config, pipeline_root)

    @property
    @abc.abstractmethod
    def name(self) -> str:
        """
        Returns back the name of the step for the current class instance. This is used
        downstream by the execution engine to create step-specific directory structures.
        """
        pass<|MERGE_RESOLUTION|>--- conflicted
+++ resolved
@@ -26,21 +26,6 @@
         self.pipeline_name = get_pipeline_name(pipeline_root_path=pipeline_root)
         self.pipeline_config = get_pipeline_config(pipeline_root_path=pipeline_root)
 
-    def _initialize_databricks_pyspark_connection_if_applicable(self) -> None:
-        """
-        Initializes a connection to the Databricks PySpark Gateway if MLflow Pipelines is running
-        in the Databricks Runtime.
-        """
-        if is_in_databricks_runtime():
-            try:
-                from dbruntime.spark_connection import initialize_spark_connection, is_pinn_mode_enabled
-                initialize_spark_connection(is_pinn_mode_enabled())
-            except Exception as e:
-                _logger.warning(
-                    "Encountered unexpected failure while initializing Spark connection. Spark"
-                    " operations may not succeed. Exception: %s", e
-                )
-
     def run(self, output_directory: str):
         """
         Executes the step by running common setup operations and invoking
@@ -50,15 +35,9 @@
                                  outputs should be stored.
         :return: Results from executing the corresponding step.
         """
-<<<<<<< HEAD
         self._initialize_databricks_pyspark_connection_if_applicable()
-        return self._run(output_directory)
-=======
-        self._set_tracking_uri()
-        # other common setup stuff for steps goes here
         self._run(output_directory)
         return self.inspect(output_directory)
->>>>>>> 7681ac71
 
     @abc.abstractmethod
     def _run(self, output_directory: str):
@@ -124,4 +103,23 @@
         Returns back the name of the step for the current class instance. This is used
         downstream by the execution engine to create step-specific directory structures.
         """
-        pass+        pass
+
+    @property
+    def environment(self):
+        return {}
+
+    def _initialize_databricks_pyspark_connection_if_applicable(self) -> None:
+        """
+        Initializes a connection to the Databricks PySpark Gateway if MLflow Pipelines is running
+        in the Databricks Runtime.
+        """
+        if is_in_databricks_runtime():
+            try:
+                from dbruntime.spark_connection import initialize_spark_connection, is_pinn_mode_enabled
+                initialize_spark_connection(is_pinn_mode_enabled())
+            except Exception as e:
+                _logger.warning(
+                    "Encountered unexpected failure while initializing Spark connection. Spark"
+                    " operations may not succeed. Exception: %s", e
+                )
