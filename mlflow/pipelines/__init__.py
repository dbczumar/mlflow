--- conflicted
+++ resolved
@@ -6,174 +6,4 @@
 
 from mlflow.pipelines.pipeline import Pipeline
 
-<<<<<<< HEAD
-from mlflow.pipelines.utils import get_pipeline_root_path, get_pipeline_name, get_pipeline_config
-from mlflow.pipelines.utils.execution import run_pipeline_step, clean_execution_state
-from mlflow.pipelines.regression.v1.steps.ingest import IngestStep
-from mlflow.pipelines.regression.v1.steps.split import SplitStep
-from mlflow.pipelines.regression.v1.steps.transform import TransformStep
-from mlflow.pipelines.regression.v1.steps.train import TrainStep
-from mlflow.pipelines.regression.v1.steps.evaluate import EvaluateStep
-from mlflow.pipelines.regression.v1.steps.register import RegisterStep
-from mlflow.pipelines.step import BaseStep
-
-_logger = logging.getLogger(__name__)
-
-
-def ingest():
-    """
-    Ingest data
-    """
-    ingest_outputs_path = _run_pipeline_step("ingest")
-    _logger.info("== Showing summary of ingested data ==\n")
-    _maybe_open(os.path.join(ingest_outputs_path, "card.html"))
-
-
-def split():
-    """
-    Split data
-    """
-    import pandas as pd
-
-    split_outputs_path = _run_pipeline_step("split")
-
-    _logger.info("== Showing summary of input data ==\n")
-    summary_profile_file = os.path.join(split_outputs_path, "summary.html")
-    if os.path.exists(summary_profile_file):
-        _maybe_open(summary_profile_file)
-
-    _logger.info("Split data into train/test sets")
-
-    _logger.info("== Summary of train data ==\n")
-    _logger.info(pd.read_parquet(os.path.join(split_outputs_path, "train.parquet")).describe())
-
-    _logger.info("== Summary of test data ==\n")
-    _logger.info(pd.read_parquet(os.path.join(split_outputs_path, "test.parquet")).describe())
-
-
-def transform():
-    """
-    Transform features
-    """
-    import numpy as np
-    import pandas as pd
-
-    transform_outputs_path = _run_pipeline_step("transform")
-
-    _logger.info("== Summary of transformed features ==\n")
-    df = pd.read_parquet(os.path.join(transform_outputs_path, "train_transformed.parquet"))
-    X = np.vstack(df["features"])
-    _logger.info(pd.DataFrame(X).describe())
-
-
-def train():
-    """
-    Train a model
-    """
-    train_outputs_path = _run_pipeline_step("train")
-    trained_pipeline_path = os.path.join(train_outputs_path, "pipeline.pkl")
-    _logger.info(f"== Trained a model at {trained_pipeline_path} ==\n")
-
-
-def evaluate():
-    """
-    Evaluate a model (explanations included)
-    """
-    evaluate_outputs_path = _run_pipeline_step("evaluate")
-
-    _logger.info("== Created the model card ==\n")
-    explanations_path = os.path.join(evaluate_outputs_path, "explanations.html")
-    if os.path.exists(explanations_path):
-        _maybe_open(explanations_path)
-
-    _logger.info("== Produced evaluation metrics ==\n")
-    _maybe_open(os.path.join(evaluate_outputs_path, "metrics.json"))
-
-
-def register():
-    """
-    Register a model (explanations included)
-    """
-    register_outputs_path = _run_pipeline_step("register")
-
-    _logger.info("== Created the model register card ==\n")
-    _maybe_open(os.path.join(register_outputs_path, "register-explanations.html"))
-
-
-def clean():
-    """
-    Clean
-    """
-    pipeline_root_path = get_pipeline_root_path()
-    pipeline_config = get_pipeline_config(pipeline_root_path=pipeline_root_path)
-    pipeline_name = get_pipeline_name()
-    pipeline_steps = _get_pipeline_steps(
-        pipeline_root_path=pipeline_root_path,
-        pipeline_config=pipeline_config,
-    )
-    clean_execution_state(pipeline_name=pipeline_name, pipeline_steps=pipeline_steps)
-
-
-def inspect():
-    """
-    Inspect specific steps or full pipeline DAG
-    """
-    raise NotImplementedError
-
-
-def _run_pipeline_step(step_name: str) -> str:
-    """
-    Runs the specified step in the current pipeline, where the current pipeline is determined by
-    the current working directory.
-
-    :param target_step: The name of the step to run.
-    :return: The absolute path of the step's execution outputs on the local filesystem.
-    """
-    pipeline_root_path = get_pipeline_root_path()
-    pipeline_config = get_pipeline_config(pipeline_root_path=pipeline_root_path)
-    pipeline_name = get_pipeline_name(pipeline_root_path=pipeline_root_path)
-    pipeline_steps = _get_pipeline_steps(
-        pipeline_root_path=pipeline_root_path,
-        pipeline_config=pipeline_config,
-    )
-    return run_pipeline_step(
-        pipeline_root_path=pipeline_root_path,
-        pipeline_name=pipeline_name,
-        pipeline_steps=pipeline_steps,
-        target_step=[step for step in pipeline_steps if step.name == step_name][0],
-    )
-
-
-def _get_pipeline_steps(pipeline_root_path: str, pipeline_config: Dict[str, Any]) -> List[BaseStep]:
-    """
-    :param pipeline_root_path: The absolute path of the pipeline root directory on the local
-                               filesystem.
-    :param pipeline_config: The configuration of the specified pipeline.
-    :return: A list of all steps contained in the pipeline, where each step occurs after the
-             previous step.
-    """
-    return [
-        pipeline_class.from_pipeline_config(
-            pipeline_config=pipeline_config,
-            pipeline_root=pipeline_root_path,
-        )
-        for pipeline_class in (
-            IngestStep,
-            SplitStep,
-            TransformStep,
-            TrainStep,
-            EvaluateStep,
-            RegisterStep,
-        )
-    ]
-
-
-def _maybe_open(path):
-    assert os.path.exists(path), f"{path} does not exist"
-    if shutil.which("open") is not None:
-        subprocess.run(["open", path], check=True)
-    else:
-        _logger.info(f"Please open {path} manually.")
-=======
-__all__ = ["Pipeline"]
->>>>>>> 892eb203
+__all__ = ["Pipeline"]