--- conflicted
+++ resolved
@@ -59,8 +59,6 @@
           transformMLPStep --> transformedParquet[(transformed_training_data, <br/> transformed_validation_data)]
           transformMLPStep --> transformer{{transformer}}
           transformedParquet --> trainMLPStep[["<font>train</font>"]]
-          transformMLPStep --> transformer{{transformer}}
-          transformer --> trainMLPStep 
 
           trainUserCode([steps/train.py]) --> trainMLPStep
           customMetricsUserCode([steps/custom_metrics.py]) --> trainMLPStep
@@ -78,11 +76,6 @@
 
           model_validation_status --> registerMLPStep
           registerMLPStep --> registered_model{{registered_model}}
-
-          evaluateMLPStep --> model_validation_status{{model_validation_status}} 
-          model_validation_status --> registerMLPStep[["<font>register</font>"]]
-
-          registerMLPStep --> registered_model_info{{registered_model_info}}
 
           click ingestMLPStep noOp "  # Dataset locations on the local filesystem are supported, as well as any remote
   # locations resolvable by MLflow, such as those listed in
@@ -106,13 +99,6 @@
           click pipeline renderMoreInformation "{{pipeline_yaml}}"
           click dataParquet noOp "data ingested from source"
           click data noOp "data ingested from source"
-<<<<<<< HEAD
-          click splitData1 noOp "Raw training and validation data that will be transformed prior to model training"
-          click splitData2 noOp "Test data for model evaluation"
-          click transformedParquet noOp "Transformed training and validation datasets used during training"
-          click run noOp "MLflow Run containing the trained model with associated paramaters and performance metrics"
-          click model noOp "Trained model in MLflow Model format"
-=======
           click splitData1 noOp "Outputs splits for training and validation"
           click splitData2 noOp "Output split for evaluating the model"
           click transformedParquet noOp "Transformed output of training and validation needed for training"
@@ -121,7 +107,6 @@
           click transformer noOp "Output transformer from transform step"
           click model_validation_status noOp "Output model validation status from evaluate step"
           click registered_model noOp "Output registered model from register step"
->>>>>>> 0f67409f
 
       </div>
       <div id="editor"></div>
