import logging
import os
import mlflow.utils.file_utils
import mlflow.utils.databricks_utils

from mlflow.pipelines.regression.v1.steps.ingest import IngestStep
from mlflow.pipelines.regression.v1.steps.split import SplitStep
from mlflow.pipelines.regression.v1.steps.transform import TransformStep
from mlflow.pipelines.regression.v1.steps.train import TrainStep
from mlflow.pipelines.regression.v1.steps.evaluate import EvaluateStep
from mlflow.pipelines.regression.v1.steps.register import RegisterStep
from mlflow.pipelines.utils.execution import run_pipeline_step
from mlflow.pipelines.utils import get_pipeline_name

_logger = logging.getLogger(__name__)


class Pipeline:
    def __init__(self, profile: str, pipeline_root: str) -> None:
        """
        Pipeline for the regression v1.

        :param pipeline_root: String file path to the directory where step
                              are defined.
        :param profile: String defining the profile name used for constructing
                        pipeline config.
        """
        self.pipeline_root = pipeline_root
        self.profile = profile

    def resolve_pipeline_steps(self):
        profile_yaml_subpath = os.path.join("profiles", f"{self.profile}.yaml")
        pipeline_config = mlflow.utils.file_utils.render_and_merge_yaml(
            self.pipeline_root, "pipeline.yaml", profile_yaml_subpath
        )
        pipeline_name = get_pipeline_name()

        pipeline_steps = [
            pipeline_class.from_pipeline_config(pipeline_config, self.pipeline_root)
            for pipeline_class in (IngestStep, SplitStep, TransformStep, TrainStep, EvaluateStep, RegisterStep)
        ]
        return pipeline_name, pipeline_steps

    def ingest(self) -> None:
        """
        Step to ingest data for running the regression pipeline and store it to a dataframe.
        """
        (
            pipeline_name,
            [ingestStep, splitStep, transformStep, trainStep, evaluateStep, registerStep],
        ) = self.resolve_pipeline_steps()
        run_pipeline_step(
            self.pipeline_root,
            pipeline_name,
            [ingestStep, splitStep, transformStep, trainStep, evaluateStep, registerStep],
            ingestStep,
        )
        _logger.info("in ingest step")

    def split(self) -> None:
        """
        Step to split data into training, validation and testing dataframes.
        """
        (
            pipeline_name,
            [ingestStep, splitStep, transformStep, trainStep, evaluateStep, registerStep],
        ) = self.resolve_pipeline_steps()
        run_pipeline_step(
            self.pipeline_root,
            pipeline_name,
            [ingestStep, splitStep, transformStep, trainStep, evaluateStep, registerStep],
            splitStep,
        )
        _logger.info("in split step")

    def transform(self) -> None:
        """
        Step to transform the training dataframe suitable for feature engineering.
        These transformations are meant to be part of the model so that they can be applied
        consistently in training and inference.
        """
        (
            pipeline_name,
            [ingestStep, splitStep, transformStep, trainStep, evaluateStep, registerStep],
        ) = self.resolve_pipeline_steps()
        run_pipeline_step(
            self.pipeline_root,
            pipeline_name,
            [ingestStep, splitStep, transformStep, trainStep, evaluateStep, registerStep],
            transformStep,
        )
        _logger.info("in transform step")

    def train(self) -> None:
        """
        Step to train a model using the training data set and any serialized transforms.
        """
        (
            pipeline_name,
            [ingestStep, splitStep, transformStep, trainStep, evaluateStep, registerStep],
        ) = self.resolve_pipeline_steps()
        run_pipeline_step(
            self.pipeline_root,
            pipeline_name,
            [ingestStep, splitStep, transformStep, trainStep, evaluateStep, registerStep],
            trainStep,
        )
        _logger.info("in train step")

    def evaluate(self) -> None:
        """
        Step to compute quality metrics using the model and the test split.
        """
        (
            pipeline_name,
            [ingestStep, splitStep, transformStep, trainStep, evaluateStep, registerStep],
        ) = self.resolve_pipeline_steps()
        run_pipeline_step(
            self.pipeline_root,
            pipeline_name,
            [ingestStep, splitStep, transformStep, trainStep, evaluateStep, registerStep],
            evaluateStep,
        )
        _logger.info("in evaluate step")

<<<<<<< HEAD
    def register(self) -> None:
        """
        Step to optionally register the model.
        """
        (
            pipeline_name,
            [ingestStep, splitStep, transformStep, trainStep, evaluateStep, registerStep],
        ) = self.resolve_pipeline_steps()
        run_pipeline_step(
            self.pipeline_root,
            pipeline_name,
            [ingestStep, splitStep, transformStep, trainStep, evaluateStep, registerStep],
            registerStep,
        )
        _logger.info("in register step")
=======
    def inspect(self) -> None:
        from IPython.display import display, HTML

        path = os.path.join(os.path.dirname(__file__), "resources/pipeline_dag.html")
        filePath = f"file:///{path}"

        if mlflow.utils.databricks_utils.is_running_in_ipython_environment():
            display(HTML(filename=path))
        else:
            import webbrowser

            webbrowser.open_new(filePath)
            _logger.info(f"MLFlow regression v1 pipeline snapshot DAG: {filePath}")
>>>>>>> 7681ac71
<|MERGE_RESOLUTION|>--- conflicted
+++ resolved
@@ -123,7 +123,6 @@
         )
         _logger.info("in evaluate step")
 
-<<<<<<< HEAD
     def register(self) -> None:
         """
         Step to optionally register the model.
@@ -139,7 +138,7 @@
             registerStep,
         )
         _logger.info("in register step")
-=======
+
     def inspect(self) -> None:
         from IPython.display import display, HTML
 
@@ -152,5 +151,4 @@
             import webbrowser
 
             webbrowser.open_new(filePath)
-            _logger.info(f"MLFlow regression v1 pipeline snapshot DAG: {filePath}")
->>>>>>> 7681ac71
+            _logger.info(f"MLFlow regression v1 pipeline snapshot DAG: {filePath}")