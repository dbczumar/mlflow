import logging
import os

from mlflow.pipelines.pipeline import _BasePipeline
from mlflow.pipelines.regression.v1.steps.ingest import IngestStep
from mlflow.pipelines.regression.v1.steps.split import SplitStep
from mlflow.pipelines.regression.v1.steps.transform import TransformStep
from mlflow.pipelines.regression.v1.steps.train import TrainStep
from mlflow.pipelines.regression.v1.steps.evaluate import EvaluateStep
<<<<<<< HEAD
from mlflow.pipelines.regression.v1.steps.register import RegisterStep
from mlflow.pipelines.utils.execution import run_pipeline_step
from mlflow.pipelines.utils import get_pipeline_name
=======
from mlflow.pipelines.step import BaseStep
from typing import List
>>>>>>> 892eb203

_logger = logging.getLogger(__name__)


class RegressionPipeline(_BasePipeline):
    _PIPELINE_STEPS = (IngestStep, SplitStep, TransformStep, TrainStep, EvaluateStep)

    def _get_step_classes(self) -> List[BaseStep]:
        return self._PIPELINE_STEPS

<<<<<<< HEAD
    def resolve_pipeline_steps(self):
        profile_yaml_subpath = os.path.join("profiles", f"{self.profile}.yaml")
        pipeline_config = mlflow.utils.file_utils.render_and_merge_yaml(
            self.pipeline_root, "pipeline.yaml", profile_yaml_subpath
        )
        pipeline_name = get_pipeline_name()

        pipeline_steps = [
            pipeline_class.from_pipeline_config(pipeline_config, self.pipeline_root)
            for pipeline_class in (
                IngestStep,
                SplitStep,
                TransformStep,
                TrainStep,
                EvaluateStep,
                RegisterStep,
            )
        ]
        return pipeline_name, pipeline_steps

    def ingest(self) -> None:
        """
        Step to ingest data for running the regression pipeline and store it to a dataframe.
        """
        (
            pipeline_name,
            [ingestStep, splitStep, transformStep, trainStep, evaluateStep, registerStep],
        ) = self.resolve_pipeline_steps()
        run_pipeline_step(
            self.pipeline_root,
            pipeline_name,
            [ingestStep, splitStep, transformStep, trainStep, evaluateStep, registerStep],
            ingestStep,
        )
        _logger.info("in ingest step")

    def split(self) -> None:
        """
        Step to split data into training, validation and testing dataframes.
        """
        (
            pipeline_name,
            [ingestStep, splitStep, transformStep, trainStep, evaluateStep, registerStep],
        ) = self.resolve_pipeline_steps()
        run_pipeline_step(
            self.pipeline_root,
            pipeline_name,
            [ingestStep, splitStep, transformStep, trainStep, evaluateStep, registerStep],
            splitStep,
        )
        _logger.info("in split step")

    def transform(self) -> None:
        """
        Step to transform the training dataframe suitable for feature engineering.
        These transformations are meant to be part of the model so that they can be applied
        consistently in training and inference.
        """
        (
            pipeline_name,
            [ingestStep, splitStep, transformStep, trainStep, evaluateStep, registerStep],
        ) = self.resolve_pipeline_steps()
        run_pipeline_step(
            self.pipeline_root,
            pipeline_name,
            [ingestStep, splitStep, transformStep, trainStep, evaluateStep, registerStep],
            transformStep,
        )
        _logger.info("in transform step")

    def train(self) -> None:
        """
        Step to train a model using the training data set and any serialized transforms.
        """
        (
            pipeline_name,
            [ingestStep, splitStep, transformStep, trainStep, evaluateStep, registerStep],
        ) = self.resolve_pipeline_steps()
        run_pipeline_step(
            self.pipeline_root,
            pipeline_name,
            [ingestStep, splitStep, transformStep, trainStep, evaluateStep, registerStep],
            trainStep,
        )
        _logger.info("in train step")

    def evaluate(self) -> None:
        """
        Step to compute quality metrics using the model and the test split.
        """
        (
            pipeline_name,
            [ingestStep, splitStep, transformStep, trainStep, evaluateStep, registerStep],
        ) = self.resolve_pipeline_steps()
        run_pipeline_step(
            self.pipeline_root,
            pipeline_name,
            [ingestStep, splitStep, transformStep, trainStep, evaluateStep, registerStep],
            evaluateStep,
        )
        _logger.info("in evaluate step")

    def register(self) -> None:
        """
        Step to optionally register the model.
        """
        (
            pipeline_name,
            [ingestStep, splitStep, transformStep, trainStep, evaluateStep, registerStep],
        ) = self.resolve_pipeline_steps()
        run_pipeline_step(
            self.pipeline_root,
            pipeline_name,
            [ingestStep, splitStep, transformStep, trainStep, evaluateStep, registerStep],
            registerStep,
        )
        _logger.info("in register step")

    def inspect(self) -> None:
        from IPython.display import display, HTML

        path = os.path.join(os.path.dirname(__file__), "resources/pipeline_dag.html")
        filePath = f"file:///{path}"

        if mlflow.utils.databricks_utils.is_running_in_ipython_environment():
            display(HTML(filename=path))
        else:
            import webbrowser

            webbrowser.open_new(filePath)
            _logger.info(f"MLFlow regression v1 pipeline snapshot DAG: {filePath}")
=======
    def _get_pipeline_dag_file(self) -> str:
        return os.path.join(os.path.dirname(__file__), "resources/pipeline_dag.html")
>>>>>>> 892eb203
<|MERGE_RESOLUTION|>--- conflicted
+++ resolved
@@ -7,157 +7,20 @@
 from mlflow.pipelines.regression.v1.steps.transform import TransformStep
 from mlflow.pipelines.regression.v1.steps.train import TrainStep
 from mlflow.pipelines.regression.v1.steps.evaluate import EvaluateStep
-<<<<<<< HEAD
 from mlflow.pipelines.regression.v1.steps.register import RegisterStep
-from mlflow.pipelines.utils.execution import run_pipeline_step
-from mlflow.pipelines.utils import get_pipeline_name
-=======
 from mlflow.pipelines.step import BaseStep
 from typing import List
->>>>>>> 892eb203
 
 _logger = logging.getLogger(__name__)
 
 
 class RegressionPipeline(_BasePipeline):
-    _PIPELINE_STEPS = (IngestStep, SplitStep, TransformStep, TrainStep, EvaluateStep)
+    _PIPELINE_STEPS = (
+        IngestStep, SplitStep, TransformStep, TrainStep, EvaluateStep, RegisterStep
+    )
 
     def _get_step_classes(self) -> List[BaseStep]:
         return self._PIPELINE_STEPS
 
-<<<<<<< HEAD
-    def resolve_pipeline_steps(self):
-        profile_yaml_subpath = os.path.join("profiles", f"{self.profile}.yaml")
-        pipeline_config = mlflow.utils.file_utils.render_and_merge_yaml(
-            self.pipeline_root, "pipeline.yaml", profile_yaml_subpath
-        )
-        pipeline_name = get_pipeline_name()
-
-        pipeline_steps = [
-            pipeline_class.from_pipeline_config(pipeline_config, self.pipeline_root)
-            for pipeline_class in (
-                IngestStep,
-                SplitStep,
-                TransformStep,
-                TrainStep,
-                EvaluateStep,
-                RegisterStep,
-            )
-        ]
-        return pipeline_name, pipeline_steps
-
-    def ingest(self) -> None:
-        """
-        Step to ingest data for running the regression pipeline and store it to a dataframe.
-        """
-        (
-            pipeline_name,
-            [ingestStep, splitStep, transformStep, trainStep, evaluateStep, registerStep],
-        ) = self.resolve_pipeline_steps()
-        run_pipeline_step(
-            self.pipeline_root,
-            pipeline_name,
-            [ingestStep, splitStep, transformStep, trainStep, evaluateStep, registerStep],
-            ingestStep,
-        )
-        _logger.info("in ingest step")
-
-    def split(self) -> None:
-        """
-        Step to split data into training, validation and testing dataframes.
-        """
-        (
-            pipeline_name,
-            [ingestStep, splitStep, transformStep, trainStep, evaluateStep, registerStep],
-        ) = self.resolve_pipeline_steps()
-        run_pipeline_step(
-            self.pipeline_root,
-            pipeline_name,
-            [ingestStep, splitStep, transformStep, trainStep, evaluateStep, registerStep],
-            splitStep,
-        )
-        _logger.info("in split step")
-
-    def transform(self) -> None:
-        """
-        Step to transform the training dataframe suitable for feature engineering.
-        These transformations are meant to be part of the model so that they can be applied
-        consistently in training and inference.
-        """
-        (
-            pipeline_name,
-            [ingestStep, splitStep, transformStep, trainStep, evaluateStep, registerStep],
-        ) = self.resolve_pipeline_steps()
-        run_pipeline_step(
-            self.pipeline_root,
-            pipeline_name,
-            [ingestStep, splitStep, transformStep, trainStep, evaluateStep, registerStep],
-            transformStep,
-        )
-        _logger.info("in transform step")
-
-    def train(self) -> None:
-        """
-        Step to train a model using the training data set and any serialized transforms.
-        """
-        (
-            pipeline_name,
-            [ingestStep, splitStep, transformStep, trainStep, evaluateStep, registerStep],
-        ) = self.resolve_pipeline_steps()
-        run_pipeline_step(
-            self.pipeline_root,
-            pipeline_name,
-            [ingestStep, splitStep, transformStep, trainStep, evaluateStep, registerStep],
-            trainStep,
-        )
-        _logger.info("in train step")
-
-    def evaluate(self) -> None:
-        """
-        Step to compute quality metrics using the model and the test split.
-        """
-        (
-            pipeline_name,
-            [ingestStep, splitStep, transformStep, trainStep, evaluateStep, registerStep],
-        ) = self.resolve_pipeline_steps()
-        run_pipeline_step(
-            self.pipeline_root,
-            pipeline_name,
-            [ingestStep, splitStep, transformStep, trainStep, evaluateStep, registerStep],
-            evaluateStep,
-        )
-        _logger.info("in evaluate step")
-
-    def register(self) -> None:
-        """
-        Step to optionally register the model.
-        """
-        (
-            pipeline_name,
-            [ingestStep, splitStep, transformStep, trainStep, evaluateStep, registerStep],
-        ) = self.resolve_pipeline_steps()
-        run_pipeline_step(
-            self.pipeline_root,
-            pipeline_name,
-            [ingestStep, splitStep, transformStep, trainStep, evaluateStep, registerStep],
-            registerStep,
-        )
-        _logger.info("in register step")
-
-    def inspect(self) -> None:
-        from IPython.display import display, HTML
-
-        path = os.path.join(os.path.dirname(__file__), "resources/pipeline_dag.html")
-        filePath = f"file:///{path}"
-
-        if mlflow.utils.databricks_utils.is_running_in_ipython_environment():
-            display(HTML(filename=path))
-        else:
-            import webbrowser
-
-            webbrowser.open_new(filePath)
-            _logger.info(f"MLFlow regression v1 pipeline snapshot DAG: {filePath}")
-=======
     def _get_pipeline_dag_file(self) -> str:
-        return os.path.join(os.path.dirname(__file__), "resources/pipeline_dag.html")
->>>>>>> 892eb203
+        return os.path.join(os.path.dirname(__file__), "resources/pipeline_dag.html")