--- conflicted
+++ resolved
@@ -162,10 +162,6 @@
             raise MlflowException(
                 "Config for evaluate step is not found.", error_code=INVALID_PARAMETER_VALUE
             )
-<<<<<<< HEAD
-        step_config[EvaluateStep._TRACKING_URI_CONFIG_KEY] = "sqlite:///metadata/mlflow/mlruns.db"
-=======
->>>>>>> 09d35884
         step_config["metrics"] = pipeline_config.get("metrics")
         step_config.update(
             get_pipeline_tracking_config(
