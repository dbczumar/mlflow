--- conflicted
+++ resolved
@@ -149,18 +149,14 @@
 
     @classmethod
     def from_pipeline_config(cls, pipeline_config, pipeline_root):
-<<<<<<< HEAD
-        step_config = {EvaluateStep._TRACKING_URI_CONFIG_KEY: "sqlite:///metadata/mlflow/mlruns.db"}
-=======
         try:
             step_config = pipeline_config["steps"].get("evaluate") or {}
         except KeyError:
             raise MlflowException(
                 "Config for evaluate step is not found.", error_code=INVALID_PARAMETER_VALUE
             )
-        step_config[EvaluateStep._TRACKING_URI_CONFIG_KEY] = "/tmp/mlruns"
+        step_config[EvaluateStep._TRACKING_URI_CONFIG_KEY] = "sqlite:///metadata/mlflow/mlruns.db"
         step_config["metrics"] = pipeline_config.get("metrics")
->>>>>>> 7681ac71
         return cls(step_config, pipeline_root)
 
     @property
