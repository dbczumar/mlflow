from mlflow.deployments import get_deploy_client


def main():
    client = get_deploy_client("http://localhost:7000")

    print(f"OpenAI endpoints: {client.list_endpoints()}\n")
    print(f"OpenAI endpoint info: {client.get_endpoint(endpoint='completions')}\n")

    # Completions example
    response_completions = client.predict(
        endpoint="completions",
        inputs={
            "prompt": "How many patties could be stacked on a cheeseburger before issues arise?",
            "max_tokens": 200,
            "temperature": 0.25,
        },
    )
    print(f"OpenAI completions response: {response_completions}")

    # Chat example
    response_chat = client.predict(
        endpoint="chat",
        inputs={
            "messages": [
                {
                    "role": "user",
                    "content": "Please recite the preamble to the US Constitution as if it were "
                    "written today by a rapper from Reykjavík",
                }
            ]
        },
    )
    print(f"OpenAI completions response: {response_chat}")

    # Embeddings example
    response_embeddings = client.predict(
<<<<<<< HEAD
        endpoint="embeddings",
        inputs={"text": "When you say 'enriched', what exactly are you enriching the cereal with?"},
=======
        endpoints="embeddings",
        inputs={"input" "When you say 'enriched', what exactly are you enriching the cereal with?"},
>>>>>>> cb2a1401
    )
    print(f"OpenAI response for embeddings: {response_embeddings}")


if __name__ == "__main__":
    main()<|MERGE_RESOLUTION|>--- conflicted
+++ resolved
@@ -35,13 +35,8 @@
 
     # Embeddings example
     response_embeddings = client.predict(
-<<<<<<< HEAD
-        endpoint="embeddings",
-        inputs={"text": "When you say 'enriched', what exactly are you enriching the cereal with?"},
-=======
         endpoints="embeddings",
         inputs={"input" "When you say 'enriched', what exactly are you enriching the cereal with?"},
->>>>>>> cb2a1401
     )
     print(f"OpenAI response for embeddings: {response_embeddings}")
 
