--- conflicted
+++ resolved
@@ -1,18 +1,15 @@
-<<<<<<< HEAD
+template: "regression/v1"
 # Specifies the dataset to use for model development
 data:
   # Dataset locations on the local filesystem are supported, as well as any remote
   # locations resolvable by MLflow, such as those listed in
   # https://mlflow.org/docs/latest/tracking.html#artifact-stores
-  location: ./datasets/autos.csv
+  location: ./datasets/autos.parquet
   # The `spark_sql` and `delta` formats are also natively supported for use with Spark
-  format: csv
+  format: parquet
   # # Datasets with other formats, including `csv`, can be used by implementing and
   # # specifying a `custom_loader_method`
-  custom_loader_method: steps.ingest.load_file_as_dataframe
+  # custom_loader_method: steps.ingest.load_file_as_dataframe
   # # If the `spark_sql` `format` is specified, the `sql` entry is used to specify a SparkSQL
-  # # statement that identifies the dataset to use 
-  # sql: "SELECT col1, col2, col3 FROM my_spark_table" 
-=======
-template: "regression/v1"
->>>>>>> 6bc44c6c
+  # # statement that identifies the dataset to use
+  # sql: "SELECT col1, col2, col3 FROM my_spark_table"