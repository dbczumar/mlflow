--- conflicted
+++ resolved
@@ -1,5 +1,4 @@
 template: "regression/v1"
-<<<<<<< HEAD
 # Specifies the dataset to use for model development
 data:
   # Dataset locations on the local filesystem are supported, as well as any remote
@@ -14,9 +13,7 @@
   # # If the `spark_sql` `format` is specified, the `sql` entry is used to specify a SparkSQL
   # # statement that identifies the dataset to use
   # sql: "SELECT col1, col2, col3 FROM my_spark_table"
-=======
 target_col: "price"
 steps:
   split:
-    split_ratios: [0.75, 0.125, 0.125] # Train/validation/test split ratio
->>>>>>> aedb5694
+    split_ratios: [0.75, 0.125, 0.125] # Train/validation/test split ratio