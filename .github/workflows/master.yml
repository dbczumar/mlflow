name: MLflow tests

on:
  pull_request:
  push:
    branches:
      - master
      - branch-[0-9]+.[0-9]+
  workflow_dispatch:
    inputs:
      repository:
        description: >
          [Optional] Repository name with owner. For example, mlflow/mlflow.
           Defaults to the repository that triggered a workflow.
        required: false
        default: ""
      ref:
        description: >
          [Optional] The branch, tag or SHA to checkout. When checking out the repository that
           triggered a workflow, this defaults to the reference or SHA for that event. Otherwise,
           uses the default branch.
        required: false
        default: ""

concurrency:
  group: ${{ github.workflow }}-${{ github.head_ref || github.run_id }}
  cancel-in-progress: true

# Use `bash --noprofile --norc -exo pipefail` by default for all `run` steps in this workflow:
# https://docs.github.com/en/actions/reference/workflow-syntax-for-github-actions#defaultsrun
defaults:
  run:
    shell: bash --noprofile --norc -exo pipefail {0}

env:
  # Note miniconda is pre-installed in the virtual environments for GitHub Actions:
  # https://github.com/actions/virtual-environments/blob/main/images/linux/scripts/installers/miniconda.sh
  MLFLOW_CONDA_HOME: /usr/share/miniconda
  SPARK_LOCAL_IP: localhost

jobs:
  lint:
    runs-on: ubuntu-latest
    steps:
      - uses: actions/checkout@v3
        with:
          repository: ${{ github.event.inputs.repository }}
          ref: ${{ github.event.inputs.ref }}
      - uses: ./.github/actions/setup-python
      - uses: ./.github/actions/cache-pip
      - name: Add problem matchers
        run: |
          echo "::add-matcher::.github/workflows/matchers/pylint.json"
          echo "::add-matcher::.github/workflows/matchers/black.json"
      - name: Install dependencies
        run: |
          source ./dev/install-common-deps.sh --ml
          pip install -r requirements/lint-requirements.txt
      - name: Test custom pylint-plugins
        run: |
          pytest pylint_plugins/tests
      - name: Install pre-commit hooks
        run: |
          pre-commit install -t pre-commit -t prepare-commit-msg
      - name: Run pre-commit
        id: run-pre-commit
        run: |
          pre-commit run --all-files --color=always
      - name: Tweak error messages
        if: always() && steps.run-pre-commit.outcome == 'failure'
        run: |
          grep -o 'reformatted .*\.py' .black.log | sed 's/reformatted \(.*\.py\)/\1: This file is unformatted. Run `black .` or comment `@mlflow-automation autoformat` on the PR if you'\''re an MLflow maintainer./'

  # python-skinny tests cover a subset of mlflow functionality
  # that is meant to be supported with a smaller dependency footprint.
  # The python skinny tests cover the subset of mlflow functionality
  # while also verifying certain dependencies are omitted.
  python-skinny:
    runs-on: ubuntu-latest
    steps:
      - uses: actions/checkout@v3
        with:
          submodules: recursive
          repository: ${{ github.event.inputs.repository }}
          ref: ${{ github.event.inputs.ref }}
      - uses: ./.github/actions/setup-python
      - name: Install dependencies
        run: |
          source ./dev/install-common-deps.sh --skinny
      - name: Run tests
        run: |
          ./dev/run-python-skinny-tests.sh

  python:
    runs-on: ubuntu-latest
    steps:
      - uses: actions/checkout@v3
        with:
          repository: ${{ github.event.inputs.repository }}
          ref: ${{ github.event.inputs.ref }}
          submodules: recursive
      - name: Increase available disk space
        run: |
          # Increase available disk space by removing unnecessary tool chains:
          # https://github.com/actions/virtual-environments/issues/709#issuecomment-612569242
          rm -rf "$AGENT_TOOLSDIRECTORY"
      - uses: ./.github/actions/setup-python
      - uses: ./.github/actions/setup-pyenv
      - uses: ./.github/actions/setup-java
        with:
          java-version: 11
          distribution: "adopt"
      - uses: ./.github/actions/cache-pip
      - name: Install dependencies
        run: |
          source ./dev/install-common-deps.sh --ml
      - name: Run tests
        run: |
          source dev/setup-ssh.sh
          ./dev/run-python-tests.sh

  database:
    runs-on: ubuntu-latest
    steps:
      - uses: actions/checkout@v3
        with:
          repository: ${{ github.event.inputs.repository }}
          ref: ${{ github.event.inputs.ref }}
          submodules: recursive
      - name: Build
        run: |
          ./tests/db/compose.sh pull -q postgresql mysql mssql
          ./tests/db/compose.sh build --build-arg DEPENDENCIES="$(python setup.py -q dependencies)"
      - name: Run tests
        run: |
          set +e
          err=0
          trap 'err=1' ERR

          for service in $(./tests/db/compose.sh config --services | grep '^mlflow-')
          do
            # Set `--no-TTY` to show container logs on GitHub Actions:
            # https://github.com/actions/virtual-environments/issues/5022
            ./tests/db/compose.sh run --rm --no-TTY $service pytest \
              tests/store/tracking/test_sqlalchemy_store.py \
              tests/store/model_registry/test_sqlalchemy_store.py \
              tests/db
          done

          test $err = 0

      - name: Run migration check
        run: |
          set +e
          err=0
          trap 'err=1' ERR

          ./tests/db/compose.sh down --volumes --remove-orphans
          for service in $(./tests/db/compose.sh config --services | grep '^migration-')
          do
            ./tests/db/compose.sh run --rm --no-TTY $service
          done

          test $err = 0

      - name: Rebuild images with SQLAlchemy 2.x
        run: |
          sed -i 's/sqlalchemy.*/sqlalchemy>=2.0.0b2/g' requirements/core-requirements.txt
          git diff
          ./tests/db/compose.sh build --build-arg DEPENDENCIES="$(python setup.py -q dependencies)"
      - name: Run tests
        run: |
          set +e
          err=0
          trap 'err=1' ERR

          for service in $(./tests/db/compose.sh config --services | grep '^mlflow-')
          do
            # Set `--no-TTY` to show container logs on GitHub Actions:
            ./tests/db/compose.sh run --rm --no-TTY $service pytest \
              tests/store/tracking/test_sqlalchemy_store.py \
              tests/store/model_registry/test_sqlalchemy_store.py \
              tests/db
          done

          test $err = 0
      - name: Clean up
        run: |
          ./tests/db/compose.sh down --volumes --remove-orphans --rmi all

  java:
    runs-on: ubuntu-latest
    steps:
      - uses: actions/checkout@v3
        with:
          submodules: recursive
          repository: ${{ github.event.inputs.repository }}
          ref: ${{ github.event.inputs.ref }}
      - uses: ./.github/actions/setup-python
      - uses: ./.github/actions/setup-java
      - name: Install dependencies
        run: |
          source ./dev/install-common-deps.sh
      - name: Run tests
        run: |
          cd mlflow/java
          mvn clean package -q

  flavors:
    # TODO: Change this to 'ubuntu-latest' once https://github.com/mlflow/mlflow/issues/7222 is fixed
    runs-on: ubuntu-20.04
    steps:
      - uses: actions/checkout@v3
        with:
          repository: ${{ github.event.inputs.repository }}
          ref: ${{ github.event.inputs.ref }}
          submodules: recursive
      - name: Increase available disk space
        run: |
          # Increase available disk space by removing unnecessary tool chains:
          # https://github.com/actions/virtual-environments/issues/709#issuecomment-612569242
          rm -rf "$AGENT_TOOLSDIRECTORY"
      - uses: ./.github/actions/setup-python
      - uses: ./.github/actions/setup-pyenv
      - uses: ./.github/actions/setup-java
      - uses: ./.github/actions/cache-pip
      - name: Install dependencies
        run: |
          source ./dev/install-common-deps.sh --ml
      - name: Run tests
        run: |
          ./dev/run-python-flavor-tests.sh;

  # It takes 9 ~ 10 minutes to run tests in `tests/models`. To make CI finish faster,
  # run these tests in a separate job.
  models:
    runs-on: ubuntu-latest
    steps:
      - uses: actions/checkout@v3
        with:
          submodules: recursive
          repository: ${{ github.event.inputs.repository }}
          ref: ${{ github.event.inputs.ref }}
      - uses: ./.github/actions/setup-python
      - uses: ./.github/actions/setup-pyenv
      - uses: ./.github/actions/setup-java
      - name: Install dependencies
        run: |
          source ./dev/install-common-deps.sh
          pip install pyspark
      - name: Run tests
        run: |
          export MLFLOW_HOME=$(pwd)
          pytest tests/models

  pyfunc:
    runs-on: ubuntu-latest
    steps:
      - uses: actions/checkout@v3
        with:
          repository: ${{ github.event.inputs.repository }}
          ref: ${{ github.event.inputs.ref }}
          submodules: recursive
      - uses: ./.github/actions/setup-python
      - uses: ./.github/actions/setup-pyenv
      - uses: ./.github/actions/setup-java
      - name: Install dependencies
        run: |
          source ./dev/install-common-deps.sh
          pip install tensorflow pyspark
      - name: Run tests
        run: |
          export MLFLOW_HOME=$(pwd)
          pytest --durations=30 tests/pyfunc

  sagemaker:
    runs-on: ubuntu-latest
    steps:
      - uses: actions/checkout@v3
        with:
          submodules: recursive
          repository: ${{ github.event.inputs.repository }}
          ref: ${{ github.event.inputs.ref }}
      - uses: ./.github/actions/setup-python
      - uses: ./.github/actions/setup-java
      - name: Install dependencies
        run: |
          source ./dev/install-common-deps.sh --ml
      - name: Run tests
        run: |
          ./dev/run-python-sagemaker-tests.sh;

  windows:
    runs-on: windows-latest
    steps:
      - uses: actions/checkout@v3
        with:
          submodules: recursive
          repository: ${{ github.event.inputs.repository }}
          ref: ${{ github.event.inputs.ref }}
      - uses: ./.github/actions/setup-python
      - uses: ./.github/actions/setup-pyenv
      - uses: ./.github/actions/setup-java
      - name: Install python dependencies
        run: |
          pip install -r requirements/test-requirements.txt
          pip install --no-dependencies tests/resources/mlflow-test-plugin
          pip install -e .[extras]
          pip install pyspark
          pip install mleap
      - name: Download Hadoop winutils for Spark
        run: |
          git clone https://github.com/cdarlint/winutils
      - name: Run python tests
        run: |
          # Set Hadoop environment variables required for testing Spark integrations on Windows
          export HADOOP_HOME=`realpath winutils/hadoop-3.2.2`
          export PATH=$PATH:$HADOOP_HOME/bin
          # Run Windows tests
<<<<<<< HEAD
          pytest --ignore-flavors --ignore=tests/projects --ignore=tests/examples tests --ignore=tests/pipelines
          pytest tests/mleap
=======
          pytest --ignore-flavors --ignore=tests/projects --ignore=tests/examples tests --ignore=tests/recipes
>>>>>>> c40720a0
<|MERGE_RESOLUTION|>--- conflicted
+++ resolved
@@ -317,9 +317,5 @@
           export HADOOP_HOME=`realpath winutils/hadoop-3.2.2`
           export PATH=$PATH:$HADOOP_HOME/bin
           # Run Windows tests
-<<<<<<< HEAD
-          pytest --ignore-flavors --ignore=tests/projects --ignore=tests/examples tests --ignore=tests/pipelines
           pytest tests/mleap
-=======
-          pytest --ignore-flavors --ignore=tests/projects --ignore=tests/examples tests --ignore=tests/recipes
->>>>>>> c40720a0
+          pytest --ignore-flavors --ignore=tests/projects --ignore=tests/examples tests --ignore=tests/recipes