# How to build protobuf files using this Dockerfile:
# $ DOCKER_BUILDKIT=1 docker build -f dev/Dockerfile.protos -t gen-protos .
<<<<<<< HEAD
# $ docker run --rm -v $(pwd):/app gen-protos ./dev/generate-protos.sh
=======
# $ docker run --rm -w /app -v $(pwd):/app gen-protos ./dev/generate-protos.sh
>>>>>>> 8dfebe69

FROM ubuntu:20.04

RUN apt-get update --yes
RUN apt-get install curl unzip --yes
RUN curl -OL https://github.com/protocolbuffers/protobuf/releases/download/v3.19.4/protoc-3.19.4-linux-x86_64.zip
RUN unzip protoc-3.19.4-linux-x86_64.zip -d /root/protoc
ENV PATH="/root/protoc/bin:${PATH}"
RUN protoc --version<|MERGE_RESOLUTION|>--- conflicted
+++ resolved
@@ -1,10 +1,6 @@
 # How to build protobuf files using this Dockerfile:
 # $ DOCKER_BUILDKIT=1 docker build -f dev/Dockerfile.protos -t gen-protos .
-<<<<<<< HEAD
-# $ docker run --rm -v $(pwd):/app gen-protos ./dev/generate-protos.sh
-=======
 # $ docker run --rm -w /app -v $(pwd):/app gen-protos ./dev/generate-protos.sh
->>>>>>> 8dfebe69
 
 FROM ubuntu:20.04
 
