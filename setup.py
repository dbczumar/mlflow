--- conflicted
+++ resolved
@@ -50,12 +50,8 @@
     "entrypoints",
     "gitpython>=2.1.0",
     "pyyaml>=5.1",
-<<<<<<< HEAD
-    # Temporarily restrict protobuf to <=3.20.1 until protos are regenerated with a new version of protoc
-    "protobuf>=3.7.0,<=3.20.1",
-=======
+    # Temporarily restrict protobuf to <4.0.0 until protos are regenerated with a new version of protoc
     "protobuf>=3.7.0,<4.0.0",
->>>>>>> e5a83286
     "pytz",
     "requests>=2.17.3",
     "packaging",
