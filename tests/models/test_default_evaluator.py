--- conflicted
+++ resolved
@@ -7,9 +7,7 @@
 from contextlib import nullcontext as does_not_raise
 
 from mlflow.exceptions import MlflowException
-from mlflow.models.evaluation.base import (
-    evaluate,
-)
+from mlflow.models.evaluation import evaluate
 from mlflow.models.evaluation.artifacts import (
     CsvEvaluationArtifact,
     ImageEvaluationArtifact,
@@ -46,10 +44,9 @@
 # pylint: disable=unused-import
 from tests.models.test_evaluation import (
     get_run_data,
-    baseline_model_uri,
+    linear_regressor_model_uri,
     diabetes_dataset,
     multiclass_logistic_regressor_model_uri,
-    linear_regressor_model_uri,
     iris_dataset,
     binary_logistic_regressor_model_uri,
     breast_cancer_dataset,
@@ -68,146 +65,15 @@
         assert np.isclose(d1[k], d2[k], rtol=rtol)
 
 
-def evaluate_model_helper(
-    model,
-    baseline_model,
-    data,
-    targets,
-    model_type: str,
-    dataset_name=None,
-    evaluators=None,
-    evaluator_config=None,
-    eval_baseline_model_only=False,
-):
-
-    """
-    Helper function for testing MLflow.evaluate
-    To test if evaluation for baseline model does not log metrics and artifacts;
-    we set "is_baseline_model" to true for all evaluator_config
-    """
-    if eval_baseline_model_only:
-        if not evaluator_config:
-            evaluator_config = {"is_baseline_model": True}
-        elif not evaluators or evaluators == "default":
-            evaluator_config.update({"is_baseline_model": True})
-        else:
-            for config in evaluator_config.values():
-                config.update({"is_baseline_model": True})
-
-    return evaluate(
-        model=baseline_model if eval_baseline_model_only else model,
-        data=data,
-        model_type=model_type,
-        targets=targets,
-        dataset_name=dataset_name,
-        evaluators=evaluators,
-        evaluator_config=evaluator_config,
-        baseline_model=None if eval_baseline_model_only else baseline_model,
-    )
-
-
-def check_metrics_not_logged_for_baseline_model_evaluation(
-    logged_metrics, result_metrics, expected_metrics
-):
-    """
-    Helper function for checking metrics of evaluation of baseline_model
-     - Metrics should not be logged
-     - Meetrics should be returned as expected
-    """
-    assert logged_metrics == {}
-    for metric_key in expected_metrics:
-        assert np.isclose(expected_metrics[metric_key], result_metrics[metric_key], rtol=1e-3)
-
-
-def check_artifacts_are_not_generated_for_baseline_model_evaluation(
-    logged_artifacts, result_artifacts
-):
-    """
-    Helper function for unit tests for checking artifacts of evaluation of baseline model
-        - No Artifact is returned nor logged
-    """
-    assert logged_artifacts == []
-    assert result_artifacts == {}
-
-
-@pytest.mark.parametrize(
-    "baseline_model_uri",
-    [
-        ("None"),
-        ("linear_regressor_model_uri"),
-    ],
-    indirect=["baseline_model_uri"],
-)
-def test_regressor_evaluation(
-    linear_regressor_model_uri,
-    diabetes_dataset,
-    baseline_model_uri,
-):
+def test_regressor_evaluation(linear_regressor_model_uri, diabetes_dataset):
     with mlflow.start_run() as run:
-        result = evaluate_model_helper(
-            linear_regressor_model_uri,
-            baseline_model_uri,
-            diabetes_dataset._constructor_args["data"],
-            model_type="regressor",
-            targets=diabetes_dataset._constructor_args["targets"],
-            dataset_name=diabetes_dataset.name,
-            evaluators="default",
-            eval_baseline_model_only=False,
-        )
-
-    _, metrics, tags, artifacts = get_run_data(run.info.run_id)
-
-    model = mlflow.pyfunc.load_model(linear_regressor_model_uri)
-
-    y = diabetes_dataset.labels_data
-    y_pred = model.predict(diabetes_dataset.features_data)
-
-    expected_metrics = _get_regressor_metrics(y, y_pred)
-    expected_metrics["score"] = model._model_impl.score(
-        diabetes_dataset.features_data, diabetes_dataset.labels_data
-    )
-<<<<<<< HEAD
-
-    assert json.loads(tags["mlflow.datasets"]) == [
-        {**diabetes_dataset._metadata, "model": model.metadata.model_uuid}
-    ]
-
-    for metric_key in expected_metrics:
-=======
-    for metric_key, expected_metric_val in expected_metrics.items():
->>>>>>> 054c2828
-        assert np.isclose(
-            expected_metric_val,
-            metrics[metric_key + "_on_data_diabetes_dataset"],
-            rtol=1e-3,
-        )
-        assert np.isclose(expected_metric_val, result.metrics[metric_key], rtol=1e-3)
-
-    assert json.loads(tags["mlflow.datasets"]) == [
-        {**diabetes_dataset._metadata, "model": model.metadata.model_uuid}
-    ]
-
-    assert set(artifacts) == {
-        "shap_beeswarm_plot_on_data_diabetes_dataset.png",
-        "shap_feature_importance_plot_on_data_diabetes_dataset.png",
-        "shap_summary_plot_on_data_diabetes_dataset.png",
-    }
-
-
-def test_regressor_evaluation_disable_logging_metrics_and_artifacts(
-    linear_regressor_model_uri,
-    diabetes_dataset,
-):
-    with mlflow.start_run() as run:
-        result = evaluate_model_helper(
-            linear_regressor_model_uri,
+        result = evaluate(
             linear_regressor_model_uri,
             diabetes_dataset._constructor_args["data"],
             model_type="regressor",
             targets=diabetes_dataset._constructor_args["targets"],
             dataset_name=diabetes_dataset.name,
             evaluators="default",
-            eval_baseline_model_only=True,
         )
 
     _, metrics, tags, artifacts = get_run_data(run.info.run_id)
@@ -221,19 +87,28 @@
     expected_metrics["score"] = model._model_impl.score(
         diabetes_dataset.features_data, diabetes_dataset.labels_data
     )
-
-    check_metrics_not_logged_for_baseline_model_evaluation(
-        expected_metrics=expected_metrics,
-        result_metrics=result.metrics,
-        logged_metrics=metrics,
-    )
-
-    assert "mlflow.datassets" not in tags
-
-    check_artifacts_are_not_generated_for_baseline_model_evaluation(
-        logged_artifacts=artifacts,
-        result_artifacts=result.artifacts,
-    )
+    for metric_key, expected_metric_val in expected_metrics.items():
+        assert np.isclose(
+            expected_metric_val,
+            metrics[metric_key + "_on_data_diabetes_dataset"],
+            rtol=1e-3,
+        )
+        assert np.isclose(expected_metric_val, result.metrics[metric_key], rtol=1e-3)
+
+    assert json.loads(tags["mlflow.datasets"]) == [
+        {**diabetes_dataset._metadata, "model": model.metadata.model_uuid}
+    ]
+
+    assert set(artifacts) == {
+        "shap_beeswarm_plot_on_data_diabetes_dataset.png",
+        "shap_feature_importance_plot_on_data_diabetes_dataset.png",
+        "shap_summary_plot_on_data_diabetes_dataset.png",
+    }
+    assert result.artifacts.keys() == {
+        "shap_beeswarm_plot",
+        "shap_feature_importance_plot",
+        "shap_summary_plot",
+    }
 
 
 def test_regressor_evaluation_with_int_targets(
@@ -251,29 +126,15 @@
         result.save(tmp_path)
 
 
-@pytest.mark.parametrize(
-    "baseline_model_uri",
-    [
-        ("None"),
-        ("multiclass_logistic_regressor_baseline_model_uri_4"),
-    ],
-    indirect=["baseline_model_uri"],
-)
-def test_multi_classifier_evaluation(
-    multiclass_logistic_regressor_model_uri,
-    iris_dataset,
-    baseline_model_uri,
-):
+def test_multi_classifier_evaluation(multiclass_logistic_regressor_model_uri, iris_dataset):
     with mlflow.start_run() as run:
-        result = evaluate_model_helper(
+        result = evaluate(
             multiclass_logistic_regressor_model_uri,
-            baseline_model_uri,
             iris_dataset._constructor_args["data"],
             model_type="classifier",
             targets=iris_dataset._constructor_args["targets"],
             dataset_name=iris_dataset.name,
             evaluators="default",
-            eval_baseline_model_only=False,
         )
 
     _, metrics, tags, artifacts = get_run_data(run.info.run_id)
@@ -290,12 +151,7 @@
     expected_metrics["score"] = model._model_impl.score(
         iris_dataset.features_data, iris_dataset.labels_data
     )
-<<<<<<< HEAD
-
-    for metric_key in expected_metrics:
-=======
     for metric_key, expected_metric_val in expected_metrics.items():
->>>>>>> 054c2828
         assert np.isclose(
             expected_metric_val, metrics[metric_key + "_on_data_iris_dataset"], rtol=1e-3
         )
@@ -326,74 +182,15 @@
     }
 
 
-def test_multi_classifier_evaluation_disable_logging_metrics_and_artifacts(
-    multiclass_logistic_regressor_model_uri,
-    iris_dataset,
-):
+def test_bin_classifier_evaluation(binary_logistic_regressor_model_uri, breast_cancer_dataset):
     with mlflow.start_run() as run:
-        result = evaluate_model_helper(
-            multiclass_logistic_regressor_model_uri,
-            multiclass_logistic_regressor_model_uri,
-            iris_dataset._constructor_args["data"],
-            model_type="classifier",
-            targets=iris_dataset._constructor_args["targets"],
-            dataset_name=iris_dataset.name,
-            evaluators="default",
-            eval_baseline_model_only=True,
-        )
-
-    _, metrics, tags, artifacts = get_run_data(run.info.run_id)
-
-    model = mlflow.pyfunc.load_model(multiclass_logistic_regressor_model_uri)
-
-    _, raw_model = _extract_raw_model(model)
-    predict_fn, predict_proba_fn = _extract_predict_fn(model, raw_model)
-    y = iris_dataset.labels_data
-    y_pred = predict_fn(iris_dataset.features_data)
-    y_probs = predict_proba_fn(iris_dataset.features_data)
-
-    expected_metrics = _get_classifier_global_metrics(False, y, y_pred, y_probs, labels=None)
-    expected_metrics["score"] = model._model_impl.score(
-        iris_dataset.features_data, iris_dataset.labels_data
-    )
-
-    check_metrics_not_logged_for_baseline_model_evaluation(
-        expected_metrics=expected_metrics,
-        result_metrics=result.metrics,
-        logged_metrics=metrics,
-    )
-
-    assert "mlflow.datassets" not in tags
-
-    check_artifacts_are_not_generated_for_baseline_model_evaluation(
-        logged_artifacts=artifacts,
-        result_artifacts=result.artifacts,
-    )
-
-
-@pytest.mark.parametrize(
-    "baseline_model_uri",
-    [
-        ("None"),
-        ("binary_logistic_regressor_model_uri"),
-    ],
-    indirect=["baseline_model_uri"],
-)
-def test_bin_classifier_evaluation(
-    binary_logistic_regressor_model_uri,
-    breast_cancer_dataset,
-    baseline_model_uri,
-):
-    with mlflow.start_run() as run:
-        result = evaluate_model_helper(
+        result = evaluate(
             binary_logistic_regressor_model_uri,
-            baseline_model_uri,
             breast_cancer_dataset._constructor_args["data"],
             model_type="classifier",
             targets=breast_cancer_dataset._constructor_args["targets"],
             dataset_name=breast_cancer_dataset.name,
             evaluators="default",
-            eval_baseline_model_only=False,
         )
 
     _, metrics, tags, artifacts = get_run_data(run.info.run_id)
@@ -410,12 +207,7 @@
     expected_metrics["score"] = model._model_impl.score(
         breast_cancer_dataset.features_data, breast_cancer_dataset.labels_data
     )
-<<<<<<< HEAD
-
-    for metric_key in expected_metrics:
-=======
     for metric_key, expected_metric_val in expected_metrics.items():
->>>>>>> 054c2828
         assert np.isclose(
             expected_metric_val,
             metrics[metric_key + "_on_data_breast_cancer_dataset"],
@@ -447,118 +239,16 @@
     }
 
 
-def test_bin_classifier_evaluation_disable_logging_metrics_and_artifacts(
-    binary_logistic_regressor_model_uri,
-    breast_cancer_dataset,
-):
+def test_spark_regressor_model_evaluation(spark_linear_regressor_model_uri, diabetes_spark_dataset):
     with mlflow.start_run() as run:
-        result = evaluate_model_helper(
-            binary_logistic_regressor_model_uri,
-            binary_logistic_regressor_model_uri,
-            breast_cancer_dataset._constructor_args["data"],
-            model_type="classifier",
-            targets=breast_cancer_dataset._constructor_args["targets"],
-            dataset_name=breast_cancer_dataset.name,
-            evaluators="default",
-            eval_baseline_model_only=True,
-        )
-
-    _, metrics, tags, artifacts = get_run_data(run.info.run_id)
-
-    model = mlflow.pyfunc.load_model(binary_logistic_regressor_model_uri)
-
-    _, raw_model = _extract_raw_model(model)
-    predict_fn, predict_proba_fn = _extract_predict_fn(model, raw_model)
-    y = breast_cancer_dataset.labels_data
-    y_pred = predict_fn(breast_cancer_dataset.features_data)
-    y_probs = predict_proba_fn(breast_cancer_dataset.features_data)
-
-    expected_metrics = _get_classifier_global_metrics(True, y, y_pred, y_probs, labels=None)
-    expected_metrics["score"] = model._model_impl.score(
-        breast_cancer_dataset.features_data, breast_cancer_dataset.labels_data
-    )
-
-    check_metrics_not_logged_for_baseline_model_evaluation(
-        expected_metrics=expected_metrics,
-        result_metrics=result.metrics,
-        logged_metrics=metrics,
-    )
-
-    assert "mlflow.datassets" not in tags
-
-    check_artifacts_are_not_generated_for_baseline_model_evaluation(
-        logged_artifacts=artifacts,
-        result_artifacts=result.artifacts,
-    )
-
-
-@pytest.mark.parametrize(
-    "baseline_model_uri",
-    [
-        ("None"),
-        ("spark_linear_regressor_model_uri"),
-    ],
-    indirect=["baseline_model_uri"],
-)
-def test_spark_regressor_model_evaluation(
-    spark_linear_regressor_model_uri,
-    diabetes_spark_dataset,
-    baseline_model_uri,
-):
-    with mlflow.start_run() as run:
-        result = evaluate_model_helper(
-            spark_linear_regressor_model_uri,
-            baseline_model_uri,
-            diabetes_spark_dataset._constructor_args["data"],
-            model_type="regressor",
-            targets=diabetes_spark_dataset._constructor_args["targets"],
-            dataset_name=diabetes_spark_dataset.name,
-            evaluators="default",
-            eval_baseline_model_only=False,
-        )
-
-    _, metrics, tags, artifacts = get_run_data(run.info.run_id)
-
-    model = mlflow.pyfunc.load_model(spark_linear_regressor_model_uri)
-
-    X = diabetes_spark_dataset.features_data
-    y = diabetes_spark_dataset.labels_data
-    y_pred = model.predict(X)
-
-    expected_metrics = _get_regressor_metrics(y, y_pred)
-
-    for metric_key, expected_metric_val in expected_metrics.items():
-        assert np.isclose(
-            expected_metric_val,
-            metrics[metric_key + "_on_data_diabetes_spark_dataset"],
-            rtol=1e-3,
-        )
-        assert np.isclose(expected_metric_val, result.metrics[metric_key], rtol=1e-3)
-
-    model = mlflow.pyfunc.load_model(spark_linear_regressor_model_uri)
-
-    assert json.loads(tags["mlflow.datasets"]) == [
-        {**diabetes_spark_dataset._metadata, "model": model.metadata.model_uuid}
-    ]
-
-    assert set(artifacts) == set()
-    assert result.artifacts == {}
-
-
-def test_spark_regressor_model_evaluation_disable_logging_metrics_and_artifacts(
-    spark_linear_regressor_model_uri,
-    diabetes_spark_dataset,
-):
-    with mlflow.start_run() as run:
-        result = evaluate_model_helper(
-            spark_linear_regressor_model_uri,
+        result = evaluate(
             spark_linear_regressor_model_uri,
             diabetes_spark_dataset._constructor_args["data"],
             model_type="regressor",
             targets=diabetes_spark_dataset._constructor_args["targets"],
             dataset_name=diabetes_spark_dataset.name,
             evaluators="default",
-            eval_baseline_model_only=True,
+            evaluator_config={"log_model_explainability": True},
         )
 
     _, metrics, tags, artifacts = get_run_data(run.info.run_id)
@@ -571,98 +261,33 @@
 
     expected_metrics = _get_regressor_metrics(y, y_pred)
 
-    check_metrics_not_logged_for_baseline_model_evaluation(
-        expected_metrics=expected_metrics,
-        result_metrics=result.metrics,
-        logged_metrics=metrics,
-    )
-
-    assert "mlflow.datassets" not in tags
-
-    check_artifacts_are_not_generated_for_baseline_model_evaluation(
-        logged_artifacts=artifacts,
-        result_artifacts=result.artifacts,
-    )
-
-
-@pytest.mark.parametrize(
-    "baseline_model_uri",
-    [
-        ("None"),
-        ("svm_model_uri"),
-    ],
-    indirect=["baseline_model_uri"],
-)
-def test_svm_classifier_evaluation(svm_model_uri, breast_cancer_dataset, baseline_model_uri):
-    with mlflow.start_run() as run:
-        result = evaluate_model_helper(
-            svm_model_uri,
-            baseline_model_uri,
-            breast_cancer_dataset._constructor_args["data"],
-            model_type="classifier",
-            targets=breast_cancer_dataset._constructor_args["targets"],
-            dataset_name=breast_cancer_dataset.name,
-            evaluators="default",
-            eval_baseline_model_only=False,
-        )
-
-    _, metrics, tags, artifacts = get_run_data(run.info.run_id)
-
-    model = mlflow.pyfunc.load_model(svm_model_uri)
-
-    _, raw_model = _extract_raw_model(model)
-    predict_fn, _ = _extract_predict_fn(model, raw_model)
-    y = breast_cancer_dataset.labels_data
-    y_pred = predict_fn(breast_cancer_dataset.features_data)
-
-    expected_metrics = _get_classifier_global_metrics(True, y, y_pred, None, labels=None)
-    expected_metrics["score"] = model._model_impl.score(
-        breast_cancer_dataset.features_data, breast_cancer_dataset.labels_data
-    )
-<<<<<<< HEAD
-
-    for metric_key in expected_metrics:
-=======
     for metric_key, expected_metric_val in expected_metrics.items():
->>>>>>> 054c2828
         assert np.isclose(
             expected_metric_val,
-            metrics[metric_key + "_on_data_breast_cancer_dataset"],
+            metrics[metric_key + "_on_data_diabetes_spark_dataset"],
             rtol=1e-3,
         )
         assert np.isclose(expected_metric_val, result.metrics[metric_key], rtol=1e-3)
 
+    model = mlflow.pyfunc.load_model(spark_linear_regressor_model_uri)
+
     assert json.loads(tags["mlflow.datasets"]) == [
-        {**breast_cancer_dataset._metadata, "model": model.metadata.model_uuid}
+        {**diabetes_spark_dataset._metadata, "model": model.metadata.model_uuid}
     ]
 
-    assert set(artifacts) == {
-        "confusion_matrix_on_data_breast_cancer_dataset.png",
-        "shap_feature_importance_plot_on_data_breast_cancer_dataset.png",
-        "shap_beeswarm_plot_on_data_breast_cancer_dataset.png",
-        "shap_summary_plot_on_data_breast_cancer_dataset.png",
-    }
-    assert result.artifacts.keys() == {
-        "confusion_matrix",
-        "shap_beeswarm_plot",
-        "shap_summary_plot",
-        "shap_feature_importance_plot",
-    }
-
-
-def test_svm_classifier_evaluation_disable_logging_metrics_and_artifacts(
-    svm_model_uri, breast_cancer_dataset
-):
+    assert set(artifacts) == set()
+    assert result.artifacts == {}
+
+
+def test_svm_classifier_evaluation(svm_model_uri, breast_cancer_dataset):
     with mlflow.start_run() as run:
-        result = evaluate_model_helper(
-            svm_model_uri,
+        result = evaluate(
             svm_model_uri,
             breast_cancer_dataset._constructor_args["data"],
             model_type="classifier",
             targets=breast_cancer_dataset._constructor_args["targets"],
             dataset_name=breast_cancer_dataset.name,
             evaluators="default",
-            eval_baseline_model_only=True,
         )
 
     _, metrics, tags, artifacts = get_run_data(run.info.run_id)
@@ -678,46 +303,45 @@
     expected_metrics["score"] = model._model_impl.score(
         breast_cancer_dataset.features_data, breast_cancer_dataset.labels_data
     )
-
-    check_metrics_not_logged_for_baseline_model_evaluation(
-        expected_metrics=expected_metrics,
-        result_metrics=result.metrics,
-        logged_metrics=metrics,
-    )
-
-    assert "mlflow.datassets" not in tags
-
-    check_artifacts_are_not_generated_for_baseline_model_evaluation(
-        logged_artifacts=artifacts,
-        result_artifacts=result.artifacts,
-    )
-
-
-@pytest.mark.parametrize(
-    "baseline_model_uri",
-    [
-        ("None"),
-        ("pipeline_model_uri"),
-    ],
-    indirect=["baseline_model_uri"],
-)
-def test_pipeline_model_kernel_explainer_on_categorical_features(
-    pipeline_model_uri, baseline_model_uri
-):
+    for metric_key, expected_metric_val in expected_metrics.items():
+        assert np.isclose(
+            expected_metric_val,
+            metrics[metric_key + "_on_data_breast_cancer_dataset"],
+            rtol=1e-3,
+        )
+        assert np.isclose(expected_metric_val, result.metrics[metric_key], rtol=1e-3)
+
+    assert json.loads(tags["mlflow.datasets"]) == [
+        {**breast_cancer_dataset._metadata, "model": model.metadata.model_uuid}
+    ]
+
+    assert set(artifacts) == {
+        "confusion_matrix_on_data_breast_cancer_dataset.png",
+        "shap_feature_importance_plot_on_data_breast_cancer_dataset.png",
+        "shap_beeswarm_plot_on_data_breast_cancer_dataset.png",
+        "shap_summary_plot_on_data_breast_cancer_dataset.png",
+    }
+    assert result.artifacts.keys() == {
+        "confusion_matrix",
+        "shap_beeswarm_plot",
+        "shap_summary_plot",
+        "shap_feature_importance_plot",
+    }
+
+
+def test_pipeline_model_kernel_explainer_on_categorical_features(pipeline_model_uri):
     from mlflow.models.evaluation._shap_patch import _PatchedKernelExplainer
 
     data, target_col = get_pipeline_model_dataset()
     with mlflow.start_run() as run:
-        evaluate_model_helper(
+        evaluate(
             pipeline_model_uri,
-            baseline_model_uri,
             data[0::3],
             model_type="classifier",
             targets=target_col,
             dataset_name="pipeline_model_dataset",
             evaluators="default",
             evaluator_config={"explainability_algorithm": "kernel"},
-            eval_baseline_model_only=False,
         )
     run_data = get_run_data(run.info.run_id)
     assert {
