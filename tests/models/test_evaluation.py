import mlflow
from mlflow import MlflowClient
from collections import namedtuple
from mlflow.exceptions import MlflowException

from mlflow.models.evaluation import (
    evaluate,
    EvaluationResult,
    ModelEvaluator,
    EvaluationArtifact,
)
from mlflow.models.evaluation.artifacts import ImageEvaluationArtifact
from mlflow.models.evaluation.base import (
    EvaluationDataset,
    _normalize_evaluators_and_evaluator_config_args as _normalize_config,
)
import hashlib
from mlflow.models.evaluation.base import _start_run_or_reuse_active_run
import sklearn
import os
import signal
import sklearn.compose
import sklearn.datasets
import sklearn.impute
import sklearn.linear_model
import sklearn.pipeline
import sklearn.preprocessing
import pytest
import numpy as np
import pandas as pd
from unittest import mock
from PIL import ImageChops, Image
import io
from mlflow.utils.file_utils import TempDir
from mlflow_test_plugin.dummy_evaluator import Array2DEvaluationArtifact
from mlflow.models.evaluation.evaluator_registry import _model_evaluation_registry
from mlflow.models.evaluation.base import _logger as _base_logger, _gen_md5_for_arraylike_obj
from mlflow.pyfunc import _ServedPyFuncModel
from mlflow.pyfunc.scoring_server.client import ScoringServerClient

from sklearn.metrics import (
    accuracy_score,
    confusion_matrix,
    mean_absolute_error,
    mean_squared_error,
)

from pyspark.sql import SparkSession
from pyspark.ml.linalg import Vectors
from pyspark.ml.regression import LinearRegression as SparkLinearRegression

from mlflow.tracking.artifact_utils import get_artifact_uri
import json
import uuid


def get_iris():
    iris = sklearn.datasets.load_iris()
    return iris.data, iris.target


def get_diabetes_dataset():
    data = sklearn.datasets.load_diabetes()
    return data.data, data.target


def get_diabetes_spark_dataset():
    data = sklearn.datasets.load_diabetes()
    spark = SparkSession.builder.master("local[*]").getOrCreate()
    rows = [
        (Vectors.dense(features), float(label)) for features, label in zip(data.data, data.target)
    ]
    return spark.createDataFrame(spark.sparkContext.parallelize(rows, 1), ["features", "label"])


def get_breast_cancer_dataset():
    data = sklearn.datasets.load_breast_cancer()
    return data.data, data.target


RunData = namedtuple("RunData", ["params", "metrics", "tags", "artifacts"])


def get_run_data(run_id):
    client = MlflowClient()
    data = client.get_run(run_id).data
    artifacts = [f.path for f in client.list_artifacts(run_id)]
    return RunData(params=data.params, metrics=data.metrics, tags=data.tags, artifacts=artifacts)


def get_raw_tag(run_id, tag_name):
    client = MlflowClient()
    data = client.get_run(run_id).data
    return data.tags[tag_name]


def get_local_artifact_path(run_id, artifact_path):
    return get_artifact_uri(run_id, artifact_path).replace("file://", "")


@pytest.fixture(scope="module")
def spark_session():
    session = SparkSession.builder.master("local[*]").getOrCreate()
    yield session
    session.stop()


@pytest.fixture(scope="module")
def iris_dataset():
    X, y = get_iris()
    eval_X, eval_y = X[0::3], y[0::3]
    constructor_args = {"data": eval_X, "targets": eval_y, "name": "iris_dataset"}
    ds = EvaluationDataset(**constructor_args)
    ds._constructor_args = constructor_args
    return ds


@pytest.fixture(scope="module")
def diabetes_dataset():
    X, y = get_diabetes_dataset()
    eval_X, eval_y = X[0::3], y[0::3]
    constructor_args = {"data": eval_X, "targets": eval_y, "name": "diabetes_dataset"}
    ds = EvaluationDataset(**constructor_args)
    ds._constructor_args = constructor_args
    return ds


@pytest.fixture(scope="module")
def diabetes_spark_dataset():
    spark_df = get_diabetes_spark_dataset().sample(fraction=0.3, seed=1)
    constructor_args = {"data": spark_df, "targets": "label", "name": "diabetes_spark_dataset"}
    ds = EvaluationDataset(**constructor_args)
    ds._constructor_args = constructor_args
    return ds


@pytest.fixture(scope="module")
def breast_cancer_dataset():
    X, y = get_breast_cancer_dataset()
    eval_X, eval_y = X[0::3], y[0::3]
    constructor_args = {"data": eval_X, "targets": eval_y, "name": "breast_cancer_dataset"}
    ds = EvaluationDataset(**constructor_args)
    ds._constructor_args = constructor_args
    return ds


def get_pipeline_model_dataset():
    """
    The dataset tweaks the IRIS dataset by changing its first 2 features into categorical features,
    and replace some feature values with NA values.
    The dataset is prepared for a pipeline model, see `pipeline_model_uri`.
    """
    X, y = get_iris()

    def convert_num_to_label(x):
        return f"v_{round(x)}"

    f1 = np.array(list(map(convert_num_to_label, X[:, 0])))
    f2 = np.array(list(map(convert_num_to_label, X[:, 1])))
    f3 = X[:, 2]
    f4 = X[:, 3]

    f1[0::8] = None
    f2[1::8] = None
    f3[2::8] = np.nan
    f4[3::8] = np.nan

    data = pd.DataFrame(
        {
            "f1": f1,
            "f2": f2,
            "f3": f3,
            "f4": f4,
            "y": y,
        }
    )
    return data, "y"


@pytest.fixture
def pipeline_model_uri():
    return get_pipeline_model_uri()


def get_pipeline_model_uri():
    """
    Create a pipeline model that transforms and trains on the dataset returned by
    `get_pipeline_model_dataset`. The pipeline model imputes the missing values in
    input dataset, encodes categorical features, and then trains a logistic regression
    model.
    """
    data, target_col = get_pipeline_model_dataset()
    X = data.drop(target_col, axis=1)
    y = data[target_col].to_numpy()

    encoder = sklearn.preprocessing.OrdinalEncoder()
    str_imputer = sklearn.impute.SimpleImputer(missing_values=None, strategy="most_frequent")
    num_imputer = sklearn.impute.SimpleImputer(missing_values=np.nan, strategy="mean")
    preproc_pipeline = sklearn.pipeline.Pipeline(
        [
            ("imputer", str_imputer),
            ("encoder", encoder),
        ]
    )

    pipeline = sklearn.pipeline.Pipeline(
        [
            (
                "transformer",
                sklearn.compose.make_column_transformer(
                    (preproc_pipeline, ["f1", "f2"]),
                    (num_imputer, ["f3", "f4"]),
                ),
            ),
            ("clf", sklearn.linear_model.LogisticRegression()),
        ]
    )
    pipeline.fit(X, y)

    with mlflow.start_run():
        model_info = mlflow.sklearn.log_model(pipeline, "pipeline_model")
        return model_info.model_uri


@pytest.fixture
def linear_regressor_model_uri():
    return get_linear_regressor_model_uri()


def get_linear_regressor_model_uri():
    X, y = get_diabetes_dataset()
    reg = sklearn.linear_model.LinearRegression()
    reg.fit(X, y)

    with mlflow.start_run() as run:
        mlflow.sklearn.log_model(reg, "reg_model")
        linear_regressor_model_uri = get_artifact_uri(run.info.run_id, "reg_model")

    return linear_regressor_model_uri


@pytest.fixture
def spark_linear_regressor_model_uri():
    return get_spark_linear_regressor_model_uri()


def get_spark_linear_regressor_model_uri():
    spark_df = get_diabetes_spark_dataset()
    reg = SparkLinearRegression()
    spark_reg_model = reg.fit(spark_df)

    with mlflow.start_run() as run:
        mlflow.spark.log_model(spark_reg_model, "spark_reg_model")
        spark_linear_regressor_model_uri = get_artifact_uri(run.info.run_id, "spark_reg_model")

    return spark_linear_regressor_model_uri


@pytest.fixture
def multiclass_logistic_regressor_model_uri():
    return multiclass_logistic_regressor_model_uri_by_max_iter(2)


@pytest.fixture
def multiclass_logistic_regressor_baseline_model_uri():
    return multiclass_logistic_regressor_model_uri_by_max_iter(4)


def multiclass_logistic_regressor_model_uri_by_max_iter(max_iter):
    X, y = get_iris()
    clf = sklearn.linear_model.LogisticRegression(max_iter=max_iter)
    clf.fit(X, y)

    with mlflow.start_run() as run:
        mlflow.sklearn.log_model(clf, f"clf_model_{max_iter}_iters")
        multiclass_logistic_regressor_model_uri = get_artifact_uri(
            run.info.run_id, f"clf_model_{max_iter}_iters"
        )

    return multiclass_logistic_regressor_model_uri


@pytest.fixture
def binary_logistic_regressor_model_uri():
    return get_binary_logistic_regressor_model_uri()


def get_binary_logistic_regressor_model_uri():
    X, y = get_breast_cancer_dataset()
    clf = sklearn.linear_model.LogisticRegression()
    clf.fit(X, y)

    with mlflow.start_run() as run:
        mlflow.sklearn.log_model(clf, "bin_clf_model")
        binary_logistic_regressor_model_uri = get_artifact_uri(run.info.run_id, "bin_clf_model")

    return binary_logistic_regressor_model_uri


@pytest.fixture
def svm_model_uri():
    return get_svm_model_url()


def get_svm_model_url():
    X, y = get_breast_cancer_dataset()
    clf = sklearn.svm.LinearSVC()
    clf.fit(X, y)

    with mlflow.start_run() as run:
        mlflow.sklearn.log_model(clf, "svm_model")
        svm_model_uri = get_artifact_uri(run.info.run_id, "svm_model")

    return svm_model_uri


@pytest.fixture
def iris_pandas_df_dataset():
    X, y = get_iris()
    eval_X, eval_y = X[0::3], y[0::3]
    data = pd.DataFrame(
        {
            "f1": eval_X[:, 0],
            "f2": eval_X[:, 1],
            "f3": eval_X[:, 2],
            "f4": eval_X[:, 3],
            "y": eval_y,
        }
    )
    constructor_args = {"data": data, "targets": "y", "name": "iris_pandas_df_dataset"}
    ds = EvaluationDataset(**constructor_args)
    ds._constructor_args = constructor_args
    return ds
<<<<<<< HEAD


@pytest.fixture
def iris_pandas_df_num_cols_dataset():
    X, y = get_iris()
    eval_X, eval_y = X[0::3], y[0::3]
    data = pd.DataFrame(eval_X)
    data["y"] = eval_y
    constructor_args = {"data": data, "targets": "y", "name": "iris_pandas_df_num_cols_dataset"}
    ds = EvaluationDataset(**constructor_args)
    ds._constructor_args = constructor_args
    return ds


@pytest.fixture
=======


@pytest.fixture
def iris_pandas_df_num_cols_dataset():
    X, y = get_iris()
    eval_X, eval_y = X[0::3], y[0::3]
    data = pd.DataFrame(eval_X)
    data["y"] = eval_y
    constructor_args = {"data": data, "targets": "y", "name": "iris_pandas_df_num_cols_dataset"}
    ds = EvaluationDataset(**constructor_args)
    ds._constructor_args = constructor_args
    return ds


@pytest.fixture
>>>>>>> 8dfebe69
def baseline_model_uri(request):
    if request.param == "linear_regressor_model_uri":
        return get_linear_regressor_model_uri()
    if request.param == "binary_logistic_regressor_model_uri":
        return get_binary_logistic_regressor_model_uri()
    if request.param == "spark_linear_regressor_model_uri":
        return get_spark_linear_regressor_model_uri()
    if request.param == "pipeline_model_uri":
        return get_pipeline_model_uri()
    if request.param == "svm_model_uri":
        return get_svm_model_url()
    if request.param == "multiclass_logistic_regressor_baseline_model_uri_4":
        return multiclass_logistic_regressor_model_uri_by_max_iter(max_iter=4)
    if request.param == "pyfunc":
        model_uri = multiclass_logistic_regressor_model_uri_by_max_iter(max_iter=4)
        return mlflow.pyfunc.load_model(model_uri)
    if request.param == "invalid_model_uri":
        return "invalid_uri"
    return None


# Test validation with valid baseline_model uri
# should not affect evaluation behavior for classifier model
@pytest.mark.parametrize(
    "baseline_model_uri",
    [("None"), ("multiclass_logistic_regressor_baseline_model_uri_4")],
    indirect=["baseline_model_uri"],
)
def test_classifier_evaluate(
    multiclass_logistic_regressor_model_uri, iris_dataset, baseline_model_uri
):
    y_true = iris_dataset.labels_data
    classifier_model = mlflow.pyfunc.load_model(multiclass_logistic_regressor_model_uri)
    y_pred = classifier_model.predict(iris_dataset.features_data)
    expected_accuracy_score = accuracy_score(y_true, y_pred)
    expected_metrics = {
        "accuracy_score": expected_accuracy_score,
    }
    expected_saved_metrics = {
        "accuracy_score_on_iris_dataset": expected_accuracy_score,
    }

    expected_csv_artifact = confusion_matrix(y_true, y_pred)
    cm_figure = sklearn.metrics.ConfusionMatrixDisplay.from_predictions(y_true, y_pred).figure_
    img_buf = io.BytesIO()
    cm_figure.savefig(img_buf)
    img_buf.seek(0)
    expected_image_artifact = Image.open(img_buf)

    with mlflow.start_run() as run:
        eval_result = evaluate(
            multiclass_logistic_regressor_model_uri,
            iris_dataset._constructor_args["data"],
            model_type="classifier",
            targets=iris_dataset._constructor_args["targets"],
            dataset_name=iris_dataset.name,
            evaluators="dummy_evaluator",
            baseline_model=baseline_model_uri,
        )

    csv_artifact_name = "confusion_matrix_on_iris_dataset"
    saved_csv_artifact_path = get_local_artifact_path(run.info.run_id, csv_artifact_name + ".csv")

    png_artifact_name = "confusion_matrix_image_on_iris_dataset"
    saved_png_artifact_path = get_local_artifact_path(run.info.run_id, png_artifact_name) + ".png"

    _, saved_metrics, _, saved_artifacts = get_run_data(run.info.run_id)
    assert saved_metrics == expected_saved_metrics
    assert set(saved_artifacts) == {csv_artifact_name + ".csv", png_artifact_name + ".png"}

    assert eval_result.metrics == expected_metrics
    confusion_matrix_artifact = eval_result.artifacts[csv_artifact_name]
    np.testing.assert_array_equal(confusion_matrix_artifact.content, expected_csv_artifact)
    assert confusion_matrix_artifact.uri == get_artifact_uri(
        run.info.run_id, csv_artifact_name + ".csv"
    )
    np.testing.assert_array_equal(
        confusion_matrix_artifact._load(saved_csv_artifact_path), expected_csv_artifact
    )
    confusion_matrix_image_artifact = eval_result.artifacts[png_artifact_name]
    assert (
        ImageChops.difference(
            confusion_matrix_image_artifact.content, expected_image_artifact
        ).getbbox()
        is None
    )
    assert confusion_matrix_image_artifact.uri == get_artifact_uri(
        run.info.run_id, png_artifact_name + ".png"
    )
    assert (
        ImageChops.difference(
            confusion_matrix_image_artifact._load(saved_png_artifact_path),
            expected_image_artifact,
        ).getbbox()
        is None
    )

    with TempDir() as temp_dir:
        temp_dir_path = temp_dir.path()
        eval_result.save(temp_dir_path)

        with open(temp_dir.path("metrics.json"), "r") as fp:
            assert json.load(fp) == eval_result.metrics

        with open(temp_dir.path("artifacts_metadata.json"), "r") as fp:
            json_dict = json.load(fp)
            assert "confusion_matrix_on_iris_dataset" in json_dict
            assert json_dict["confusion_matrix_on_iris_dataset"] == {
                "uri": confusion_matrix_artifact.uri,
                "class_name": "mlflow_test_plugin.dummy_evaluator.Array2DEvaluationArtifact",
            }

            assert "confusion_matrix_image_on_iris_dataset" in json_dict
            assert json_dict["confusion_matrix_image_on_iris_dataset"] == {
                "uri": confusion_matrix_image_artifact.uri,
                "class_name": "mlflow.models.evaluation.artifacts.ImageEvaluationArtifact",
            }

        assert set(os.listdir(temp_dir.path("artifacts"))) == {
            "confusion_matrix_on_iris_dataset.csv",
            "confusion_matrix_image_on_iris_dataset.png",
        }

        loaded_eval_result = EvaluationResult.load(temp_dir_path)
        assert loaded_eval_result.metrics == eval_result.metrics
        loaded_confusion_matrix_artifact = loaded_eval_result.artifacts[csv_artifact_name]
        assert confusion_matrix_artifact.uri == loaded_confusion_matrix_artifact.uri
        np.testing.assert_array_equal(
            confusion_matrix_artifact.content,
            loaded_confusion_matrix_artifact.content,
        )
        loaded_confusion_matrix_image_artifact = loaded_eval_result.artifacts[png_artifact_name]
        assert confusion_matrix_image_artifact.uri == loaded_confusion_matrix_image_artifact.uri
        assert (
            ImageChops.difference(
                confusion_matrix_image_artifact.content,
                loaded_confusion_matrix_image_artifact.content,
            ).getbbox()
            is None
        )

        new_confusion_matrix_artifact = Array2DEvaluationArtifact(uri=confusion_matrix_artifact.uri)
        new_confusion_matrix_artifact._load()
        np.testing.assert_array_equal(
            confusion_matrix_artifact.content,
            new_confusion_matrix_artifact.content,
        )
        new_confusion_matrix_image_artifact = ImageEvaluationArtifact(
            uri=confusion_matrix_image_artifact.uri
        )
        new_confusion_matrix_image_artifact._load()
        np.testing.assert_array_equal(
            confusion_matrix_image_artifact.content,
            new_confusion_matrix_image_artifact.content,
        )


@pytest.mark.parametrize(
    "baseline_model_uri",
    [
        ("None"),
        # Test validation with valid baseline_model uri
        # should not affect evaluation behavior
        ("linear_regressor_model_uri"),
    ],
    indirect=["baseline_model_uri"],
)
def test_regressor_evaluate(linear_regressor_model_uri, diabetes_dataset, baseline_model_uri):
    y_true = diabetes_dataset.labels_data
    regressor_model = mlflow.pyfunc.load_model(linear_regressor_model_uri)
    y_pred = regressor_model.predict(diabetes_dataset.features_data)
    expected_mae = mean_absolute_error(y_true, y_pred)
    expected_mse = mean_squared_error(y_true, y_pred)
    expected_metrics = {
        "mean_absolute_error": expected_mae,
        "mean_squared_error": expected_mse,
    }
    expected_saved_metrics = {
        "mean_absolute_error_on_diabetes_dataset": expected_mae,
        "mean_squared_error_on_diabetes_dataset": expected_mse,
    }

<<<<<<< HEAD
    with mlflow.start_run() as run:
        eval_result = evaluate(
            linear_regressor_model_uri,
            diabetes_dataset._constructor_args["data"],
            model_type="regressor",
            targets=diabetes_dataset._constructor_args["targets"],
            dataset_name=diabetes_dataset.name,
            evaluators="dummy_evaluator",
            baseline_model=baseline_model_uri,
        )
    _, saved_metrics, _, _ = get_run_data(run.info.run_id)
    assert saved_metrics == expected_saved_metrics
    assert eval_result.metrics == expected_metrics
=======
    for model in [regressor_model, linear_regressor_model_uri]:
        with mlflow.start_run() as run:
            eval_result = evaluate(
                model,
                diabetes_dataset._constructor_args["data"],
                model_type="regressor",
                targets=diabetes_dataset._constructor_args["targets"],
                dataset_name=diabetes_dataset.name,
                evaluators="dummy_evaluator",
                baseline_model=baseline_model_uri,
            )
        _, saved_metrics, _, _ = get_run_data(run.info.run_id)
        assert saved_metrics == expected_saved_metrics
        assert eval_result.metrics == expected_metrics
>>>>>>> 8dfebe69


def test_pandas_df_regressor_evaluation(linear_regressor_model_uri):

    data = sklearn.datasets.load_diabetes()
    df = pd.DataFrame(data.data, columns=data.feature_names)
    df["y"] = data.target

    dataset_name = "diabetes_pd"

    with mlflow.start_run() as run:
        eval_result = evaluate(
            linear_regressor_model_uri,
            data=df,
            targets="y",
            model_type="regressor",
            dataset_name=dataset_name,
            evaluators=["default"],
        )
    _, saved_metrics, _, _ = get_run_data(run.info.run_id)

    augment_name = f"_on_data_{dataset_name}"
    for k, v in eval_result.metrics.items():
        assert v == saved_metrics[f"{k}{augment_name}"]


def test_dataset_name():
    X, y = get_iris()
    d1 = EvaluationDataset(data=X, targets=y, name="a1")
    assert d1.name == "a1"
    d2 = EvaluationDataset(data=X, targets=y)
    assert d2.name == d2.hash


def test_dataset_metadata():
    X, y = get_iris()
    d1 = EvaluationDataset(data=X, targets=y, name="a1", path="/path/to/a1")
    assert d1._metadata == {
        "hash": "6bdf4e119bf1a37e7907dfd9f0e68733",
        "name": "a1",
        "path": "/path/to/a1",
    }


def test_gen_md5_for_arraylike_obj():
    def get_md5(data):
        md5_gen = hashlib.md5()
        _gen_md5_for_arraylike_obj(md5_gen, data)
        return md5_gen.hexdigest()

    list0 = list(range(20))
    list1 = [100] + list0[1:]
    list2 = list0[:-1] + [100]
    list3 = list0[:10] + [100] + list0[10:]

    assert 4 == len({get_md5(list0), get_md5(list1), get_md5(list2), get_md5(list3)})

    list4 = list0[:10] + [99] + list0[10:]
    assert get_md5(list3) == get_md5(list4)


def test_dataset_hash(
    iris_dataset, iris_pandas_df_dataset, iris_pandas_df_num_cols_dataset, diabetes_spark_dataset
):
    assert iris_dataset.hash == "99329a790dc483e7382c0d1d27aac3f3"
    assert iris_pandas_df_dataset.hash == "799d4f50e2e353127f94a0e5300add06"
    assert iris_pandas_df_num_cols_dataset.hash == "3c5fc56830a0646001253e25e17bdce4"
    assert diabetes_spark_dataset.hash == "e646b03e976240bd0c79c6bcc1ae0bda"


def test_dataset_with_pandas_dataframe():
    data = pd.DataFrame({"f1": [1, 2], "f2": [3, 4], "f3": [5, 6], "label": [0, 1]})
    eval_dataset = EvaluationDataset(data=data, targets="label")

    assert list(eval_dataset.features_data.columns) == ["f1", "f2", "f3"]
    np.testing.assert_array_equal(eval_dataset.features_data.f1.to_numpy(), [1, 2])
    np.testing.assert_array_equal(eval_dataset.features_data.f2.to_numpy(), [3, 4])
    np.testing.assert_array_equal(eval_dataset.features_data.f3.to_numpy(), [5, 6])
    np.testing.assert_array_equal(eval_dataset.labels_data, [0, 1])

    eval_dataset2 = EvaluationDataset(data=data, targets="label", feature_names=["f3", "f2"])
    assert list(eval_dataset2.features_data.columns) == ["f3", "f2"]
    np.testing.assert_array_equal(eval_dataset2.features_data.f2.to_numpy(), [3, 4])
    np.testing.assert_array_equal(eval_dataset2.features_data.f3.to_numpy(), [5, 6])


def test_dataset_with_array_data():
    features = [[1, 2], [3, 4]]
    labels = [0, 1]

    for input_data in [features, np.array(features)]:
        eval_dataset1 = EvaluationDataset(data=input_data, targets=labels)
        np.testing.assert_array_equal(eval_dataset1.features_data, features)
        np.testing.assert_array_equal(eval_dataset1.labels_data, labels)
        assert list(eval_dataset1.feature_names) == ["feature_1", "feature_2"]

    assert EvaluationDataset(
        data=input_data, targets=labels, feature_names=["a", "b"]
    ).feature_names == ["a", "b"]

    with pytest.raises(MlflowException, match="all element must has the same length"):
        EvaluationDataset(data=[[1, 2], [3, 4, 5]], targets=labels)


def test_dataset_autogen_feature_names():
    labels = [0]
    eval_dataset2 = EvaluationDataset(data=[list(range(9))], targets=labels)
    assert eval_dataset2.feature_names == [f"feature_{i + 1}" for i in range(9)]

    eval_dataset2 = EvaluationDataset(data=[list(range(10))], targets=labels)
    assert eval_dataset2.feature_names == [f"feature_{i + 1:02d}" for i in range(10)]

    eval_dataset2 = EvaluationDataset(data=[list(range(99))], targets=labels)
    assert eval_dataset2.feature_names == [f"feature_{i + 1:02d}" for i in range(99)]

    eval_dataset2 = EvaluationDataset(data=[list(range(100))], targets=labels)
    assert eval_dataset2.feature_names == [f"feature_{i + 1:03d}" for i in range(100)]

    with pytest.raises(
        MlflowException, match="features example rows must be the same length with labels array"
    ):
        EvaluationDataset(data=[[1, 2], [3, 4]], targets=[1, 2, 3])


def test_dataset_from_spark_df(spark_session):
    spark_df = spark_session.createDataFrame([(1.0, 2.0, 3.0)] * 10, ["f1", "f2", "y"])
    with mock.patch.object(EvaluationDataset, "SPARK_DATAFRAME_LIMIT", 5):
        dataset = EvaluationDataset(spark_df, targets="y")
        assert list(dataset.features_data.columns) == ["f1", "f2"]
        assert list(dataset.features_data["f1"]) == [1.0] * 5
        assert list(dataset.features_data["f2"]) == [2.0] * 5
        assert list(dataset.labels_data) == [3.0] * 5


def test_log_dataset_tag(iris_dataset, iris_pandas_df_dataset):
    model_uuid = uuid.uuid4().hex
    with mlflow.start_run() as run:
        client = MlflowClient()
        iris_dataset._log_dataset_tag(client, run.info.run_id, model_uuid=model_uuid)
        _, _, tags, _ = get_run_data(run.info.run_id)

        logged_meta1 = {**iris_dataset._metadata, "model": model_uuid}
        logged_meta2 = {**iris_pandas_df_dataset._metadata, "model": model_uuid}

        assert json.loads(tags["mlflow.datasets"]) == [logged_meta1]

        raw_tag = get_raw_tag(run.info.run_id, "mlflow.datasets")
        assert " " not in raw_tag  # assert the tag string remove all whitespace chars.

        # Test appending dataset tag
        iris_pandas_df_dataset._log_dataset_tag(client, run.info.run_id, model_uuid=model_uuid)
        _, _, tags, _ = get_run_data(run.info.run_id)
        assert json.loads(tags["mlflow.datasets"]) == [
            logged_meta1,
            logged_meta2,
        ]

        # Test log repetitive dataset
        iris_dataset._log_dataset_tag(client, run.info.run_id, model_uuid=model_uuid)
        _, _, tags, _ = get_run_data(run.info.run_id)
        assert json.loads(tags["mlflow.datasets"]) == [
            logged_meta1,
            logged_meta2,
        ]


class FakeEvauator1(ModelEvaluator):
    def can_evaluate(self, *, model_type, evaluator_config, **kwargs):
        raise RuntimeError()

    def evaluate(self, *, model, model_type, dataset, run_id, evaluator_config, **kwargs):
        raise RuntimeError()


class FakeEvauator2(ModelEvaluator):
    def can_evaluate(self, *, model_type, evaluator_config, **kwargs):
        raise RuntimeError()

    def evaluate(self, *, model, model_type, dataset, run_id, evaluator_config, **kwargs):
        raise RuntimeError()


class FakeArtifact1(EvaluationArtifact):
    def _save(self, output_artifact_path):
        raise RuntimeError()

    def _load_content_from_file(self, local_artifact_path):
        raise RuntimeError()


class FakeArtifact2(EvaluationArtifact):
    def _save(self, output_artifact_path):
        raise RuntimeError()

    def _load_content_from_file(self, local_artifact_path):
        raise RuntimeError()


<<<<<<< HEAD
class PyFuncModelMatcher:
    def __eq__(self, other):
        return isinstance(other, mlflow.pyfunc.PyFuncModel)


=======
>>>>>>> 8dfebe69
def test_evaluator_evaluation_interface(multiclass_logistic_regressor_model_uri, iris_dataset):
    with mock.patch.object(
        _model_evaluation_registry, "_registry", {"test_evaluator1": FakeEvauator1}
    ):
        evaluator1_config = {"eval1_confg_a": 3, "eval1_confg_b": 4}
        evaluator1_return_value = EvaluationResult(
            metrics={"m1": 5, "m2": 6},
            artifacts={"a1": FakeArtifact1(uri="uri1"), "a2": FakeArtifact2(uri="uri2")},
        )
        with mock.patch.object(
            FakeEvauator1, "can_evaluate", return_value=False
        ) as mock_can_evaluate, mock.patch.object(
            FakeEvauator1, "evaluate", return_value=evaluator1_return_value
        ) as mock_evaluate:
            with mlflow.start_run():
                with pytest.raises(
                    MlflowException,
                    match="The model could not be evaluated by any of the registered evaluators",
                ):
                    evaluate(
                        multiclass_logistic_regressor_model_uri,
                        data=iris_dataset._constructor_args["data"],
                        model_type="classifier",
                        targets=iris_dataset._constructor_args["targets"],
                        dataset_name=iris_dataset.name,
                        evaluators="test_evaluator1",
                        evaluator_config=evaluator1_config,
                    )
                mock_can_evaluate.assert_called_once_with(
                    model_type="classifier", evaluator_config=evaluator1_config
                )
                mock_evaluate.assert_not_called()
        with mock.patch.object(
            FakeEvauator1, "can_evaluate", return_value=True
        ) as mock_can_evaluate, mock.patch.object(
            FakeEvauator1, "evaluate", return_value=evaluator1_return_value
        ) as mock_evaluate:
            with mlflow.start_run() as run:
                eval1_result = evaluate(
                    multiclass_logistic_regressor_model_uri,
                    iris_dataset._constructor_args["data"],
                    model_type="classifier",
                    targets=iris_dataset._constructor_args["targets"],
                    dataset_name=iris_dataset.name,
                    evaluators="test_evaluator1",
                    evaluator_config=evaluator1_config,
                    custom_metrics=None,
                    baseline_model=None,
                )
                assert eval1_result.metrics == evaluator1_return_value.metrics
                assert eval1_result.artifacts == evaluator1_return_value.artifacts

                mock_can_evaluate.assert_called_once_with(
                    model_type="classifier", evaluator_config=evaluator1_config
                )
                mock_evaluate.assert_called_once_with(
                    model=PyFuncModelMatcher(),
                    model_type="classifier",
                    dataset=iris_dataset,
                    run_id=run.info.run_id,
                    evaluator_config=evaluator1_config,
                    custom_metrics=None,
                    baseline_model=None,
                )


@pytest.mark.parametrize(
    ("baseline_model_uri", "expected_error"),
    [
        (
            "pyfunc",
            pytest.raises(
                MlflowException,
                match=(
                    "The baseline model argument must be a string URI "
                    + "referring to an MLflow model"
                ),
            ),
        ),
        (
            "invalid_model_uri",
            pytest.raises(OSError, match="No such file or directory: 'invalid_uri'"),
        ),
    ],
    indirect=["baseline_model_uri"],
)
def test_model_validation_interface_invalid_baseline_model_should_throw(
    multiclass_logistic_regressor_model_uri, iris_dataset, baseline_model_uri, expected_error
):
    with mock.patch.object(
        _model_evaluation_registry, "_registry", {"test_evaluator1": FakeEvauator1}
    ):
<<<<<<< HEAD
        evaluator1_config = {"config": True}
        with expected_error:
            evaluate(
                multiclass_logistic_regressor_model_uri,
=======
        classifier_model = mlflow.pyfunc.load_model(multiclass_logistic_regressor_model_uri)
        with expected_error:
            evaluate(
                classifier_model,
>>>>>>> 8dfebe69
                iris_dataset._constructor_args["data"],
                model_type="classifier",
                targets=iris_dataset._constructor_args["targets"],
                dataset_name=iris_dataset.name,
                evaluators="test_evaluator1",
<<<<<<< HEAD
                evaluator_config=evaluator1_config,
=======
>>>>>>> 8dfebe69
                custom_metrics=None,
                baseline_model=baseline_model_uri,
            )


@pytest.mark.parametrize(
    "baseline_model_uri",
    [("None"), ("multiclass_logistic_regressor_baseline_model_uri_4")],
    indirect=["baseline_model_uri"],
)
def test_evaluate_with_multi_evaluators(
    multiclass_logistic_regressor_model_uri, iris_dataset, baseline_model_uri
):
    with mock.patch.object(
        _model_evaluation_registry,
        "_registry",
        {"test_evaluator1": FakeEvauator1, "test_evaluator2": FakeEvauator2},
    ):
        evaluator1_config = {"eval1_confg": 3}
        evaluator2_config = {"eval2_confg": 4}
        evaluator1_return_value = EvaluationResult(
            metrics={"m1": 5}, artifacts={"a1": FakeArtifact1(uri="uri1")}
        )

        evaluator2_return_value = EvaluationResult(
            metrics={"m2": 6}, artifacts={"a2": FakeArtifact2(uri="uri2")}
        )

        baseline_model = (
            mlflow.pyfunc.load_model(baseline_model_uri) if baseline_model_uri else None
        )

        get_evaluate_call_arg = lambda model, evaluator_config: {
            "model": model,
            "model_type": "classifier",
            "dataset": iris_dataset,
            "run_id": run.info.run_id,
            "evaluator_config": evaluator_config,
            "custom_metrics": None,
            "baseline_model": baseline_model,
        }
        # evaluators = None is the case evaluators unspecified, it should fetch all registered
        # evaluators, and the evaluation results should equal to the case of
        # evaluators=["test_evaluator1", "test_evaluator2"]
        for evaluators in [None, ["test_evaluator1", "test_evaluator2"]]:
            with mock.patch.object(
                FakeEvauator1, "can_evaluate", return_value=True
            ) as mock_can_evaluate1, mock.patch.object(
                FakeEvauator1, "evaluate", return_value=evaluator1_return_value
            ) as mock_evaluate1, mock.patch.object(
                FakeEvauator2, "can_evaluate", return_value=True
            ) as mock_can_evaluate2, mock.patch.object(
                FakeEvauator2, "evaluate", return_value=evaluator2_return_value
            ) as mock_evaluate2:
                with mlflow.start_run() as run:
                    eval_result = evaluate(
                        multiclass_logistic_regressor_model_uri,
                        iris_dataset._constructor_args["data"],
                        model_type="classifier",
                        targets=iris_dataset._constructor_args["targets"],
                        dataset_name=iris_dataset.name,
                        evaluators=evaluators,
                        evaluator_config={
                            "test_evaluator1": evaluator1_config,
                            "test_evaluator2": evaluator2_config,
                        },
                        baseline_model=baseline_model_uri,
                    )
                    assert eval_result.metrics == {
                        **evaluator1_return_value.metrics,
                        **evaluator2_return_value.metrics,
                    }
                    assert eval_result.artifacts == {
                        **evaluator1_return_value.artifacts,
                        **evaluator2_return_value.artifacts,
                    }
                    mock_can_evaluate1.assert_called_once_with(
                        model_type="classifier", evaluator_config=evaluator1_config
                    )
                    mock_evaluate1.assert_called_once_with(
<<<<<<< HEAD
                        **get_evaluate_call_arg(
                            mlflow.pyfunc.load_model(multiclass_logistic_regressor_model_uri),
                            evaluator1_config,
                        )
=======
                        **get_evaluate_call_arg(classifier_model, evaluator1_config)
>>>>>>> 8dfebe69
                    )
                    mock_can_evaluate2.assert_called_once_with(
                        model_type="classifier",
                        evaluator_config=evaluator2_config,
                    )
                    mock_evaluate2.assert_called_once_with(
<<<<<<< HEAD
                        **get_evaluate_call_arg(
                            mlflow.pyfunc.load_model(multiclass_logistic_regressor_model_uri),
                            evaluator2_config,
                        )
=======
                        **get_evaluate_call_arg(classifier_model, evaluator2_config)
>>>>>>> 8dfebe69
                    )


def test_start_run_or_reuse_active_run():
    with _start_run_or_reuse_active_run() as run_id:
        assert mlflow.active_run().info.run_id == run_id

    with mlflow.start_run() as run:
        active_run_id = run.info.run_id

        with _start_run_or_reuse_active_run() as run_id:
            assert run_id == active_run_id

        with _start_run_or_reuse_active_run() as run_id:
            assert run_id == active_run_id


def test_normalize_evaluators_and_evaluator_config_args():
    from mlflow.models.evaluation.default_evaluator import DefaultEvaluator

    with mock.patch.object(
        _model_evaluation_registry,
        "_registry",
        {"default": DefaultEvaluator},
    ):
        assert _normalize_config(None, None) == (["default"], {})
        assert _normalize_config(None, {"a": 3}) == (["default"], {"default": {"a": 3}})
        assert _normalize_config(None, {"default": {"a": 3}}) == (
            ["default"],
            {"default": {"a": 3}},
        )

    assert _normalize_config(None, None) == (["default", "dummy_evaluator"], {})
    with pytest.raises(
        MlflowException,
        match="`evaluator_config` argument must be a dictionary mapping each evaluator",
    ):
        assert _normalize_config(None, {"a": 3}) == (["default", "dummy_evaluator"], {})

    assert _normalize_config(None, {"default": {"a": 3}}) == (
        ["default", "dummy_evaluator"],
        {"default": {"a": 3}},
    )

    with mock.patch.object(_base_logger, "warning") as patched_warning_fn:
        _normalize_config(None, None)
        patched_warning_fn.assert_called_once()
        assert "Multiple registered evaluators are found" in patched_warning_fn.call_args[0][0]

    assert _normalize_config("dummy_evaluator", {"a": 3}) == (
        ["dummy_evaluator"],
        {"dummy_evaluator": {"a": 3}},
    )

    assert _normalize_config(["default", "dummy_evaluator"], {"dummy_evaluator": {"a": 3}}) == (
        ["default", "dummy_evaluator"],
        {"dummy_evaluator": {"a": 3}},
    )

    with pytest.raises(
        MlflowException,
        match="evaluator_config must be a dict contains mapping from evaluator name to",
<<<<<<< HEAD
=======
    ):
        _normalize_config(["default", "dummy_evaluator"], {"abc": {"a": 3}})


def test_evaluate_env_manager_params(multiclass_logistic_regressor_model_uri, iris_dataset):
    model = mlflow.pyfunc.load_model(multiclass_logistic_regressor_model_uri)

    with mock.patch.object(
        _model_evaluation_registry, "_registry", {"test_evaluator1": FakeEvauator1}
    ):
        with pytest.raises(MlflowException, match="The model argument must be a string URI"):
            evaluate(
                model,
                iris_dataset._constructor_args["data"],
                model_type="classifier",
                targets=iris_dataset._constructor_args["targets"],
                dataset_name=iris_dataset.name,
                evaluators=None,
                baseline_model=multiclass_logistic_regressor_model_uri,
                env_manager="virtualenv",
            )

        with pytest.raises(MlflowException, match="Invalid value for `env_manager`"):
            evaluate(
                multiclass_logistic_regressor_model_uri,
                iris_dataset._constructor_args["data"],
                model_type="classifier",
                targets=iris_dataset._constructor_args["targets"],
                dataset_name=iris_dataset.name,
                evaluators=None,
                baseline_model=multiclass_logistic_regressor_model_uri,
                env_manager="manager",
            )


@pytest.mark.parametrize("env_manager", ["virtualenv", "conda"])
def test_evaluate_restores_env(tmpdir, env_manager, iris_dataset):
    class EnvRestoringTestModel(mlflow.pyfunc.PythonModel):
        def __init__(self):
            pass

        def predict(self, context, model_input):

            if sklearn.__version__ == "0.22.1":
                pred_value = 1
            else:
                pred_value = 0

            return model_input.apply(lambda row: pred_value, axis=1)

    class FakeEvauatorEnv(ModelEvaluator):
        def can_evaluate(self, *, model_type, evaluator_config, **kwargs):
            return True

        def evaluate(self, *, model, model_type, dataset, run_id, evaluator_config, **kwargs):
            y = model.predict(pd.DataFrame(dataset.features_data))
            return EvaluationResult(metrics={"test": y[0]}, artifacts={})

    model_path = os.path.join(str(tmpdir), "model")

    mlflow.pyfunc.save_model(
        path=model_path,
        python_model=EnvRestoringTestModel(),
        pip_requirements=[
            "scikit-learn==0.22.1",
        ],
    )

    with mock.patch.object(
        _model_evaluation_registry,
        "_registry",
        {"test_evaluator_env": FakeEvauatorEnv},
>>>>>>> 8dfebe69
    ):
        result = evaluate(
            model_path,
            iris_dataset._constructor_args["data"],
            model_type="classifier",
            targets=iris_dataset._constructor_args["targets"],
            dataset_name=iris_dataset.name,
            evaluators=None,
            env_manager=env_manager,
        )
        assert result.metrics["test"] == 1


def test_evaluate_terminates_model_servers(multiclass_logistic_regressor_model_uri, iris_dataset):
    # Mock the _load_model_or_server() results to avoid starting model servers
    model = mlflow.pyfunc.load_model(multiclass_logistic_regressor_model_uri)
    client = ScoringServerClient("127.0.0.1", "8080")
    served_model_1 = _ServedPyFuncModel(model_meta=model.metadata, client=client, server_pid=1)
    served_model_2 = _ServedPyFuncModel(model_meta=model.metadata, client=client, server_pid=2)

    with mock.patch.object(
        _model_evaluation_registry,
        "_registry",
        {"test_evaluator1": FakeEvauator1},
    ), mock.patch.object(FakeEvauator1, "can_evaluate", return_value=True), mock.patch.object(
        FakeEvauator1, "evaluate", return_value=EvaluationResult(metrics={}, artifacts={})
    ), mock.patch(
        "mlflow.pyfunc._load_model_or_server"
    ) as server_loader, mock.patch(
        "os.kill"
    ) as os_mock:
        server_loader.side_effect = [served_model_1, served_model_2]
        evaluate(
            multiclass_logistic_regressor_model_uri,
            iris_dataset._constructor_args["data"],
            model_type="classifier",
            targets=iris_dataset._constructor_args["targets"],
            dataset_name=iris_dataset.name,
            evaluators=None,
            baseline_model=multiclass_logistic_regressor_model_uri,
            env_manager="virtualenv",
        )
        assert os_mock.call_count == 2
        os_mock.assert_has_calls([mock.call(1, signal.SIGTERM), mock.call(2, signal.SIGTERM)])<|MERGE_RESOLUTION|>--- conflicted
+++ resolved
@@ -331,7 +331,6 @@
     ds = EvaluationDataset(**constructor_args)
     ds._constructor_args = constructor_args
     return ds
-<<<<<<< HEAD
 
 
 @pytest.fixture
@@ -347,23 +346,6 @@
 
 
 @pytest.fixture
-=======
-
-
-@pytest.fixture
-def iris_pandas_df_num_cols_dataset():
-    X, y = get_iris()
-    eval_X, eval_y = X[0::3], y[0::3]
-    data = pd.DataFrame(eval_X)
-    data["y"] = eval_y
-    constructor_args = {"data": data, "targets": "y", "name": "iris_pandas_df_num_cols_dataset"}
-    ds = EvaluationDataset(**constructor_args)
-    ds._constructor_args = constructor_args
-    return ds
-
-
-@pytest.fixture
->>>>>>> 8dfebe69
 def baseline_model_uri(request):
     if request.param == "linear_regressor_model_uri":
         return get_linear_regressor_model_uri()
@@ -546,7 +528,6 @@
         "mean_squared_error_on_diabetes_dataset": expected_mse,
     }
 
-<<<<<<< HEAD
     with mlflow.start_run() as run:
         eval_result = evaluate(
             linear_regressor_model_uri,
@@ -560,22 +541,6 @@
     _, saved_metrics, _, _ = get_run_data(run.info.run_id)
     assert saved_metrics == expected_saved_metrics
     assert eval_result.metrics == expected_metrics
-=======
-    for model in [regressor_model, linear_regressor_model_uri]:
-        with mlflow.start_run() as run:
-            eval_result = evaluate(
-                model,
-                diabetes_dataset._constructor_args["data"],
-                model_type="regressor",
-                targets=diabetes_dataset._constructor_args["targets"],
-                dataset_name=diabetes_dataset.name,
-                evaluators="dummy_evaluator",
-                baseline_model=baseline_model_uri,
-            )
-        _, saved_metrics, _, _ = get_run_data(run.info.run_id)
-        assert saved_metrics == expected_saved_metrics
-        assert eval_result.metrics == expected_metrics
->>>>>>> 8dfebe69
 
 
 def test_pandas_df_regressor_evaluation(linear_regressor_model_uri):
@@ -774,14 +739,11 @@
         raise RuntimeError()
 
 
-<<<<<<< HEAD
 class PyFuncModelMatcher:
     def __eq__(self, other):
         return isinstance(other, mlflow.pyfunc.PyFuncModel)
 
 
-=======
->>>>>>> 8dfebe69
 def test_evaluator_evaluation_interface(multiclass_logistic_regressor_model_uri, iris_dataset):
     with mock.patch.object(
         _model_evaluation_registry, "_registry", {"test_evaluator1": FakeEvauator1}
@@ -874,26 +836,16 @@
     with mock.patch.object(
         _model_evaluation_registry, "_registry", {"test_evaluator1": FakeEvauator1}
     ):
-<<<<<<< HEAD
         evaluator1_config = {"config": True}
         with expected_error:
             evaluate(
                 multiclass_logistic_regressor_model_uri,
-=======
-        classifier_model = mlflow.pyfunc.load_model(multiclass_logistic_regressor_model_uri)
-        with expected_error:
-            evaluate(
-                classifier_model,
->>>>>>> 8dfebe69
                 iris_dataset._constructor_args["data"],
                 model_type="classifier",
                 targets=iris_dataset._constructor_args["targets"],
                 dataset_name=iris_dataset.name,
                 evaluators="test_evaluator1",
-<<<<<<< HEAD
                 evaluator_config=evaluator1_config,
-=======
->>>>>>> 8dfebe69
                 custom_metrics=None,
                 baseline_model=baseline_model_uri,
             )
@@ -974,28 +926,20 @@
                         model_type="classifier", evaluator_config=evaluator1_config
                     )
                     mock_evaluate1.assert_called_once_with(
-<<<<<<< HEAD
                         **get_evaluate_call_arg(
                             mlflow.pyfunc.load_model(multiclass_logistic_regressor_model_uri),
                             evaluator1_config,
                         )
-=======
-                        **get_evaluate_call_arg(classifier_model, evaluator1_config)
->>>>>>> 8dfebe69
                     )
                     mock_can_evaluate2.assert_called_once_with(
                         model_type="classifier",
                         evaluator_config=evaluator2_config,
                     )
                     mock_evaluate2.assert_called_once_with(
-<<<<<<< HEAD
                         **get_evaluate_call_arg(
                             mlflow.pyfunc.load_model(multiclass_logistic_regressor_model_uri),
                             evaluator2_config,
                         )
-=======
-                        **get_evaluate_call_arg(classifier_model, evaluator2_config)
->>>>>>> 8dfebe69
                     )
 
 
@@ -1058,8 +1002,6 @@
     with pytest.raises(
         MlflowException,
         match="evaluator_config must be a dict contains mapping from evaluator name to",
-<<<<<<< HEAD
-=======
     ):
         _normalize_config(["default", "dummy_evaluator"], {"abc": {"a": 3}})
 
@@ -1132,7 +1074,6 @@
         _model_evaluation_registry,
         "_registry",
         {"test_evaluator_env": FakeEvauatorEnv},
->>>>>>> 8dfebe69
     ):
         result = evaluate(
             model_path,
