--- conflicted
+++ resolved
@@ -898,7 +898,6 @@
         )
     else:
         assert callbacks[0].logs == expected_logs
-<<<<<<< HEAD
         assert sum(isinstance(handler, MlflowLangchainTracer) for handler in callbacks) == 1
 
 
@@ -936,7 +935,6 @@
     assert stream_trace.data.request == invoke_trace.data.request
     assert stream_trace.data.response == invoke_trace.data.response
     assert len(stream_trace.data.spans) == len(invoke_trace.data.spans)
-=======
 
 
 def test_langchain_tracer_injection_for_arbitrary_runnables():
@@ -997,5 +995,4 @@
         mock_warning.reset_mock()
 
         mlflow.langchain.autolog(extra_model_classes=[Runnable])
-        mock_warning.assert_not_called()
->>>>>>> 88b677e8
+        mock_warning.assert_not_called()