from __future__ import print_function

import os
import logging
import json
import mock

import pytest
import numpy as np
import pandas as pd
import pandas.testing
import sklearn.datasets as datasets
import torch
import torch.nn as nn
import yaml
from torch.utils.data import DataLoader

import mlflow.pyfunc as pyfunc
import mlflow.pytorch
import mlflow.pyfunc.scoring_server as pyfunc_scoring_server
from mlflow import tracking
from mlflow.exceptions import MlflowException
from mlflow.models import Model
from mlflow.utils.environment import _mlflow_conda_env
from mlflow.utils.file_utils import TempDir
from mlflow.utils.model_utils import _get_flavor_configuration

_logger = logging.getLogger(__name__)

# This test suite is included as a code dependency when testing PyTorch model scoring in new
# processes and docker containers. In these environments, the `tests` module is not available.
# Therefore, we attempt to import from `tests` and gracefully emit a warning if it's unavailable.
try:
    from tests.helper_functions import pyfunc_serve_and_score_model
    from tests.helper_functions import score_model_in_sagemaker_docker_container
except ImportError:
    _logger.warning(
        "Failed to import test helper functions. Tests depending on these functions may fail!")


@pytest.fixture(scope='module')
def data():
    iris = datasets.load_iris()
    data = pd.DataFrame(data=np.c_[iris['data'], iris['target']],
                        columns=iris['feature_names'] + ['target'])
    y = data['target']
    x = data.drop('target', axis=1)
    return x, y


def get_dataset(data):
    x, y = data
    dataset = [(xi.astype(np.float32), yi.astype(np.float32))
               for xi, yi in zip(x.values, y.values)]
    return dataset


def train_model(model, data):
    dataset = get_dataset(data)
    criterion = nn.MSELoss()
    optimizer = torch.optim.SGD(model.parameters(), lr=0.01)
    batch_size = 16
    num_workers = 4
    dataloader = DataLoader(dataset, batch_size=batch_size,
                            num_workers=num_workers, shuffle=True, drop_last=False)

    model.train()
    for _ in range(5):
        for batch in dataloader:
            optimizer.zero_grad()
            batch_size = batch[0].shape[0]
            y_pred = model(batch[0]).squeeze(dim=1)
            loss = criterion(y_pred, batch[1])
            loss.backward()
            optimizer.step()


@pytest.fixture(scope='module')
def sequential_model(data):
    model = nn.Sequential(
        nn.Linear(4, 3),
        nn.ReLU(),
        nn.Linear(3, 1),
    )

    train_model(model=model, data=data)
    return model


class SubclassedModel(torch.nn.Module):

    def __init__(self):
        super(SubclassedModel, self).__init__()
        self.linear = torch.nn.Linear(4, 1)

    def forward(self, x):
        y_pred = self.linear(x)
        return y_pred


@pytest.fixture(scope='module')
def subclassed_model(data):
    model = SubclassedModel()
    train_model(model=model, data=data)
    return model


@pytest.fixture
def model_path(tmpdir):
    return os.path.join(str(tmpdir), "model")


@pytest.fixture
def pytorch_custom_env(tmpdir):
    conda_env = os.path.join(str(tmpdir), "conda_env.yml")
    _mlflow_conda_env(
            conda_env,
            additional_conda_deps=["pytorch", "torchvision", "pytest"],
            additional_conda_channels=["pytorch"])
    return conda_env


def _predict(model, data):
    dataset = get_dataset(data)
    batch_size = 16
    num_workers = 4
    dataloader = DataLoader(dataset, batch_size=batch_size,
                            num_workers=num_workers, shuffle=False, drop_last=False)
    predictions = np.zeros((len(dataloader.sampler),))
    model.eval()
    with torch.no_grad():
        for i, batch in enumerate(dataloader):
            y_preds = model(batch[0]).squeeze(dim=1).numpy()
            predictions[i * batch_size:(i + 1) * batch_size] = y_preds
    return predictions


@pytest.fixture(scope='module')
def sequential_predicted(sequential_model, data):
    return _predict(sequential_model, data)


@pytest.fixture(scope='module')
def subclassed_predicted(subclassed_model, data):
    return _predict(subclassed_model, data)


def test_log_model(sequential_model, data, sequential_predicted):
    old_uri = tracking.get_tracking_uri()
    # should_start_run tests whether or not calling log_model() automatically starts a run.
    for should_start_run in [False, True]:
        with TempDir(chdr=True, remove_on_exit=True) as tmp:
            try:
                tracking.set_tracking_uri(tmp.path("test"))
                if should_start_run:
                    mlflow.start_run()

                mlflow.pytorch.log_model(sequential_model, artifact_path="pytorch")

                # Load model
                run_id = mlflow.active_run().info.run_uuid
                sequential_model_loaded = mlflow.pytorch.load_model("pytorch", run_id=run_id)

                test_predictions = _predict(sequential_model_loaded, data)
                np.testing.assert_array_equal(test_predictions, sequential_predicted)
            finally:
                mlflow.end_run()
                tracking.set_tracking_uri(old_uri)


def test_raise_exception(sequential_model):
    with TempDir(chdr=True, remove_on_exit=True) as tmp:
        path = tmp.path("model")
        with pytest.raises(MlflowException):
            mlflow.pytorch.load_model(path)

        with pytest.raises(TypeError):
            mlflow.pytorch.save_model([1, 2, 3], path)

        mlflow.pytorch.save_model(sequential_model, path)
        with pytest.raises(RuntimeError):
            mlflow.pytorch.save_model(sequential_model, path)

        from mlflow import sklearn
        import sklearn.neighbors as knn
        import pickle
        path = tmp.path("knn.pkl")
        knn = knn.KNeighborsClassifier()
        with open(path, "wb") as f:
            pickle.dump(knn, f)
        path = tmp.path("knn")
        sklearn.save_model(knn, path=path)
        with pytest.raises(MlflowException):
            mlflow.pytorch.load_model(path)


def test_save_and_load_model(sequential_model, model_path, data, sequential_predicted):
    mlflow.pytorch.save_model(sequential_model, model_path)

    # Loading pytorch model
    sequential_model_loaded = mlflow.pytorch.load_model(model_path)
    np.testing.assert_array_equal(_predict(sequential_model_loaded, data), sequential_predicted)

    # Loading pyfunc model
    pyfunc_loaded = mlflow.pyfunc.load_pyfunc(model_path)
    np.testing.assert_array_almost_equal(
        pyfunc_loaded.predict(data[0]).values[:, 0], sequential_predicted, decimal=4)


def test_model_save_persists_specified_conda_env_in_mlflow_model_directory(
        sequential_model, model_path, pytorch_custom_env):
    mlflow.pytorch.save_model(
            pytorch_model=sequential_model, path=model_path, conda_env=pytorch_custom_env)

    pyfunc_conf = _get_flavor_configuration(model_path=model_path, flavor_name=pyfunc.FLAVOR_NAME)
    saved_conda_env_path = os.path.join(model_path, pyfunc_conf[pyfunc.ENV])
    assert os.path.exists(saved_conda_env_path)
    assert saved_conda_env_path != pytorch_custom_env

    with open(pytorch_custom_env, "r") as f:
        pytorch_custom_env_text = f.read()
    with open(saved_conda_env_path, "r") as f:
        saved_conda_env_text = f.read()
    assert saved_conda_env_text == pytorch_custom_env_text


def test_model_save_accepts_conda_env_as_dict(sequential_model, model_path):
    conda_env = dict(mlflow.pytorch.DEFAULT_CONDA_ENV)
    conda_env["dependencies"].append("pytest")
    mlflow.pytorch.save_model(pytorch_model=sequential_model, path=model_path, conda_env=conda_env)

    pyfunc_conf = _get_flavor_configuration(model_path=model_path, flavor_name=pyfunc.FLAVOR_NAME)
    saved_conda_env_path = os.path.join(model_path, pyfunc_conf[pyfunc.ENV])
    assert os.path.exists(saved_conda_env_path)

    with open(saved_conda_env_path, "r") as f:
        saved_conda_env_parsed = yaml.safe_load(f)
    assert saved_conda_env_parsed == conda_env


def test_model_log_persists_specified_conda_env_in_mlflow_model_directory(
        sequential_model, pytorch_custom_env):
    artifact_path = "model"
    with mlflow.start_run():
        mlflow.pytorch.log_model(pytorch_model=sequential_model,
                                 artifact_path=artifact_path,
                                 conda_env=pytorch_custom_env)
        run_id = mlflow.active_run().info.run_uuid
    model_path = tracking.utils._get_model_log_dir(artifact_path, run_id)

    pyfunc_conf = _get_flavor_configuration(model_path=model_path, flavor_name=pyfunc.FLAVOR_NAME)
    saved_conda_env_path = os.path.join(model_path, pyfunc_conf[pyfunc.ENV])
    assert os.path.exists(saved_conda_env_path)
    assert saved_conda_env_path != pytorch_custom_env

    with open(pytorch_custom_env, "r") as f:
        pytorch_custom_env_text = f.read()
    with open(saved_conda_env_path, "r") as f:
        saved_conda_env_text = f.read()
    assert saved_conda_env_text == pytorch_custom_env_text


def test_model_save_without_specified_conda_env_uses_default_env_with_expected_dependencies(
        sequential_model, model_path):
    mlflow.pytorch.save_model(pytorch_model=sequential_model, path=model_path, conda_env=None)

    pyfunc_conf = _get_flavor_configuration(model_path=model_path, flavor_name=pyfunc.FLAVOR_NAME)
    conda_env_path = os.path.join(model_path, pyfunc_conf[pyfunc.ENV])
    with open(conda_env_path, "r") as f:
        conda_env = yaml.safe_load(f)

    assert conda_env == mlflow.pytorch.DEFAULT_CONDA_ENV


def test_model_log_without_specified_conda_env_uses_default_env_with_expected_dependencies(
        sequential_model):
    artifact_path = "model"
    with mlflow.start_run():
        mlflow.pytorch.log_model(pytorch_model=sequential_model,
                                 artifact_path=artifact_path,
                                 conda_env=None)
        run_id = mlflow.active_run().info.run_uuid
    model_path = tracking.utils._get_model_log_dir(artifact_path, run_id)

    pyfunc_conf = _get_flavor_configuration(model_path=model_path, flavor_name=pyfunc.FLAVOR_NAME)
    conda_env_path = os.path.join(model_path, pyfunc_conf[pyfunc.ENV])
    with open(conda_env_path, "r") as f:
        conda_env = yaml.safe_load(f)

    assert conda_env == mlflow.pytorch.DEFAULT_CONDA_ENV


<<<<<<< HEAD
def test_pyfunc_model_serving_with_subclassed_nn_model_and_default_conda_env(
        subclassed_model, model_path, data, subclassed_predicted):
    mlflow.pytorch.save_model(
        path=model_path,
        pytorch_model=subclassed_model,
        conda_env=None,
        code_paths=[__file__])

    scoring_response = pyfunc_serve_and_score_model(
            model_path=model_path,
            data=data[0],
            content_type=pyfunc_scoring_server.CONTENT_TYPE_JSON_SPLIT_ORIENTED,
            extra_args=["--no-conda"])
    assert scoring_response.status_code == 200

    deployed_model_preds = pd.DataFrame(json.loads(scoring_response.content))
    np.testing.assert_array_almost_equal(
        deployed_model_preds.values[:, 0],
        subclassed_predicted,
        decimal=4)


def test_load_model_succeeds_with_dependencies_specified_via_code_paths(
        subclassed_model, model_path, data, subclassed_predicted):
    # Save a PyTorch model whose class is defined in the current test suite. Because the
    # `tests` module is not available when the model is deployed for local scoring, we include
    # the test suite file as a code dependency
    mlflow.pytorch.save_model(
        path=model_path,
        pytorch_model=subclassed_model,
        conda_env=None,
        code_paths=[__file__])

    # Define a custom pyfunc model that loads a PyTorch model artifact using
    # `mlflow.pytorch.load_model`
    class TorchValidatorModel(pyfunc.PythonModel):

        def load_context(self, context):
            self.pytorch_model = mlflow.pytorch.load_model(context.artifacts["pytorch_model"])

        def predict(self, context, model_input):
            with torch.no_grad():
                input_tensor = torch.from_numpy(model_input.values.astype(np.float32))
                output_tensor = self.pytorch_model(input_tensor)
                return pd.DataFrame(output_tensor.numpy())

    pyfunc_artifact_path = "pyfunc_model"
    with mlflow.start_run():
        pyfunc.log_model(artifact_path=pyfunc_artifact_path,
                         python_model=TorchValidatorModel(),
                         artifacts={
                            "pytorch_model": model_path,
                         })
        pyfunc_run_id = mlflow.active_run().info.run_uuid

    pyfunc_model_path = tracking.utils._get_model_log_dir(pyfunc_artifact_path, pyfunc_run_id)

    # Deploy the custom pyfunc model and ensure that it is able to successfully load its
    # constituent PyTorch model via `mlflow.pytorch.load_model`
    scoring_response = pyfunc_serve_and_score_model(
            model_path=pyfunc_model_path,
            data=data[0],
            content_type=pyfunc_scoring_server.CONTENT_TYPE_JSON_SPLIT_ORIENTED,
            extra_args=["--no-conda"])
    assert scoring_response.status_code == 200

    deployed_model_preds = pd.DataFrame(json.loads(scoring_response.content))
    np.testing.assert_array_almost_equal(
        deployed_model_preds.values[:, 0],
        subclassed_predicted,
        decimal=4)
=======
def test_load_model_with_differing_pytorch_version_logs_warning(
        model, model_path):
    mlflow.pytorch.save_model(pytorch_model=model, path=model_path)
    saver_pytorch_version = "1.0"
    model_config_path = os.path.join(model_path, "MLmodel")
    model_config = Model.load(model_config_path)
    model_config.flavors[mlflow.pytorch.FLAVOR_NAME]["pytorch_version"] = saver_pytorch_version
    model_config.save(model_config_path)

    log_messages = []

    def custom_warn(message_text, *args, **kwargs):
        log_messages.append(message_text % args % kwargs)

    loader_pytorch_version = "0.8.2"
    with mock.patch("mlflow.pytorch._logger.warning") as warn_mock,\
            mock.patch("torch.__version__") as torch_version_mock:
        torch_version_mock.__str__ = lambda *args, **kwargs: loader_pytorch_version
        warn_mock.side_effect = custom_warn
        mlflow.pytorch.load_model(path=model_path)

    assert any([
        "does not match installed PyTorch version" in log_message and
        saver_pytorch_version in log_message and
        loader_pytorch_version in log_message
        for log_message in log_messages
    ])
>>>>>>> 9359a8f6


@pytest.mark.release
def test_sagemaker_docker_model_scoring_with_sequential_model_and_default_conda_env(
        model, model_path, data, sequential_predicted):
    mlflow.pytorch.save_model(pytorch_model=model, path=model_path, conda_env=None)

    scoring_response = score_model_in_sagemaker_docker_container(
            model_path=model_path,
            data=data[0],
            content_type=pyfunc_scoring_server.CONTENT_TYPE_JSON_SPLIT_ORIENTED,
            flavor=mlflow.pyfunc.FLAVOR_NAME,
            activity_polling_timeout_seconds=360)
    deployed_model_preds = pd.DataFrame(json.loads(scoring_response.content))

    np.testing.assert_array_almost_equal(
        deployed_model_preds.values[:, 0],
        sequential_predicted,
        decimal=4)<|MERGE_RESOLUTION|>--- conflicted
+++ resolved
@@ -290,7 +290,34 @@
     assert conda_env == mlflow.pytorch.DEFAULT_CONDA_ENV
 
 
-<<<<<<< HEAD
+def test_load_model_with_differing_pytorch_version_logs_warning(model, model_path):
+    mlflow.pytorch.save_model(pytorch_model=model, path=model_path)
+    saver_pytorch_version = "1.0"
+    model_config_path = os.path.join(model_path, "MLmodel")
+    model_config = Model.load(model_config_path)
+    model_config.flavors[mlflow.pytorch.FLAVOR_NAME]["pytorch_version"] = saver_pytorch_version
+    model_config.save(model_config_path)
+
+    log_messages = []
+
+    def custom_warn(message_text, *args, **kwargs):
+        log_messages.append(message_text % args % kwargs)
+
+    loader_pytorch_version = "0.8.2"
+    with mock.patch("mlflow.pytorch._logger.warning") as warn_mock,\
+            mock.patch("torch.__version__") as torch_version_mock:
+        torch_version_mock.__str__ = lambda *args, **kwargs: loader_pytorch_version
+        warn_mock.side_effect = custom_warn
+        mlflow.pytorch.load_model(path=model_path)
+
+    assert any([
+        "does not match installed PyTorch version" in log_message and
+        saver_pytorch_version in log_message and
+        loader_pytorch_version in log_message
+        for log_message in log_messages
+    ])
+
+
 def test_pyfunc_model_serving_with_subclassed_nn_model_and_default_conda_env(
         subclassed_model, model_path, data, subclassed_predicted):
     mlflow.pytorch.save_model(
@@ -362,35 +389,6 @@
         deployed_model_preds.values[:, 0],
         subclassed_predicted,
         decimal=4)
-=======
-def test_load_model_with_differing_pytorch_version_logs_warning(
-        model, model_path):
-    mlflow.pytorch.save_model(pytorch_model=model, path=model_path)
-    saver_pytorch_version = "1.0"
-    model_config_path = os.path.join(model_path, "MLmodel")
-    model_config = Model.load(model_config_path)
-    model_config.flavors[mlflow.pytorch.FLAVOR_NAME]["pytorch_version"] = saver_pytorch_version
-    model_config.save(model_config_path)
-
-    log_messages = []
-
-    def custom_warn(message_text, *args, **kwargs):
-        log_messages.append(message_text % args % kwargs)
-
-    loader_pytorch_version = "0.8.2"
-    with mock.patch("mlflow.pytorch._logger.warning") as warn_mock,\
-            mock.patch("torch.__version__") as torch_version_mock:
-        torch_version_mock.__str__ = lambda *args, **kwargs: loader_pytorch_version
-        warn_mock.side_effect = custom_warn
-        mlflow.pytorch.load_model(path=model_path)
-
-    assert any([
-        "does not match installed PyTorch version" in log_message and
-        saver_pytorch_version in log_message and
-        loader_pytorch_version in log_message
-        for log_message in log_messages
-    ])
->>>>>>> 9359a8f6
 
 
 @pytest.mark.release
