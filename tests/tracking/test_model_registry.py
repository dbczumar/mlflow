"""
Integration test which starts a local Tracking Server on an ephemeral port,
and ensures we can use the tracking API to communicate with it.
"""

from unittest import mock
import os
import sys
import pytest
import logging
import shutil
import tempfile

from mlflow.entities.model_registry import RegisteredModel
from mlflow.exceptions import MlflowException
from mlflow import MlflowClient
from mlflow.utils.file_utils import path_to_local_file_uri
from mlflow.utils.time_utils import get_current_time_millis
from tests.tracking.integration_test_utils import _await_server_down_or_die, _init_server

# pylint: disable=unused-argument

# Root directory for all stores (backend or artifact stores) created during this suite
SUITE_ROOT_DIR = tempfile.mkdtemp("test_rest_tracking")
# Root directory for all artifact stores created during this suite
SUITE_ARTIFACT_ROOT_DIR = tempfile.mkdtemp(suffix="artifacts", dir=SUITE_ROOT_DIR)

_logger = logging.getLogger(__name__)


def _get_sqlite_uri():
    path = path_to_local_file_uri(os.path.join(SUITE_ROOT_DIR, "test-database.bd"))
    path = path[len("file://") :]

    # NB: It looks like windows and posix have different requirements on number of slashes for
    # whatever reason. Windows needs uri like 'sqlite:///C:/path/to/my/file' whereas posix expects
    # sqlite://///path/to/my/file
    prefix = "sqlite://" if sys.platform == "win32" else "sqlite:////"
    return prefix + path


# Backend store URIs to test against
BACKEND_URIS = [
    _get_sqlite_uri(),  # SqlAlchemy
]

# Map of backend URI to tuple (server URL, Process). We populate this map by constructing
# a server per backend URI
BACKEND_URI_TO_SERVER_URL_AND_PROC = {
    uri: _init_server(backend_uri=uri, root_artifact_uri=SUITE_ARTIFACT_ROOT_DIR)
    for uri in BACKEND_URIS
}


def pytest_generate_tests(metafunc):
    """
    Automatically parametrize each each fixture/test that depends on `backend_store_uri` with the
    list of backend store URIs.
    """
    if "backend_store_uri" in metafunc.fixturenames:
        metafunc.parametrize("backend_store_uri", BACKEND_URIS)


@pytest.fixture(scope="module", autouse=True)
def server_urls():
    """
    Clean up all servers created for testing in `pytest_generate_tests`
    """
    yield
    for server_url, process in BACKEND_URI_TO_SERVER_URL_AND_PROC.values():
        _logger.info(f"Terminating server at {server_url}...")
        _logger.info(f"type = {type(process)}")
        process.terminate()
        _await_server_down_or_die(process)
    shutil.rmtree(SUITE_ROOT_DIR)


@pytest.fixture()
def tracking_server_uri(backend_store_uri):
    url, _ = BACKEND_URI_TO_SERVER_URL_AND_PROC[backend_store_uri]
    return url


@pytest.fixture()
def mlflow_client(tracking_server_uri):
    """Provides an MLflow Tracking API client pointed at the local tracking server."""
    return mock.Mock(wraps=MlflowClient(tracking_server_uri))


def assert_is_between(start_time, end_time, expected_time):
    assert expected_time >= start_time
    assert expected_time <= end_time


def test_create_and_query_registered_model_flow(mlflow_client, backend_store_uri):
    name = "CreateRMTest"
    tags = {"key": "value", "another key": "some other value", "numeric value": 12345}
    start_time = get_current_time_millis()
    registered_model = mlflow_client.create_registered_model(name, tags)
    end_time = get_current_time_millis()
    assert isinstance(registered_model, RegisteredModel)
    assert registered_model.name == name
    assert registered_model.tags == {
        "key": "value",
        "another key": "some other value",
        "numeric value": "12345",
    }
    registered_model_detailed = mlflow_client.get_registered_model(name)
    assert isinstance(registered_model_detailed, RegisteredModel)
    assert registered_model_detailed.name == name
    assert registered_model_detailed.tags == {
        "key": "value",
        "another key": "some other value",
        "numeric value": "12345",
    }
    assert str(registered_model_detailed.description) == ""
    assert registered_model_detailed.latest_versions == []
    assert_is_between(start_time, end_time, registered_model_detailed.creation_timestamp)
    assert_is_between(start_time, end_time, registered_model_detailed.last_updated_timestamp)
    assert [name] == [rm.name for rm in mlflow_client.list_registered_models() if rm.name == name]
    assert [name] == [rm.name for rm in mlflow_client.search_registered_models() if rm.name == name]
    assert [name] == [
        rm.name
        for rm in mlflow_client.search_registered_models(filter_string="")
        if rm.name == name
    ]
    assert [name] == [
        rm.name
        for rm in mlflow_client.search_registered_models("name = 'CreateRMTest'")
        if rm.name == name
    ]
    # clean up test
    mlflow_client.delete_registered_model(name)


def _verify_pagination(rm_getter_with_token, expected_rms):
    result_rms = []
    result = rm_getter_with_token(None)
    result_rms.extend(result)
    first_page_size = len(result)
    while result.token:
        result = rm_getter_with_token(result.token)
        result_rms.extend(result)
        assert len(result) == first_page_size or result.token is ""
    assert [rm.name for rm in expected_rms] == [rm.name for rm in result_rms]


@pytest.mark.parametrize("max_results", [1, 6, 100])
def test_list_registered_model_flow_paginated(mlflow_client, backend_store_uri, max_results):
    names = ["CreateRMlist{:03}".format(i) for i in range(20)]
    rms = [mlflow_client.create_registered_model(name) for name in names]
    for rm in rms:
        assert isinstance(rm, RegisteredModel)

    try:
        _verify_pagination(
            lambda tok: mlflow_client.list_registered_models(
                max_results=max_results, page_token=tok
            ),
            rms,
        )
    except Exception as e:
        raise e
    finally:
        # clean up test
        for name in names:
            mlflow_client.delete_registered_model(name)


@pytest.mark.parametrize("max_results", [1, 8, 100])
@pytest.mark.parametrize(
    ("filter_string", "filter_func"),
    [
        (None, lambda rm: True),
        ("", lambda rm: True),
        ("name LIKE '%7'", lambda rm: rm.name.endswith("7")),
        ("name ILIKE '%rm%00%'", lambda rm: "00" in rm.name),
        ("name LIKE '%rm%00%'", lambda rm: False),
        ("name = 'badname'", lambda rm: False),
        ("name = 'CreateRMsearch023'", lambda rm: rm.name == "CreateRMsearch023"),
    ],
)
def test_search_registered_model_flow_paginated(
    mlflow_client, backend_store_uri, max_results, filter_string, filter_func
):
    names = ["CreateRMsearch{:03}".format(i) for i in range(29)]
    rms = [mlflow_client.create_registered_model(name) for name in names]
    for rm in rms:
        assert isinstance(rm, RegisteredModel)

    def verify_pagination(rm_getter_with_token, expected_rms):
        result_rms = []
        result = rm_getter_with_token(None)
        result_rms.extend(result)
        while result.token:
            result = rm_getter_with_token(result.token)
            result_rms.extend(result)
        assert [rm.name for rm in expected_rms] == [rm.name for rm in result_rms]

    try:
        verify_pagination(
            lambda tok: mlflow_client.search_registered_models(
                filter_string=filter_string, max_results=max_results, page_token=tok
            ),
            filter(filter_func, rms),
        )
    except Exception as e:
        raise e
    finally:
        # clean up test
        for name in names:
            mlflow_client.delete_registered_model(name)


def test_update_registered_model_flow(mlflow_client, backend_store_uri):
    name = "UpdateRMTest"
    start_time_1 = get_current_time_millis()
    mlflow_client.create_registered_model(name)
    end_time_1 = get_current_time_millis()
    registered_model_detailed_1 = mlflow_client.get_registered_model(name)
    assert registered_model_detailed_1.name == name
    assert str(registered_model_detailed_1.description) == ""
    assert_is_between(start_time_1, end_time_1, registered_model_detailed_1.creation_timestamp)
    assert_is_between(start_time_1, end_time_1, registered_model_detailed_1.last_updated_timestamp)

    # update with no args is an error
    with pytest.raises(
        MlflowException, match="Attempting to update registered model with no new field values"
    ):
        mlflow_client.update_registered_model(name=name, description=None)

    # update name
    new_name = "UpdateRMTest 2"
    start_time_2 = get_current_time_millis()
    mlflow_client.rename_registered_model(name=name, new_name=new_name)
    end_time_2 = get_current_time_millis()
    with pytest.raises(MlflowException, match="Registered Model with name=UpdateRMTest not found"):
        mlflow_client.get_registered_model(name)
    registered_model_detailed_2 = mlflow_client.get_registered_model(new_name)
    assert registered_model_detailed_2.name == new_name
    assert str(registered_model_detailed_2.description) == ""
    assert_is_between(start_time_1, end_time_1, registered_model_detailed_2.creation_timestamp)
    assert_is_between(start_time_2, end_time_2, registered_model_detailed_2.last_updated_timestamp)

    # update description
    start_time_3 = get_current_time_millis()
    mlflow_client.update_registered_model(name=new_name, description="This is a test")
    end_time_3 = get_current_time_millis()
    registered_model_detailed_3 = mlflow_client.get_registered_model(new_name)
    assert registered_model_detailed_3.name == new_name
    assert registered_model_detailed_3.description == "This is a test"
    assert_is_between(start_time_1, end_time_1, registered_model_detailed_3.creation_timestamp)
    assert_is_between(start_time_3, end_time_3, registered_model_detailed_3.last_updated_timestamp)

    # update name and description
    another_new = "UpdateRMTest 4"
    start_time_4 = get_current_time_millis()
    mlflow_client.update_registered_model(new_name, "4th update")
    mlflow_client.rename_registered_model(new_name, another_new)
    end_time_4 = get_current_time_millis()
    registered_model_detailed_4 = mlflow_client.get_registered_model(another_new)
    assert registered_model_detailed_4.name == another_new
    assert registered_model_detailed_4.description == "4th update"
    assert_is_between(start_time_1, end_time_1, registered_model_detailed_4.creation_timestamp)
    assert_is_between(start_time_4, end_time_4, registered_model_detailed_4.last_updated_timestamp)

    # using rename
    previous_name = another_new
    another_new = "UpdateRMTest 5"
    start_time_5 = get_current_time_millis()
    mlflow_client.rename_registered_model(previous_name, another_new)
    end_time_5 = get_current_time_millis()
    registered_model_detailed_5 = mlflow_client.get_registered_model(another_new)
    assert registered_model_detailed_5.name == another_new
    assert registered_model_detailed_5.description == "4th update"
    assert_is_between(start_time_1, end_time_1, registered_model_detailed_5.creation_timestamp)
    assert_is_between(start_time_5, end_time_5, registered_model_detailed_5.last_updated_timestamp)

    # old named models are not accessible
    for old_name in [previous_name, name, new_name]:
        with pytest.raises(
            MlflowException, match=r"Registered Model with name=UpdateRMTest( \d)? not found"
        ):
            mlflow_client.get_registered_model(old_name)


def test_delete_registered_model_flow(mlflow_client, backend_store_uri):
    name = "DeleteRMTest"
    start_time_1 = get_current_time_millis()
    mlflow_client.create_registered_model(name)
    end_time_1 = get_current_time_millis()
    registered_model_detailed_1 = mlflow_client.get_registered_model(name)
    assert registered_model_detailed_1.name == name
    assert_is_between(start_time_1, end_time_1, registered_model_detailed_1.creation_timestamp)
    assert_is_between(start_time_1, end_time_1, registered_model_detailed_1.last_updated_timestamp)

    assert [name] == [rm.name for rm in mlflow_client.list_registered_models() if rm.name == name]

    # cannot create a model with same name
    with pytest.raises(MlflowException, match=r"Registered Model .+ already exists"):
        mlflow_client.create_registered_model(name)

    mlflow_client.delete_registered_model(name)

    # cannot get a deleted model
    with pytest.raises(MlflowException, match=r"Registered Model .+ not found"):
        mlflow_client.get_registered_model(name)

    # cannot update a deleted model
    with pytest.raises(MlflowException, match=r"Registered Model .+ not found"):
        mlflow_client.rename_registered_model(name=name, new_name="something else")

    # list does not include deleted model
    assert [] == [rm.name for rm in mlflow_client.list_registered_models() if rm.name == name]

    # recreate model with same name
    start_time_2 = get_current_time_millis()
    mlflow_client.create_registered_model(name)
    end_time_2 = get_current_time_millis()
    registered_model_detailed_2 = mlflow_client.get_registered_model(name)
    assert registered_model_detailed_2.name == name
    assert_is_between(start_time_2, end_time_2, registered_model_detailed_2.creation_timestamp)
    assert_is_between(start_time_2, end_time_2, registered_model_detailed_2.last_updated_timestamp)

    assert [name] == [rm.name for rm in mlflow_client.list_registered_models() if rm.name == name]


def test_set_delete_registered_model_tag_flow(mlflow_client, backend_store_uri):
    name = "SetDeleteRMTagTest"
    mlflow_client.create_registered_model(name)
    registered_model_detailed = mlflow_client.get_registered_model(name)
    assert registered_model_detailed.tags == {}
    tags = {"key": "value", "numeric value": 12345}
    for key, value in tags.items():
        mlflow_client.set_registered_model_tag(name, key, value)
    registered_model_detailed = mlflow_client.get_registered_model(name)
    assert registered_model_detailed.tags == {"key": "value", "numeric value": "12345"}
    mlflow_client.delete_registered_model_tag(name, "key")
    registered_model_detailed = mlflow_client.get_registered_model(name)
    assert registered_model_detailed.tags == {"numeric value": "12345"}


def test_set_registered_model_tag_with_empty_string_as_value(mlflow_client):
    name = "SetRMTagEmptyValueTest"
    mlflow_client.create_registered_model(name)
    mlflow_client.set_registered_model_tag(name, "tag_key", "")
    assert {"tag_key": ""}.items() <= mlflow_client.get_registered_model(name).tags.items()


def test_create_and_query_model_version_flow(mlflow_client, backend_store_uri):
    name = "CreateMVTest"
    tags = {"key": "value", "another key": "some other value", "numeric value": 12345}
    mlflow_client.create_registered_model(name)
    mv1 = mlflow_client.create_model_version(name, "path/to/model", "run_id_1", tags)
    assert mv1.version == "1"
    assert mv1.name == name
    assert mv1.tags == {"key": "value", "another key": "some other value", "numeric value": "12345"}
    mvd1 = mlflow_client.get_model_version(name, "1")
    assert mvd1.tags == {
        "key": "value",
        "another key": "some other value",
        "numeric value": "12345",
    }
    assert [[mvd1]] == [
        rm.latest_versions for rm in mlflow_client.list_registered_models() if rm.name == name
    ]
    mv2 = mlflow_client.create_model_version(name, "another_path/to/model", "run_id_1")
    assert mv2.version == "2"
    assert mv2.name == name
    mvd2 = mlflow_client.get_model_version(name, "2")
    assert [[mvd2]] == [
        rm.latest_versions for rm in mlflow_client.list_registered_models() if rm.name == name
    ]
    model_versions_by_name = mlflow_client.search_model_versions("name = '%s'" % name)
    assert {"1", "2"} == {mv.version for mv in model_versions_by_name}
    assert {name} == {mv.name for mv in model_versions_by_name}

    mv3 = mlflow_client.create_model_version(name, "another_path/to/model", "run_id_2")
    assert mv3.version == "3"
    assert [mvd1] == mlflow_client.search_model_versions("source_path = 'path/to/model'")
    assert [mvd2, mvd1] == mlflow_client.search_model_versions("run_id = 'run_id_1'")

    assert "path/to/model" == mlflow_client.get_model_version_download_uri(name, "1")


def test_get_model_version(mlflow_client, backend_store_uri):
    name = "GetModelVersionTest"
    mlflow_client.create_registered_model(name)
    mlflow_client.create_model_version(name, "path/to/model", "run_id_1")
    model_version = mlflow_client.get_model_version(name, "1")
    assert model_version.name == name
    assert model_version.version == "1"

    with pytest.raises(
        MlflowException, match="INVALID_PARAMETER_VALUE: Model version must be an integer"
    ):
        mlflow_client.get_model_version(name=name, version="something not correct")


def test_update_model_version_flow(mlflow_client, backend_store_uri):
    name = "UpdateMVTest"
    start_time_0 = get_current_time_millis()
    mlflow_client.create_registered_model(name)
    end_time_0 = get_current_time_millis()
    rmd1 = mlflow_client.get_registered_model(name)
    assert_is_between(start_time_0, end_time_0, rmd1.creation_timestamp)
    assert_is_between(start_time_0, end_time_0, rmd1.last_updated_timestamp)

    start_time_1 = get_current_time_millis()
    mv1 = mlflow_client.create_model_version(name, "path/to/model", "run_id_1")
    end_time_1 = get_current_time_millis()
    assert mv1.version == "1"
    assert mv1.name == name
    mvd1 = mlflow_client.get_model_version(name, "1")
    assert str(mvd1.description) == ""
    assert_is_between(start_time_1, end_time_1, mvd1.creation_timestamp)
    assert_is_between(start_time_1, end_time_1, mvd1.last_updated_timestamp)

    # creating model version changes last_updated_timestamp for registered model
    rmd2 = mlflow_client.get_registered_model(name)
    assert_is_between(start_time_0, end_time_0, rmd2.creation_timestamp)
    assert_is_between(start_time_1, end_time_1, rmd2.last_updated_timestamp)

    assert [[mvd1]] == [
        rm.latest_versions for rm in mlflow_client.list_registered_models() if rm.name == name
    ]
    mv2 = mlflow_client.create_model_version(name, "another_path/to/model", "run_id_1")
    assert mv2.version == "2"
    assert mv2.name == name
    mvd2 = mlflow_client.get_model_version(name, "2")
    assert [[mvd2]] == [
        rm.latest_versions for rm in mlflow_client.list_registered_models() if rm.name == name
    ]

    start_time_2 = get_current_time_millis()
    mlflow_client.transition_model_version_stage(name=name, version=1, stage="Staging")
    end_time_2 = get_current_time_millis()
    mvd1b = mlflow_client.get_model_version(name, 1)
    assert_is_between(start_time_1, end_time_1, mvd1b.creation_timestamp)
    assert_is_between(start_time_2, end_time_2, mvd1b.last_updated_timestamp)

    # updating model version's stage changes last_updated_timestamp for registered model
    rmd3 = mlflow_client.get_registered_model(name)
    assert_is_between(start_time_0, end_time_0, rmd3.creation_timestamp)
    assert_is_between(start_time_2, end_time_2, rmd3.last_updated_timestamp)

    model_versions_detailed = [
        rm.latest_versions for rm in mlflow_client.list_registered_models() if rm.name == name
    ]
    assert 1 == len(model_versions_detailed)
    assert {"1", "2"} == {mvd.version for mvd in model_versions_detailed[0]}
    assert {name} == {mvd.name for mvd in model_versions_detailed[0]}

    # update description
    start_time_3 = get_current_time_millis()
    mlflow_client.update_model_version(name=name, version=1, description="This is a test model")
    end_time_3 = get_current_time_millis()
    mvd1c = mlflow_client.get_model_version(name, "1")
    assert str(mvd1c.description) == "This is a test model"
    assert_is_between(start_time_1, end_time_1, mvd1c.creation_timestamp)
    assert_is_between(start_time_3, end_time_3, mvd1c.last_updated_timestamp)

    # changing description for model version does not affect last_updated_timestamp for registered
    # model
    rmd4 = mlflow_client.get_registered_model(name)
    assert_is_between(start_time_0, end_time_0, rmd4.creation_timestamp)
    assert_is_between(start_time_2, end_time_2, rmd4.last_updated_timestamp)


def test_latest_models(mlflow_client, backend_store_uri):
    version_stage_mapping = (
        ("1", "Archived"),
        ("2", "Production"),
        ("3", "Archived"),
        ("4", "Production"),
        ("5", "Staging"),
        ("6", "Staging"),
        ("7", "None"),
    )
    name = "LatestVersionTest"
    mlflow_client.create_registered_model(name)

    for version, stage in version_stage_mapping:
        mv = mlflow_client.create_model_version(name, "path/to/model", "run_id")
        assert mv.version == version
        if stage != "None":
            mlflow_client.transition_model_version_stage(name, version, stage=stage)
        mvd = mlflow_client.get_model_version(name, version)
        assert mvd.current_stage == stage

    def get_latest(stages):
        latest = mlflow_client.get_latest_versions(name, stages)
        return {mvd.current_stage: mvd.version for mvd in latest}

    assert {"None": "7"} == get_latest(["None"])
    assert {"Staging": "6"} == get_latest(["Staging"])
    assert {"None": "7", "Staging": "6"} == get_latest(["None", "Staging"])
    assert {"Production": "4", "Staging": "6", "Archived": "3", "None": "7"} == get_latest(None)
    assert {"Production": "4", "Staging": "6", "Archived": "3", "None": "7"} == get_latest([])


def test_delete_model_version_flow(mlflow_client, backend_store_uri):
    name = "DeleteMVTest"
    start_time_0 = get_current_time_millis()
    mlflow_client.create_registered_model(name)
    end_time_0 = get_current_time_millis()
    rmd1 = mlflow_client.get_registered_model(name)
    assert_is_between(start_time_0, end_time_0, rmd1.creation_timestamp)
    assert_is_between(start_time_0, end_time_0, rmd1.last_updated_timestamp)

    start_time_1 = get_current_time_millis()
    mv1 = mlflow_client.create_model_version(name, "path/to/model", "run_id_1")
    end_time_1 = get_current_time_millis()
    assert mv1.version == "1"
    assert mv1.name == name
    mvd1 = mlflow_client.get_model_version(name, 1)
    assert_is_between(start_time_1, end_time_1, mvd1.creation_timestamp)
    assert_is_between(start_time_1, end_time_1, mvd1.last_updated_timestamp)

    # creating model version changes last_updated_timestamp for registered model
    rmd2 = mlflow_client.get_registered_model(name)
    assert_is_between(start_time_0, end_time_0, rmd2.creation_timestamp)
    assert_is_between(start_time_1, end_time_1, rmd2.last_updated_timestamp)

    mv2 = mlflow_client.create_model_version(name, "another_path/to/model", "run_id_1")
    assert mv2.version == "2"
    assert mv2.name == name
    mv3 = mlflow_client.create_model_version(name, "a/b/c", "run_id_2")
    assert mv3.version == "3"
    assert mv3.name == name
    model_versions_detailed = [
        rm.latest_versions for rm in mlflow_client.list_registered_models() if rm.name == name
    ]
    assert 1 == len(model_versions_detailed)
    assert "3" == model_versions_detailed[0][0].version
    assert {"1", "2", "3"} == {
        mv.version for mv in mlflow_client.search_model_versions("name = '%s'" % name)
    }

    start_time_2 = get_current_time_millis()
    mlflow_client.delete_model_version(name, "1")
<<<<<<< HEAD
    end_time_2 = now()
=======
    end_time_2 = get_current_time_millis()
>>>>>>> ca98d871
    assert {"2", "3"} == {
        mv.version for mv in mlflow_client.search_model_versions("name = '%s'" % name)
    }
    rmd3 = mlflow_client.get_registered_model(name)
    # deleting model versions changes last_updated_timestamp for registered model
    assert_is_between(start_time_0, end_time_0, rmd3.creation_timestamp)
    assert_is_between(start_time_2, end_time_2, rmd3.last_updated_timestamp)

    # cannot get a deleted model version
    with pytest.raises(MlflowException, match=r"Model Version .+ not found"):
        mlflow_client.delete_model_version(name, "1")

    # cannot update a deleted model version
    with pytest.raises(MlflowException, match=r"Model Version .+ not found"):
        mlflow_client.update_model_version(name=name, version=1, description="Test model")
    with pytest.raises(MlflowException, match=r"Model Version .+ not found"):
        mlflow_client.transition_model_version_stage(name=name, version=1, stage="Staging")

    mlflow_client.delete_model_version(name, 3)
    assert {"2"} == {mv.version for mv in mlflow_client.search_model_versions("name = '%s'" % name)}

    # new model versions will not reuse existing version numbers
    mv4 = mlflow_client.create_model_version(name, "a/b/c", "run_id_2")
    assert mv4.version == "4"
    assert mv4.name == name
    assert {"2", "4"} == {
        mv.version for mv in mlflow_client.search_model_versions("name = '%s'" % name)
    }


def test_set_delete_model_version_tag_flow(mlflow_client, backend_store_uri):
    name = "SetDeleteMVTagTest"
    mlflow_client.create_registered_model(name)
    mlflow_client.create_model_version(name, "path/to/model", "run_id_1")
    model_version_detailed = mlflow_client.get_model_version(name, "1")
    assert model_version_detailed.tags == {}
    tags = {"key": "value", "numeric value": 12345}
    for key, value in tags.items():
        mlflow_client.set_model_version_tag(name, "1", key, value)
    model_version_detailed = mlflow_client.get_model_version(name, "1")
    assert model_version_detailed.tags == {"key": "value", "numeric value": "12345"}
    mlflow_client.delete_model_version_tag(name, "1", "key")
    model_version_detailed = mlflow_client.get_model_version(name, "1")
    assert model_version_detailed.tags == {"numeric value": "12345"}


def test_set_model_version_tag_with_empty_string_as_value(mlflow_client):
    name = "SetMVTagEmptyValueTest"
    mlflow_client.create_registered_model(name)
    mlflow_client.create_model_version(name, "path/to/model", "run_id_1")
    mlflow_client.set_model_version_tag(name, "1", "tag_key", "")
    assert {"tag_key": ""}.items() <= mlflow_client.get_model_version(name, "1").tags.items()<|MERGE_RESOLUTION|>--- conflicted
+++ resolved
@@ -539,11 +539,7 @@
 
     start_time_2 = get_current_time_millis()
     mlflow_client.delete_model_version(name, "1")
-<<<<<<< HEAD
-    end_time_2 = now()
-=======
     end_time_2 = get_current_time_millis()
->>>>>>> ca98d871
     assert {"2", "3"} == {
         mv.version for mv in mlflow_client.search_model_versions("name = '%s'" % name)
     }
