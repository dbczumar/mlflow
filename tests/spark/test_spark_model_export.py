import os

import json
import pandas as pd
import pyspark
from pyspark.ml.classification import LogisticRegression
from pyspark.ml.feature import VectorAssembler
from pyspark.ml.pipeline import Pipeline
from pyspark.ml.wrapper import JavaModel
from pyspark.version import __version__ as pyspark_version
import pytest
from sklearn import datasets
import shutil
from collections import namedtuple

import mlflow
import mlflow.tracking
from mlflow import active_run, pyfunc, mleap
from mlflow import spark as sparkm
from mlflow.models import Model

from mlflow.utils.environment import _mlflow_conda_env
from tests.helper_functions import score_model_in_sagemaker_docker_container

from tests.pyfunc.test_spark import score_model_as_udf


@pytest.fixture
def spark_conda_env(tmpdir):
    conda_env = os.path.join(str(tmpdir), "conda_env.yml")
    _mlflow_conda_env(conda_env, additional_pip_deps=["pyspark=={}".format(pyspark_version)])
    return conda_env


SparkModelWithData = namedtuple("SparkModelWithData",
                                ["model", "training_df", "inference_df"])


# Specify `autouse=True` to ensure that a context is created
# before any tests are executed. This ensures that the Hadoop filesystem
# does not create its own SparkContext without the MLeap libraries required by
# other tests.
@pytest.fixture(scope="session", autouse=True)
def spark_context():
    conf = pyspark.SparkConf()
    conf.set(key="spark.jars.packages",
             value='ml.combust.mleap:mleap-spark-base_2.11:0.10.0,'
             'ml.combust.mleap:mleap-spark_2.11:0.10.0')
    conf.set(key="spark_session.python.worker.reuse", value=True)
    sc = pyspark.SparkContext(master="local-cluster[2, 1, 1024]", conf=conf).getOrCreate()
    return sc


@pytest.fixture(scope="session")
def spark_model_iris(spark_context):
    iris = datasets.load_iris()
    X = iris.data  # we only take the first two features.
    y = iris.target
    feature_names = ["0", "1", "2", "3"]
    pandas_df = pd.DataFrame(X, columns=feature_names)  # to make spark_udf work
    pandas_df['label'] = pd.Series(y)
    spark_session = pyspark.sql.SparkSession(spark_context)
    spark_df = spark_session.createDataFrame(pandas_df)
    assembler = VectorAssembler(inputCols=feature_names, outputCol="features")
    lr = LogisticRegression(maxIter=50, regParam=0.1, elasticNetParam=0.8)
    pipeline = Pipeline(stages=[assembler, lr])
    # Fit the model
    model = pipeline.fit(spark_df)
    return SparkModelWithData(model=model, training_df=spark_df, inference_df=pandas_df)


@pytest.fixture
def model_path(tmpdir):
    return str(tmpdir.mkdir("model"))


def test_hadoop_filesystem(tmpdir):
    # copy local dir to and back from HadoopFS and make sure the results match
    from mlflow.spark import _HadoopFileSystem as FS
    test_dir_0 = os.path.join(str(tmpdir), "expected")
    test_file_0 = os.path.join(test_dir_0, "root", "file_0")
    test_dir_1 = os.path.join(test_dir_0, "root", "subdir")
    test_file_1 = os.path.join(test_dir_1, "file_1")
    os.makedirs(os.path.dirname(test_file_0))
    with open(test_file_0, "w") as f:
        f.write("test0")
    os.makedirs(os.path.dirname(test_file_1))
    with open(test_file_1, "w") as f:
        f.write("test1")
    remote = "/tmp/mlflow/test0"
    FS.copy_from_local_file(test_dir_0, remote, removeSrc=False)
    local = os.path.join(str(tmpdir), "actual")
    FS.copy_to_local_file(remote, local, removeSrc=True)
    assert sorted(os.listdir(os.path.join(local, "root"))) == sorted([
        "subdir", "file_0", ".file_0.crc"])
    assert sorted(os.listdir(os.path.join(local, "root", "subdir"))) == sorted([
        "file_1", ".file_1.crc"])
    # compare the files
    with open(os.path.join(test_dir_0, "root", "file_0")) as expected_f:
        with open(os.path.join(local, "root", "file_0")) as actual_f:
            assert expected_f.read() == actual_f.read()
    with open(os.path.join(test_dir_0, "root", "subdir", "file_1")) as expected_f:
        with open(os.path.join(local, "root", "subdir", "file_1")) as actual_f:
            assert expected_f.read() == actual_f.read()

    # make sure we cleanup
    assert not os.path.exists(FS._remote_path(remote).toString())  # skip file: prefix
    FS.copy_from_local_file(test_dir_0, remote, removeSrc=False)
    assert os.path.exists(FS._remote_path(remote).toString())  # skip file: prefix
    FS.delete(remote)
    assert not os.path.exists(FS._remote_path(remote).toString())  # skip file: prefix


@pytest.mark.large
def test_model_export(spark_model_iris, model_path, spark_conda_env):
    preds_df = spark_model_iris.model.transform(spark_model_iris.training_df)
    preds1 = [x.prediction for x in preds_df.select("prediction").collect()]
    sparkm.save_model(spark_model_iris.model, path=model_path,
                      conda_env=spark_conda_env)
    reloaded_model = sparkm.load_model(path=model_path)
    preds_df_1 = reloaded_model.transform(spark_model_iris.training_df)
    preds1_1 = [x.prediction for x in preds_df_1.select("prediction").collect()]
    assert preds1 == preds1_1
    m = pyfunc.load_pyfunc(model_path)
    preds2 = m.predict(spark_model_iris.inference_df)
    assert preds1 == preds2
    preds3 = score_model_in_sagemaker_docker_container(model_path=model_path,
                                                       data=spark_model_iris.inference_df)
    assert preds1 == preds3
    assert os.path.exists(sparkm.DFS_TMP)
    print(os.listdir(sparkm.DFS_TMP))
    # We expect not to delete the DFS tempdir.
    assert os.listdir(sparkm.DFS_TMP)


@pytest.mark.large
def test_model_log_with_sparkml_format(tmpdir, spark_model_iris):
    # Print the coefficients and intercept for multinomial logistic regression
    preds_df = spark_model_iris.model.transform(spark_model_iris.training_df)
    preds1 = [x.prediction for x in preds_df.select("prediction").collect()]
    old_tracking_uri = mlflow.get_tracking_uri()
    cnt = 0
    # should_start_run tests whether or not calling log_model() automatically starts a run.
    for should_start_run in [False, True]:
        for dfs_tmp_dir in [None, os.path.join(str(tmpdir), "test")]:
            print("should_start_run =", should_start_run, "dfs_tmp_dir =", dfs_tmp_dir)
            try:
                tracking_dir = os.path.abspath(str(tmpdir.mkdir("mlruns")))
                mlflow.set_tracking_uri("file://%s" % tracking_dir)
                if should_start_run:
                    mlflow.start_run()
                artifact_path = "model%d" % cnt
                cnt += 1
<<<<<<< HEAD
                if dfs_tmp_dir:
                    sparkm.log_model(artifact_path=artifact_path,
                                     spark_model=spark_model_iris.model,
                                     dfs_tmpdir=dfs_tmp_dir)
                else:
                    sparkm.log_model(artifact_path=artifact_path,
                                     spark_model=spark_model_iris.model)
=======
                sparkm.log_model(artifact_path=artifact_path, spark_model=model,
                                 dfs_tmpdir=dfs_tmp_dir)
>>>>>>> 41607101
                run_id = active_run().info.run_uuid
                # test pyfunc
                x = pyfunc.load_pyfunc(artifact_path, run_id=run_id)
                preds2 = x.predict(spark_model_iris.inference_df)
                assert preds1 == preds2
                # test load model
<<<<<<< HEAD
                reloaded_model = sparkm.load_model(artifact_path, run_id=run_id)
                preds_df_1 = reloaded_model.transform(spark_model_iris.training_df)
=======
                reloaded_model = sparkm.load_model(artifact_path, run_id=run_id,
                                                   dfs_tmpdir=dfs_tmp_dir)
                preds_df_1 = reloaded_model.transform(spark_df)
>>>>>>> 41607101
                preds3 = [x.prediction for x in preds_df_1.select("prediction").collect()]
                assert preds1 == preds3
                # test spark_udf
                preds4 = score_model_as_udf(artifact_path, run_id, spark_model_iris.inference_df)
                assert preds1 == preds4
                # We expect not to delete the DFS tempdir.
                x = dfs_tmp_dir or sparkm.DFS_TMP
                assert os.path.exists(x)
                assert os.listdir(x)
                shutil.rmtree(x)
            finally:
                mlflow.end_run()
                mlflow.set_tracking_uri(old_tracking_uri)
                shutil.rmtree(tracking_dir)


def test_spark_module_model_save_with_sample_input_produces_sparkml_and_mleap_flavors(
        spark_model_iris, model_path):
    mlflow_model = Model()
    sparkm.save_model(spark_model=spark_model_iris.model,
                      path=model_path,
                      sample_input=spark_model_iris.training_df,
                      mlflow_model=mlflow_model)
    assert sparkm.FLAVOR_NAME in mlflow_model.flavors
    assert mleap.FLAVOR_NAME in mlflow_model.flavors

    config_path = os.path.join(model_path, "MLmodel")
    assert os.path.exists(config_path)
    config = Model.load(config_path)
    assert sparkm.FLAVOR_NAME in config.flavors
    assert mleap.FLAVOR_NAME in config.flavors


def test_spark_module_model_log_with_sample_input_produces_sparkml_and_mleap_flavors(
        spark_model_iris):
    artifact_path = "model"
    mlflow_model = sparkm.log_model(spark_model=spark_model_iris.model,
                                    sample_input=spark_model_iris.training_df,
                                    artifact_path=artifact_path)
    rid = active_run().info.run_uuid
    model_path = mlflow.tracking.utils._get_model_log_dir(model_name=artifact_path, run_id=rid)
    config_path = os.path.join(model_path, "MLmodel")
    mlflow_model = Model.load(config_path)
    assert sparkm.FLAVOR_NAME in mlflow_model.flavors
    assert mleap.FLAVOR_NAME in mlflow_model.flavors


def test_mleap_module_model_log_produces_mleap_flavor(spark_model_iris):
    artifact_path = "model"
    mlflow_model = mleap.log_model(spark_model=spark_model_iris.model,
                                   sample_input=spark_model_iris.training_df,
                                   artifact_path=artifact_path)
    rid = active_run().info.run_uuid
    model_path = mlflow.tracking.utils._get_model_log_dir(model_name=artifact_path, run_id=rid)
    config_path = os.path.join(model_path, "MLmodel")
    mlflow_model = Model.load(config_path)
    assert mleap.FLAVOR_NAME in mlflow_model.flavors


def test_mleap_model_save_outputs_json_formatted_schema_with_named_fields(
        spark_model_iris, model_path):
    mlflow_model = Model()
    mleap.save_model(spark_model=spark_model_iris.model,
                     path=model_path,
                     sample_input=spark_model_iris.training_df,
                     mlflow_model=mlflow_model)
    mleap_conf = mlflow_model.flavors[mleap.FLAVOR_NAME]
    schema_path_sub = mleap_conf["input_schema"]
    schema_path_full = os.path.join(model_path, schema_path_sub)
    with open(schema_path_full, "r") as f:
        json_schema = json.load(f)

    assert "fields" in json_schema.keys()
    assert len(json_schema["fields"]) > 0
    assert type(json_schema["fields"][0]) == dict
    assert "name" in json_schema["fields"][0]


def test_spark_module_model_save_with_mleap_and_unsupported_transformer_raises_exception(
        spark_model_iris, model_path):
    class CustomTransformer(JavaModel):
        def _transform(self, dataset):
            return dataset

    unsupported_pipeline = Pipeline(stages=[CustomTransformer()])
    unsupported_model = unsupported_pipeline.fit(spark_model_iris.training_df)

    with pytest.raises(Exception):
        sparkm.save_model(spark_model=unsupported_model,
                          path=model_path,
                          sample_input=spark_model_iris.training_df)


def test_mleap_module_model_save_with_valid_sample_input_produces_mleap_flavor(
        spark_model_iris, model_path):
    mlflow_model = Model()
    mleap.save_model(spark_model=spark_model_iris.model,
                     path=model_path,
                     sample_input=spark_model_iris.training_df,
                     mlflow_model=mlflow_model)
    assert mleap.FLAVOR_NAME in mlflow_model.flavors

    config_path = os.path.join(model_path, "MLmodel")
    assert os.path.exists(config_path)
    config = Model.load(config_path)
    assert mleap.FLAVOR_NAME in config.flavors


def test_mleap_module_model_save_with_invalid_sample_input_type_raises_exception(
        spark_model_iris, model_path):
    with pytest.raises(Exception):
        invalid_input = pd.DataFrame()
        sparkm.save_model(spark_model=spark_model_iris.model,
                          path=model_path,
                          sample_input=invalid_input)


def test_mleap_module_model_save_with_unsupported_transformer_raises_exception(
        spark_model_iris, model_path):
    class CustomTransformer(JavaModel):
        def _transform(self, dataset):
            return dataset

    unsupported_pipeline = Pipeline(stages=[CustomTransformer()])
    unsupported_model = unsupported_pipeline.fit(spark_model_iris.training_df)

    with pytest.raises(Exception):
        mleap.save_model(spark_model=unsupported_model,
                         path=model_path,
                         sample_input=spark_model_iris.training_df)<|MERGE_RESOLUTION|>--- conflicted
+++ resolved
@@ -151,32 +151,17 @@
                     mlflow.start_run()
                 artifact_path = "model%d" % cnt
                 cnt += 1
-<<<<<<< HEAD
-                if dfs_tmp_dir:
-                    sparkm.log_model(artifact_path=artifact_path,
-                                     spark_model=spark_model_iris.model,
-                                     dfs_tmpdir=dfs_tmp_dir)
-                else:
-                    sparkm.log_model(artifact_path=artifact_path,
-                                     spark_model=spark_model_iris.model)
-=======
                 sparkm.log_model(artifact_path=artifact_path, spark_model=model,
                                  dfs_tmpdir=dfs_tmp_dir)
->>>>>>> 41607101
                 run_id = active_run().info.run_uuid
                 # test pyfunc
                 x = pyfunc.load_pyfunc(artifact_path, run_id=run_id)
                 preds2 = x.predict(spark_model_iris.inference_df)
                 assert preds1 == preds2
                 # test load model
-<<<<<<< HEAD
-                reloaded_model = sparkm.load_model(artifact_path, run_id=run_id)
+                reloaded_model = sparkm.load_model(artifact_path, run_id=run_id, 
+                                                   dfs_tmpdir=dfs_tmp_dir)
                 preds_df_1 = reloaded_model.transform(spark_model_iris.training_df)
-=======
-                reloaded_model = sparkm.load_model(artifact_path, run_id=run_id,
-                                                   dfs_tmpdir=dfs_tmp_dir)
-                preds_df_1 = reloaded_model.transform(spark_df)
->>>>>>> 41607101
                 preds3 = [x.prediction for x in preds_df_1.select("prediction").collect()]
                 assert preds1 == preds3
                 # test spark_udf
