import functools
import inspect
from mock import mock
import warnings

import numpy as np
import pandas as pd
import pytest
import sklearn
import sklearn.datasets
import sklearn.model_selection
from scipy.stats import uniform

import mlflow.sklearn
from mlflow.sklearn.utils import (
    _is_supported_version,
    _get_arg_names,
    _truncate_dict,
)
from mlflow.utils.mlflow_tags import MLFLOW_PARENT_RUN_ID
from mlflow.utils.autologging_utils import try_mlflow_log
from mlflow.utils.validation import (
    MAX_PARAMS_TAGS_PER_BATCH,
<<<<<<< HEAD
    MAX_METRICS_PER_BATCH,
    MAX_PARAM_KEY_LENGTH,
=======
>>>>>>> 86a00859
    MAX_PARAM_VAL_LENGTH,
    MAX_ENTITY_KEY_LENGTH,
)

FIT_FUNC_NAMES = ["fit", "fit_transform", "fit_predict"]
TRAINING_SCORE = "training_score"
ESTIMATOR_CLASS = "estimator_class"
ESTIMATOR_NAME = "estimator_name"
MODEL_DIR = "model"


pytestmark = pytest.mark.large


def get_iris():
    iris = sklearn.datasets.load_iris()
    return iris.data[:, :2], iris.target


def fit_model(model, X, y, fit_func_name):
    if fit_func_name == "fit":
        model.fit(X, y)

    if fit_func_name == "fit_transform":
        model.fit_transform(X, y)

    if fit_func_name == "fit_predict":
        model.fit_predict(X, y)

    return model


def get_run(run_id):
    return mlflow.tracking.MlflowClient().get_run(run_id)


def get_run_data(run_id):
    client = mlflow.tracking.MlflowClient()
    data = client.get_run(run_id).data
    # Ignore tags mlflow logs by default (e.g. "mlflow.user")
    tags = {k: v for k, v in data.tags.items() if not k.startswith("mlflow.")}
    artifacts = [f.path for f in client.list_artifacts(run_id)]
    return data.params, data.metrics, tags, artifacts


def load_model_by_run_id(run_id):
    return mlflow.sklearn.load_model("runs:/{}/{}".format(run_id, MODEL_DIR))


def stringify_dict_values(d):
    return {k: str(v) for k, v in d.items()}


def truncate_dict(d):
    return _truncate_dict(d, MAX_ENTITY_KEY_LENGTH, MAX_PARAM_VAL_LENGTH)


def get_expected_class_tags(model):
    return {
        ESTIMATOR_NAME: model.__class__.__name__,
        ESTIMATOR_CLASS: model.__class__.__module__ + "." + model.__class__.__name__,
    }


def assert_predict_equal(left, right, X):
    np.testing.assert_array_equal(left.predict(X), right.predict(X))


@pytest.fixture(params=FIT_FUNC_NAMES)
def fit_func_name(request):
    return request.param


@pytest.fixture(autouse=True, scope="function")
def force_try_mlflow_log_to_fail(request):
    # autolog contains multiple `try_mlflow_log`. They unexpectedly allow tests that
    # should fail to pass (without us noticing). To prevent that, temporarily turns
    # warnings emitted by `try_mlflow_log` into errors.
    if "disable_force_try_mlflow_log_to_fail" in request.keywords:
        yield
    else:
        with warnings.catch_warnings():
            warnings.filterwarnings(
                "error", message=r"^Logging to MLflow failed", category=UserWarning,
            )
            yield


@pytest.mark.xfail(strict=True, raises=UserWarning)
def test_force_try_mlflow_log_to_fail():
    with mlflow.start_run():
        try_mlflow_log(lambda: 1 / 0)


@pytest.mark.disable_force_try_mlflow_log_to_fail
def test_no_force_try_mlflow_log_to_fail():
    with mlflow.start_run():
        try_mlflow_log(lambda: 1 / 0)


def test_autolog_preserves_original_function_attributes():
    def get_func_attrs(f):
        attrs = {}
        for attr_name in ["__doc__", "__name__"]:
            if hasattr(f, attr_name):
                attrs[attr_name] = getattr(f, attr_name)

        attrs["__signature__"] = inspect.signature(f)
        return attrs

    def get_cls_attrs(cls):
        attrs = {}
        for method_name in FIT_FUNC_NAMES:
            if hasattr(cls, method_name):
                attr = getattr(cls, method_name)
                if isinstance(attr, property):
                    continue

                attrs[method_name] = get_func_attrs(attr)
        return attrs

    before = [get_cls_attrs(cls) for _, cls in mlflow.sklearn.utils._all_estimators()]
    mlflow.sklearn.autolog()
    after = [get_cls_attrs(cls) for _, cls in mlflow.sklearn.utils._all_estimators()]

    for b, a in zip(before, after):
        assert b == a


@pytest.mark.skipif(
    _is_supported_version(), reason="This test fails on supported versions of sklearn"
)
def test_autolog_emits_warning_on_unsupported_versions_of_sklearn():
    with pytest.warns(
        UserWarning, match="Autologging utilities may not work properly on scikit-learn"
    ):
        mlflow.sklearn.autolog()


def test_autolog_does_not_terminate_active_run():
    mlflow.sklearn.autolog()
    mlflow.start_run()
    sklearn.cluster.KMeans().fit(*get_iris())
    assert mlflow.active_run() is not None
    mlflow.end_run()


def test_estimator(fit_func_name):
    mlflow.sklearn.autolog()

    # use `KMeans` because it implements `fit`, `fit_transform`, and `fit_predict`.
    model = sklearn.cluster.KMeans()
    X, y = get_iris()

    with mlflow.start_run() as run:
        model = fit_model(model, X, y, fit_func_name)

    run_id = run._info.run_id
    params, metrics, tags, artifacts = get_run_data(run_id)
    assert params == truncate_dict(stringify_dict_values(model.get_params(deep=True)))
    assert metrics == {TRAINING_SCORE: model.score(X, y)}
    assert tags == get_expected_class_tags(model)
    assert MODEL_DIR in artifacts

    loaded_model = load_model_by_run_id(run_id)
    assert_predict_equal(loaded_model, model, X)


def test_meta_estimator():
    mlflow.sklearn.autolog()

    estimators = [
        ("std_scaler", sklearn.preprocessing.StandardScaler()),
        ("svc", sklearn.svm.SVC()),
    ]
    model = sklearn.pipeline.Pipeline(estimators)
    X, y = get_iris()

    with mlflow.start_run() as run:
        model.fit(X, y)

    run_id = run._info.run_id
    params, metrics, tags, artifacts = get_run_data(run_id)
    assert params == truncate_dict(stringify_dict_values(model.get_params(deep=True)))
    assert metrics == {TRAINING_SCORE: model.score(X, y)}
    assert tags == get_expected_class_tags(model)
    assert MODEL_DIR in artifacts
    assert_predict_equal(load_model_by_run_id(run_id), model, X)


def test_get_params_returns_dict_that_has_more_keys_than_max_params_tags_per_batch():
    mlflow.sklearn.autolog()

    large_params = {str(i): str(i) for i in range(MAX_PARAMS_TAGS_PER_BATCH + 1)}
    X, y = get_iris()

    with mock.patch("sklearn.cluster.KMeans.get_params", return_value=large_params):
        with mlflow.start_run() as run:
            model = sklearn.cluster.KMeans()
            model.fit(X, y)

    run_id = run._info.run_id
    params, metrics, tags, artifacts = get_run_data(run._info.run_id)
    assert params == large_params
    assert metrics == {TRAINING_SCORE: model.score(X, y)}
    assert tags == get_expected_class_tags(model)
    assert MODEL_DIR in artifacts
    loaded_model = load_model_by_run_id(run_id)
    assert_predict_equal(loaded_model, model, X)


@pytest.mark.parametrize(
    "long_params, messages",
    [
        # key exceeds the limit
        ({("a" * (MAX_ENTITY_KEY_LENGTH + 1)): "b"}, ["Truncated the key"]),
        # value exceeds the limit
        ({"a": "b" * (MAX_PARAM_VAL_LENGTH + 1)}, ["Truncated the value"]),
        # both key and value exceed the limit
        (
            {("a" * (MAX_ENTITY_KEY_LENGTH + 1)): "b" * (MAX_PARAM_VAL_LENGTH + 1)},
            ["Truncated the key", "Truncated the value"],
        ),
    ],
)
def test_get_params_returns_dict_whose_key_or_value_exceeds_length_limit(long_params, messages):
    mlflow.sklearn.autolog()

    X, y = get_iris()

    with mock.patch("sklearn.cluster.KMeans.get_params", return_value=long_params), mock.patch(
        "mlflow.sklearn.utils._logger.warning"
    ) as mock_warning, mlflow.start_run() as run:
        model = sklearn.cluster.KMeans()
        model.fit(X, y)

    for idx, msg in enumerate(messages):
        assert mock_warning.call_args_list[idx].startswith(msg)

    run_id = run._info.run_id
    params, metrics, tags, artifacts = get_run_data(run._info.run_id)
    assert params == truncate_dict(long_params)
    assert metrics == {TRAINING_SCORE: model.score(X, y)}
    assert tags == get_expected_class_tags(model)
    assert MODEL_DIR in artifacts
    loaded_model = load_model_by_run_id(run_id)
    assert_predict_equal(loaded_model, model, X)


@pytest.mark.parametrize("Xy_passed_as", ["only_y_kwarg", "both_kwarg", "both_kwargs_swapped"])
def test_fit_takes_Xy_as_keyword_arguments(Xy_passed_as):
    mlflow.sklearn.autolog()

    model = sklearn.cluster.KMeans()
    X, y = get_iris()

    with mlflow.start_run() as run:
        if Xy_passed_as == "only_y_kwarg":
            model.fit(X, y=y)
        elif Xy_passed_as == "both_kwarg":
            model.fit(X=X, y=y)
        elif Xy_passed_as == "both_kwargs_swapped":
            model.fit(y=y, X=X)

    run_id = run._info.run_id
    params, metrics, tags, artifacts = get_run_data(run_id)
    assert params == truncate_dict(stringify_dict_values(model.get_params(deep=True)))
    assert metrics == {TRAINING_SCORE: model.score(X, y)}
    assert tags == get_expected_class_tags(model)
    assert MODEL_DIR in artifacts
    assert_predict_equal(load_model_by_run_id(run_id), model, X)


def test_call_fit_with_arguments_score_does_not_accept():
    mlflow.sklearn.autolog()

    from sklearn.linear_model import SGDRegressor

    assert "intercept_init" in _get_arg_names(SGDRegressor.fit)
    assert "intercept_init" not in _get_arg_names(SGDRegressor.score)

    mock_obj = mock.Mock()

    def mock_score(self, X, y, sample_weight=None):  # pylint: disable=unused-argument
        mock_obj(X, y, sample_weight)
        return 0

    assert inspect.signature(SGDRegressor.score) == inspect.signature(mock_score)

    SGDRegressor.score = mock_score
    model = SGDRegressor()
    X, y = get_iris()

    with mlflow.start_run() as run:
        model.fit(X, y, intercept_init=0)
        mock_obj.assert_called_once_with(X, y, None)

    run_id = run._info.run_id
    params, metrics, tags, artifacts = get_run_data(run_id)
    assert params == truncate_dict(stringify_dict_values(model.get_params(deep=True)))
    assert metrics == {TRAINING_SCORE: model.score(X, y)}
    assert tags == get_expected_class_tags(model)
    assert MODEL_DIR in artifacts
    assert_predict_equal(load_model_by_run_id(run_id), model, X)


@pytest.mark.parametrize("sample_weight_passed_as", ["positional", "keyword"])
def test_both_fit_and_score_contain_sample_weight(sample_weight_passed_as):
    mlflow.sklearn.autolog()

    from sklearn.linear_model import SGDRegressor

    # ensure that we use an appropriate model for this test
    assert "sample_weight" in _get_arg_names(SGDRegressor.fit)
    assert "sample_weight" in _get_arg_names(SGDRegressor.score)

    mock_obj = mock.Mock()

    def mock_score(self, X, y, sample_weight=None):  # pylint: disable=unused-argument
        mock_obj(X, y, sample_weight)
        return 0

    assert inspect.signature(SGDRegressor.score) == inspect.signature(mock_score)

    SGDRegressor.score = mock_score
    model = SGDRegressor()
    X, y = get_iris()
    sample_weight = abs(np.random.randn(len(X)))

    with mlflow.start_run() as run:
        if sample_weight_passed_as == "positional":
            model.fit(X, y, None, None, sample_weight)
        elif sample_weight_passed_as == "keyword":
            model.fit(X, y, sample_weight=sample_weight)
        mock_obj.assert_called_once_with(X, y, sample_weight)

    run_id = run._info.run_id
    params, metrics, tags, artifacts = get_run_data(run_id)
    assert params == truncate_dict(stringify_dict_values(model.get_params(deep=True)))
    assert metrics == {TRAINING_SCORE: model.score(X, y)}
    assert tags == get_expected_class_tags(model)
    assert MODEL_DIR in artifacts
    assert_predict_equal(load_model_by_run_id(run_id), model, X)


def test_only_fit_contains_sample_weight():
    mlflow.sklearn.autolog()

    from sklearn.linear_model import RANSACRegressor

    assert "sample_weight" in _get_arg_names(RANSACRegressor.fit)
    assert "sample_weight" not in _get_arg_names(RANSACRegressor.score)

    mock_obj = mock.Mock()

    def mock_score(self, X, y):  # pylint: disable=unused-argument
        mock_obj(X, y)
        return 0

    assert inspect.signature(RANSACRegressor.score) == inspect.signature(mock_score)

    RANSACRegressor.score = mock_score
    model = RANSACRegressor()
    X, y = get_iris()

    with mlflow.start_run() as run:
        model.fit(X, y)
        mock_obj.assert_called_once_with(X, y)

    run_id = run._info.run_id
    params, metrics, tags, artifacts = get_run_data(run_id)
    assert params == truncate_dict(stringify_dict_values(model.get_params(deep=True)))
    assert metrics == {TRAINING_SCORE: model.score(X, y)}
    assert tags == get_expected_class_tags(model)
    assert MODEL_DIR in artifacts
    assert_predict_equal(load_model_by_run_id(run_id), model, X)


def test_only_score_contains_sample_weight():
    mlflow.sklearn.autolog()

    from sklearn.gaussian_process import GaussianProcessRegressor

    assert "sample_weight" not in _get_arg_names(GaussianProcessRegressor.fit)
    assert "sample_weight" in _get_arg_names(GaussianProcessRegressor.score)

    mock_obj = mock.Mock()

    def mock_score(self, X, y, sample_weight=None):  # pylint: disable=unused-argument
        mock_obj(X, y, sample_weight)
        return 0

    assert inspect.signature(GaussianProcessRegressor.score) == inspect.signature(mock_score)

    GaussianProcessRegressor.score = mock_score
    model = GaussianProcessRegressor()
    X, y = get_iris()

    with mlflow.start_run() as run:
        model.fit(X, y)
        mock_obj.assert_called_once_with(X, y, None)

    run_id = run._info.run_id
    params, metrics, tags, artifacts = get_run_data(run_id)
    assert params == truncate_dict(stringify_dict_values(model.get_params(deep=True)))
    assert metrics == {TRAINING_SCORE: model.score(X, y)}
    assert tags == get_expected_class_tags(model)
    assert MODEL_DIR in artifacts
    assert_predict_equal(load_model_by_run_id(run_id), model, X)


def test_autolog_terminates_run_when_active_run_does_not_exist_and_fit_fails():
    mlflow.sklearn.autolog()

    with pytest.raises(ValueError, match="Penalty term must be positive"):
        sklearn.svm.LinearSVC(C=-1).fit(*get_iris())

    latest_run = mlflow.search_runs().iloc[0]
    assert mlflow.active_run() is None
    assert latest_run.status == "FAILED"


def test_autolog_does_not_terminate_run_when_active_run_exists_and_fit_fails():
    mlflow.sklearn.autolog()
    run = mlflow.start_run()

    with pytest.raises(ValueError, match="Penalty term must be positive"):
        sklearn.svm.LinearSVC(C=-1).fit(*get_iris())

    assert mlflow.active_run() is not None
    assert mlflow.active_run() is run
    mlflow.end_run()


def test_autolog_emits_warning_message_when_score_fails():
    mlflow.sklearn.autolog()

    model = sklearn.cluster.KMeans()

    @functools.wraps(model.score)
    def throwing_score(X, y=None, sample_weight=None):  # pylint: disable=unused-argument
        raise Exception("EXCEPTION")

    model.score = throwing_score

    with mlflow.start_run() as run, mock.patch("mlflow.sklearn._logger.warning") as mock_warning:
        model.fit(*get_iris())
        mock_warning.assert_called_once()
        mock_warning.called_once_with(
            "KMeans.score failed. The 'training_score' metric will not be recorded. "
            "Scoring error: EXCEPTION"
        )

    metrics = get_run_data(run._info.run_id)[1]
    assert metrics == {}


def test_fit_xxx_performs_logging_only_once(fit_func_name):
    mlflow.sklearn.autolog()

    model = sklearn.cluster.KMeans()
    X, y = get_iris()

    with mock.patch("mlflow.log_params") as mock_log_params, mock.patch(
        "mlflow.log_metric"
    ) as mock_log_metric, mock.patch("mlflow.set_tags") as mock_set_tags, mock.patch(
        "mlflow.sklearn.log_model"
    ) as mock_log_model:

        with mlflow.start_run() as run:
            model = fit_model(model, X, y, fit_func_name)
            mock_log_params.assert_called_once()
            mock_log_metric.assert_called_once()
            mock_set_tags.assert_called_once()
            mock_log_model.assert_called_once()

        query = "tags.{} = '{}'".format(MLFLOW_PARENT_RUN_ID, run._info.run_id)
        assert len(mlflow.search_runs([run._info.experiment_id])) == 1
        assert len(mlflow.search_runs([run._info.experiment_id], query)) == 0


def test_meta_estimator_fit_performs_logging_only_once():
    mlflow.sklearn.autolog()

    estimators = [
        ("std_scaler", sklearn.preprocessing.StandardScaler()),
        ("svc", sklearn.svm.SVC()),
    ]
    model = sklearn.pipeline.Pipeline(estimators)
    X, y = get_iris()

    with mock.patch("mlflow.log_params") as mock_log_params, mock.patch(
        "mlflow.log_metric"
    ) as mock_log_metric, mock.patch("mlflow.set_tags") as mock_set_tags, mock.patch(
        "mlflow.sklearn.log_model"
    ) as mock_log_model:

        with mlflow.start_run() as run:
            model.fit(X, y)
            mock_log_params.assert_called_once()
            mock_log_metric.assert_called_once()
            mock_set_tags.assert_called_once()
            mock_log_model.assert_called_once()

        query = "tags.{} = '{}'".format(MLFLOW_PARENT_RUN_ID, run._info.run_id)
        assert len(mlflow.search_runs([run._info.experiment_id])) == 1
        assert len(mlflow.search_runs([run._info.experiment_id], query)) == 0


@pytest.mark.parametrize(
    "estimator_class_and_space",
    [
        (sklearn.model_selection.GridSearchCV, {'kernel':('linear', 'rbf'), 'C':[1, 5, 10]}),
        (sklearn.model_selection.RandomizedSearchCV, {'C': uniform(loc=0, scale=4)}),
    ],
)
@pytest.mark.parametrize("backend", [None, "threading", "loky"])
def test_parameter_search_estimators_produce_expected_outputs(estimator_class_and_space, backend):
    mlflow.sklearn.autolog()

    estimator_class, search_space = estimator_class_and_space
    svc = sklearn.svm.SVC()
    cv_model = estimator_class(svc, search_space, n_jobs=1, return_train_score=True)
    X, y = get_iris()

    def train_cv_model():
        if backend is None:
            cv_model.fit(X, y)
        else:
            with sklearn.utils.parallel_backend(backend=backend):
                cv_model.fit(X, y)

    with mlflow.start_run() as run:
        cv_model.fit(X, y)
        run_id = run.info.run_id

    params, metrics, tags, artifacts = get_run_data(run_id)
    expected_cv_params = truncate_dict(stringify_dict_values(cv_model.get_params(deep=False)))
    assert expected_cv_params.items() <= params.items()
    assert metrics == {TRAINING_SCORE: cv_model.score(X, y)}
    assert tags == get_expected_class_tags(cv_model)
    assert MODEL_DIR in artifacts
    assert "best_estimator" in artifacts
    assert "cv_results.csv" in artifacts

    client = mlflow.tracking.MlflowClient()
    child_runs = client.search_runs(run.info.experiment_id, f"tags.`mlflow.parentRunId` = '{run_id}'")
    cv_results = pd.DataFrame.from_dict(cv_model.cv_results_)
    # We expect to have created a child run for each point in the parameter search space
    assert len(child_runs) == len(cv_results)

    # Verify that each set of parameter search results has a corresponding MLflow run
    # with the expected data
    for _, result in cv_results.iterrows():
        result_params = result.get("params", {})
        params_search_clause = " and ".join(
            [f"params.`{key}` = '{value}'" for key, value in result_params.items()]
        )
        search_filter = f"tags.`mlflow.parentRunId` = '{run_id}' and {params_search_clause}"
        child_runs = client.search_runs(run.info.experiment_id, search_filter)
        assert len(child_runs) == 1
        child_run = child_runs[0]

        child_params, child_metrics, child_tags, child_artifacts = get_run_data(child_run.info.run_id)
        assert child_tags == get_expected_class_tags(svc)
        assert "mean_test_score" in child_metrics.keys()
        assert "std_test_score" in child_metrics.keys()
        # Ensure that we do not capture separate metrics for each cross validation split, which
        # would produce very noisy metrics results
        assert len([metric for metric in child_metrics.keys() if metric.startswith("split")]) == 0


def test_parameter_search_handles_large_volume_of_metric_outputs():
    mlflow.sklearn.autolog()

    metrics_size = MAX_METRICS_PER_BATCH + 10
    metrics_to_log = {
        "score_{}".format(i): sklearn.metrics.make_scorer(lambda y, y_pred, **kwargs: i)
        for i in range(metrics_size)
    }

    with mlflow.start_run() as run:
        svc = sklearn.svm.SVC()
        cv_model = sklearn.model_selection.GridSearchCV(svc, {'C': [1]}, n_jobs=1, scoring=metrics_to_log, refit=False)
        cv_model.fit(*get_iris())
        run_id = run.info.run_id

    client = mlflow.tracking.MlflowClient()
    child_runs = client.search_runs(run.info.experiment_id, f"tags.`mlflow.parentRunId` = '{run_id}'")
    assert len(child_runs) == 1
    child_run = child_runs[0]

    assert len(child_run.data.metrics) >= metrics_size


@pytest.mark.disable_force_try_mlflow_log_to_fail
@pytest.mark.parametrize(
    "failing_specialization",
    [
        "mlflow.sklearn.utils._log_parameter_search_results_as_artifact",
        "mlflow.sklearn.utils._create_child_runs_for_parameter_search",
    ],
)
def test_autolog_does_not_throw_when_parameter_search_logging_fails(failing_specialization):
    with mock.patch(failing_specialization, side_effect=Exception("Failed")) as mock_func:
        # Enable autologging after mocking the parameter search specialization function
        # to ensure that the mock is applied before the function is imported
        mlflow.sklearn.autolog()
        svc = sklearn.svm.SVC()
        cv_model = sklearn.model_selection.GridSearchCV(svc, {'C': [1]}, n_jobs=1)
        cv_model.fit(*get_iris())
        mock_func.assert_called_once()


@pytest.mark.disable_force_try_mlflow_log_to_fail
@pytest.mark.parametrize(
    "func_to_fail",
    ["mlflow.log_params", "mlflow.log_metric", "mlflow.set_tags", "mlflow.sklearn.log_model"],
)
def test_autolog_does_not_throw_when_mlflow_logging_fails(func_to_fail):
    mlflow.sklearn.autolog()

    model = sklearn.cluster.KMeans()
    X, y = get_iris()

    with mlflow.start_run(), mock.patch(
        func_to_fail, side_effect=Exception(func_to_fail)
    ) as mock_func:

        model.fit(X, y)
        mock_func.assert_called_once()<|MERGE_RESOLUTION|>--- conflicted
+++ resolved
@@ -21,11 +21,7 @@
 from mlflow.utils.autologging_utils import try_mlflow_log
 from mlflow.utils.validation import (
     MAX_PARAMS_TAGS_PER_BATCH,
-<<<<<<< HEAD
     MAX_METRICS_PER_BATCH,
-    MAX_PARAM_KEY_LENGTH,
-=======
->>>>>>> 86a00859
     MAX_PARAM_VAL_LENGTH,
     MAX_ENTITY_KEY_LENGTH,
 )
