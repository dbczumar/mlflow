import os
import pytest

from mlflow.exceptions import MlflowException
from mlflow.pipelines.regression.v1.pipeline import RegressionPipeline

# pylint: disable=unused-import
from tests.pipelines.helper_functions import (
    enter_pipeline_example_directory,
)  # pylint: enable=unused-import
from unittest import mock


@pytest.fixture
def create_pipeline(enter_pipeline_example_directory):
    pipeline_root_path = enter_pipeline_example_directory
    profile = "local"
    return RegressionPipeline(pipeline_root_path=pipeline_root_path, profile=profile)


def test_create_pipeline_works(enter_pipeline_example_directory):
    pipeline_root_path = enter_pipeline_example_directory
    pipeline_name = os.path.basename(pipeline_root_path)
    profile = "local"
    p = RegressionPipeline(pipeline_root_path=pipeline_root_path, profile=profile)
    assert p.name == pipeline_name
    assert p.profile == profile


@pytest.mark.parametrize(
    "pipeline_name,profile",
    [("name_a", "local"), ("", "local"), ("sklearn_regression", "profile_a")],
)
def test_create_pipeline_fails_with_invalid_input(
    pipeline_name, profile, enter_pipeline_example_directory
):
    pipeline_root_path = os.path.join(
        os.path.dirname(enter_pipeline_example_directory), pipeline_name
    )
    with pytest.raises(MlflowException, match=r"(Failed to find|does not exist)"):
        RegressionPipeline(pipeline_root_path=pipeline_root_path, profile=profile)


def test_pipeline_run_and_clean_the_whole_pipeline_works(create_pipeline):
    p = create_pipeline
    p.run()
    p.clean()


<<<<<<< HEAD
@pytest.mark.large
@pytest.mark.parametrize("step", ["ingest", "split", "transform", "train", "evaluate", "register"])
=======
@pytest.mark.parametrize("step", ["ingest", "split", "transform", "train", "evaluate"])
>>>>>>> 09d35884
def test_pipeline_run_and_clean_individual_step_works(step, create_pipeline):
    p = create_pipeline
    p.run(step)
    p.clean(step)


def test_pipeline_inspect_pipeline_dag_works(create_pipeline):
    with mock.patch("webbrowser.open_new") as patched_open_new:
        p = create_pipeline
        p.inspect()
        patched_open_new.assert_called_once()
        dag_file = patched_open_new.call_args[0][0].replace("file://", "")
        assert os.path.exists(dag_file)<|MERGE_RESOLUTION|>--- conflicted
+++ resolved
@@ -47,12 +47,7 @@
     p.clean()
 
 
-<<<<<<< HEAD
-@pytest.mark.large
 @pytest.mark.parametrize("step", ["ingest", "split", "transform", "train", "evaluate", "register"])
-=======
-@pytest.mark.parametrize("step", ["ingest", "split", "transform", "train", "evaluate"])
->>>>>>> 09d35884
 def test_pipeline_run_and_clean_individual_step_works(step, create_pipeline):
     p = create_pipeline
     p.run(step)
