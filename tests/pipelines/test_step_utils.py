--- conflicted
+++ resolved
@@ -104,14 +104,6 @@
     step_utils._MAX_PROFILE_COL_SIZE = max_cols
     step_utils._MAX_PROFILE_ROW_SIZE = max_rows
     with mock.patch.object(pandas_renderer, "get_html") as mock_pandas_renderer_html:
-<<<<<<< HEAD
-        get_pandas_data_profile(data_frame, "fake profile")
-        # Initial index of [0][0][0] are from call_args_list to get the 0th call.
-        # The next [0][1] are because of the pandas_renderer get_html API
-        # pandas_renderer.get_html([[title, truncated_df]])
-        truncated_df = mock_pandas_renderer_html.call_args_list[0][0][0][0][1]
-        assert truncated_df.shape == (expected_rows, expected_cols)
-=======
         truncated_df = truncate_pandas_data_profile("fake profile", data_frame)
         assert truncated_df[1].shape == (expected_rows, expected_cols)
         get_pandas_data_profiles([["fake profile", data_frame]])
@@ -121,24 +113,14 @@
             expected_rows,
             expected_cols,
         )
->>>>>>> 8dfebe69
 
 
 def test_get_data_profile_works_for_empty_data_frame():
     with mock.patch.object(pandas_renderer, "get_html") as mock_pandas_renderer_html:
-<<<<<<< HEAD
-        get_pandas_data_profile(DataFrame(), "fake profile")
-        # Initial index of [0][0][0] are from call_args_list to get the 0th call.
-        # The next [0][1] are because of the pandas_renderer get_html API
-        # pandas_renderer.get_html([[title, truncated_df]])
-        truncated_df = mock_pandas_renderer_html.call_args_list[0][0][0][0][1]
-        assert truncated_df.shape == (0, 0)
-=======
         data_frame = DataFrame()
         truncated_df = truncate_pandas_data_profile("fake profile", data_frame)
         assert truncated_df[1].shape == (0, 0)
         get_pandas_data_profiles([["fake profile", data_frame]])
         # Initial index of [0][0][0] are from call_args_list to get the 0th call.
         # The next [0][1] are because of the pandas_renderer get_html API
-        assert mock_pandas_renderer_html.call_args_list[0][0][0][0][1].shape == (0, 0)
->>>>>>> 8dfebe69
+        assert mock_pandas_renderer_html.call_args_list[0][0][0][0][1].shape == (0, 0)