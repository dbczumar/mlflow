import os
import pytest

import numpy as np
import pandas as pd

from mlflow.exceptions import MlflowException
from mlflow.pipelines.utils.execution import _MLFLOW_PIPELINES_EXECUTION_DIRECTORY_ENV_VAR
from mlflow.pipelines.steps.split import (
    _get_split_df,
    _hash_pandas_dataframe,
    _make_elem_hashable,
    SplitStep,
)
from unittest import mock


def test_split_step_run(tmp_path):
    ingest_output_dir = tmp_path / "steps" / "ingest" / "outputs"
    ingest_output_dir.mkdir(parents=True)
    split_output_dir = tmp_path / "steps" / "split" / "outputs"
    split_output_dir.mkdir(parents=True)

    num_rows = 1000
    num_good_rows = 900
    input_dataframe = pd.DataFrame(
        {
            "a": list(range(num_rows)),
            "b": [str(i) for i in range(num_rows)],
            "y": [float(i % 2) if i < num_good_rows else None for i in range(num_rows)],
        }
    )
    input_dataframe.to_parquet(str(ingest_output_dir / "dataset.parquet"))

    split_ratios = [0.6, 0.3, 0.1]

    with mock.patch.dict(
        os.environ, {_MLFLOW_PIPELINES_EXECUTION_DIRECTORY_ENV_VAR: str(tmp_path)}
    ), mock.patch("mlflow.pipelines.step.get_pipeline_name", return_value="fake_name"):
        split_step = SplitStep({"split_ratios": split_ratios, "target_col": "y"}, "fake_root")
        split_step._run(str(split_output_dir))

    (split_output_dir / "summary.html").exists()
    (split_output_dir / "card.html").exists()

    output_train_df = pd.read_parquet(str(split_output_dir / "train.parquet"))
    output_validation_df = pd.read_parquet(str(split_output_dir / "validation.parquet"))
    output_test_df = pd.read_parquet(str(split_output_dir / "test.parquet"))

    assert len(output_train_df) == 551
    assert len(output_validation_df) == 266
    assert len(output_test_df) == 83

    merged_output_df = pd.concat([output_train_df, output_validation_df, output_test_df])
    assert merged_output_df.columns.tolist() == ["a", "b", "y"]
    assert set(merged_output_df.a.tolist()) == set(range(num_good_rows))
    assert set(merged_output_df.b.tolist()) == set(str(i) for i in range(num_good_rows))
    assert set(merged_output_df.y.tolist()) == {0.0, 1.0}


def test_make_elem_hashable():
    assert _make_elem_hashable(3) == 3
    assert _make_elem_hashable("abc") == "abc"
    assert _make_elem_hashable((2, 3)) == (2, 3)
    assert _make_elem_hashable([2, 3]) == (2, 3)
    assert _make_elem_hashable([[2, 3], [4, 5]]) == ((2, 3), (4, 5))
    assert _make_elem_hashable({"a": 2, "b": 3}) == (("a", 2), ("b", 3))
    assert _make_elem_hashable({"a": [2, 3]}) == (("a", (2, 3)),)
    assert _make_elem_hashable(np.array([2, 3])) == ((2,), (2, 3))
    assert _make_elem_hashable(np.array([[2, 3, 4], [5, 6, 7]])) == ((2, 3), (2, 3, 4, 5, 6, 7))


def test_hash_pandas_dataframe_deterministic():
    pdf = pd.DataFrame(
        {
            "f1": [2, 3],
            "f2": [2.5, 3.5],
            "f3": [[6, 7], [8, 9]],
            "f4": [np.array([12, 13]), np.array([14, 15])],
            "f5": [np.array([12.5, 13.5]), np.array([14.5, 15.5])],
            "f6": [np.array([[22], [23]]), np.array([[24], [25]])],
            "f7": ["abc", "def"],
            "f8": [b"ghi", b"jkl"],
            "f9": [{"a1": 32, "b1": 33}, {"a2": 34, "b2": 35}],
            "f10": [{"a3": [42, 43]}, {"a4": [44, 45]}],
            "f11": pd.Series(["a5", "a6"], dtype="category"),
            "f13": [pd.Timestamp("2017-01-01T12"), pd.Timestamp("2017-02-01T11")],
            "f14": [True, False],
            "f15": [pd.Period("2000-01-02", freq="D"), pd.Period("2001-01-02", freq="M")],
            "f16": [pd.Interval(22.5, 23.5), pd.Interval(24.5, 25.5)],
        }
    )
    result = _hash_pandas_dataframe(pdf)
    assert result.tolist() == [
        2331111997514652279,
        12302536142759575339,
    ]


def test_get_split_df():
    with mock.patch("mlflow.pipelines.steps.split._SPLIT_HASH_BUCKET_NUM", 6):
        split_ratios = [3, 2, 1]
        hash_buckets = pd.Series([0.3, 0.9, 0.1, 0.7, 0.2, 0.6])
        dataset = pd.DataFrame({"v": [10, 20, 30, 40, 50, 60]})

        train_df, val_df, test_df = _get_split_df(dataset, hash_buckets, split_ratios)

        assert train_df.v.tolist() == [10, 30, 50]
        assert val_df.v.tolist() == [40, 60]
        assert test_df.v.tolist() == [20]


def test_from_pipeline_config_fails_without_target_col(tmp_path):
    with mock.patch.dict(
        os.environ, {_MLFLOW_PIPELINES_EXECUTION_DIRECTORY_ENV_VAR: str(tmp_path)}
    ), mock.patch(
        "mlflow.pipelines.step.get_pipeline_name", return_value="fake_name"
    ), pytest.raises(
        MlflowException, match="Missing target_col config"
    ):
        _ = SplitStep.from_pipeline_config({}, "fake_root")


def test_from_pipeline_config_works_with_target_col(tmp_path):
    with mock.patch.dict(
        os.environ, {_MLFLOW_PIPELINES_EXECUTION_DIRECTORY_ENV_VAR: str(tmp_path)}
    ), mock.patch("mlflow.pipelines.step.get_pipeline_name", return_value="fake_name"):
        assert SplitStep.from_pipeline_config({"target_col": "fake_col"}, "fake_root") is not None


def test_split_step_skips_profiling_when_specified(tmp_path):
    ingest_output_dir = tmp_path / "steps" / "ingest" / "outputs"
    ingest_output_dir.mkdir(parents=True)
    split_output_dir = tmp_path / "steps" / "split" / "outputs"
    split_output_dir.mkdir(parents=True)

    num_rows = 1000
    num_good_rows = 900
    input_dataframe = pd.DataFrame(
        {
            "a": list(range(num_rows)),
            "b": [str(i) for i in range(num_rows)],
            "y": [float(i % 2) if i < num_good_rows else None for i in range(num_rows)],
        }
    )
    input_dataframe.to_parquet(str(ingest_output_dir / "dataset.parquet"))

    with mock.patch.dict(
        os.environ, {_MLFLOW_PIPELINES_EXECUTION_DIRECTORY_ENV_VAR: str(tmp_path)}
    ), mock.patch(
<<<<<<< HEAD
        "mlflow.pipelines.utils.step.get_pandas_data_profile"
=======
        "mlflow.pipelines.utils.step.get_pandas_data_profiles"
>>>>>>> 8dfebe69
    ) as mock_profiling, mock.patch(
        "mlflow.pipelines.step.get_pipeline_name", return_value="fake_name"
    ):
        split_step = SplitStep({"target_col": "y", "skip_data_profiling": True}, "fake_root")
        split_step._run(str(split_output_dir))

    mock_profiling.assert_not_called()<|MERGE_RESOLUTION|>--- conflicted
+++ resolved
@@ -148,11 +148,7 @@
     with mock.patch.dict(
         os.environ, {_MLFLOW_PIPELINES_EXECUTION_DIRECTORY_ENV_VAR: str(tmp_path)}
     ), mock.patch(
-<<<<<<< HEAD
-        "mlflow.pipelines.utils.step.get_pandas_data_profile"
-=======
         "mlflow.pipelines.utils.step.get_pandas_data_profiles"
->>>>>>> 8dfebe69
     ) as mock_profiling, mock.patch(
         "mlflow.pipelines.step.get_pipeline_name", return_value="fake_name"
     ):
