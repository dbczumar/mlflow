from setuptools import setup, find_packages


setup(
    name="mlflow-test-plugin",
    version="0.0.1",
    description="Test plugin for MLflow",
    packages=find_packages(),
    # Require MLflow as a dependency of the plugin, so that plugin users can simply install
    # the plugin & then immediately use it with MLflow
    install_requires=["mlflow"],
    entry_points={
        # Define a Tracking Store plugin for tracking URIs with scheme 'file-plugin'
        "mlflow.tracking_store": "file-plugin=mlflow_test_plugin.file_store:PluginFileStore",
        # Define a ArtifactRepository plugin for artifact URIs with scheme 'file-plugin'
        "mlflow.artifact_repository": "file-plugin=mlflow_test_plugin.local_artifact:PluginLocalArtifactRepository",  # pylint: disable=line-too-long
        # Define a RunContextProvider plugin. The entry point name for run context providers
        # is not used, and so is set to the string "unused" here
        "mlflow.run_context_provider": "unused=mlflow_test_plugin.run_context_provider:PluginRunContextProvider",  # pylint: disable=line-too-long
        # Define a DefaultExperimentProvider plugin. The entry point name for
        # default experiment providers is not used, and so is set to the string "unused" here
        "mlflow.default_experiment_provider": "unused=mlflow_test_plugin.default_experiment_provider:PluginDefaultExperimentProvider",  # pylint: disable=line-too-long
        # Define a RequestHeaderProvider plugin. The entry point name for request header providers
        # is not used, and so is set to the string "unused" here
        "mlflow.request_header_provider": "unused=mlflow_test_plugin.request_header_provider:PluginRequestHeaderProvider",  # pylint: disable=line-too-long
        # Define a Model Registry Store plugin for tracking URIs with scheme 'file-plugin'
        "mlflow.model_registry_store": "file-plugin=mlflow_test_plugin.sqlalchemy_store:PluginRegistrySqlAlchemyStore",  # pylint: disable=line-too-long
        # Define a MLflow Project Backend plugin called 'dummy-backend'
        "mlflow.project_backend": "dummy-backend=mlflow_test_plugin.dummy_backend:PluginDummyProjectBackend",  # pylint: disable=line-too-long
        # Define a MLflow model deployment plugin for target 'faketarget'
        "mlflow.deployments": "faketarget=mlflow_test_plugin.fake_deployment_plugin",
        # Define a Mlflow model evaluator with name "dummy_evaluator"
        "mlflow.model_evaluator": "dummy_evaluator=mlflow_test_plugin.dummy_evaluator:DummyEvaluator",  # pylint: disable=line-too-long
        # Define a custom Mlflow application with name custom_app
<<<<<<< HEAD
        "mlflow.app": "app=mlflow_test_plugin.app:custom_app",
        # Define an MLflow dataset source called "dummy_source"
        "mlflow.dataset_source": "dummy_source=mlflow_test_plugin.dummy_dataset_source:DummyDatasetSource",
        # Define an MLflow dataset constructor called "from_dummy"
        "mlflow.dataset_constructor": "from_dummy=mlflow_test_plugin.dummy_dataset:from_dummy",
        # "mlflow.dataset_constructor": "from_dummy=mlflow_test_plugin.dummy_dataset.from_dummy",
=======
        "mlflow.app": "custom_app=mlflow_test_plugin.app:custom_app",
>>>>>>> 9770a04d
    },
)<|MERGE_RESOLUTION|>--- conflicted
+++ resolved
@@ -32,15 +32,10 @@
         # Define a Mlflow model evaluator with name "dummy_evaluator"
         "mlflow.model_evaluator": "dummy_evaluator=mlflow_test_plugin.dummy_evaluator:DummyEvaluator",  # pylint: disable=line-too-long
         # Define a custom Mlflow application with name custom_app
-<<<<<<< HEAD
-        "mlflow.app": "app=mlflow_test_plugin.app:custom_app",
+        "mlflow.app": "custom_app=mlflow_test_plugin.app:custom_app",
         # Define an MLflow dataset source called "dummy_source"
         "mlflow.dataset_source": "dummy_source=mlflow_test_plugin.dummy_dataset_source:DummyDatasetSource",
         # Define an MLflow dataset constructor called "from_dummy"
         "mlflow.dataset_constructor": "from_dummy=mlflow_test_plugin.dummy_dataset:from_dummy",
-        # "mlflow.dataset_constructor": "from_dummy=mlflow_test_plugin.dummy_dataset.from_dummy",
-=======
-        "mlflow.app": "custom_app=mlflow_test_plugin.app:custom_app",
->>>>>>> 9770a04d
     },
 )