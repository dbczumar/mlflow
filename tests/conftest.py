--- conflicted
+++ resolved
@@ -3,14 +3,10 @@
 import pytest
 
 import mlflow
-<<<<<<< HEAD
-=======
 from mlflow.utils.autologging_utils import (
     _is_testing,
     _AUTOLOGGING_TEST_MODE_ENV_VAR,
 )
-from mlflow.utils.file_utils import path_to_local_sqlite_uri
->>>>>>> c6650524
 
 
 @pytest.fixture
