--- conflicted
+++ resolved
@@ -14,11 +14,7 @@
 from mlflow.tracing.fluent import TRACE_BUFFER
 from mlflow.tracing.trace_manager import InMemoryTraceManager
 from mlflow.tracking._tracking_service.utils import _use_tracking_uri
-<<<<<<< HEAD
-from mlflow.tracking.fluent import _reset_last_logged_model_id
-=======
-from mlflow.tracking.fluent import _last_active_run_id
->>>>>>> 3fb7d387
+from mlflow.tracking.fluent import _last_active_run_id, _reset_last_logged_model_id
 from mlflow.utils.file_utils import path_to_local_sqlite_uri
 from mlflow.utils.os import is_windows
 
@@ -177,16 +173,15 @@
 
 
 @pytest.fixture(autouse=True)
-<<<<<<< HEAD
 def clean_up_last_logged_model_id():
     """
     Clean up the last logged model ID stored in a thread local var.
     """
     _reset_last_logged_model_id()
-=======
+
+
 def clean_up_last_active_run():
     _last_active_run_id.set(None)
->>>>>>> 3fb7d387
 
 
 @pytest.fixture
