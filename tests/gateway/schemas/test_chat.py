import pydantic
import pytest

from mlflow.gateway.schemas import chat


def test_chat_request():
    chat.RequestPayload(
        **{
            "messages": [{"role": "user", "content": "content"}],
        }
    )
    chat.RequestPayload(
        **{
            "messages": [{"role": "user", "content": "content"}],
            "n": 1000,
            "extra": "extra",
            "temperature": 2.0,
        }
    )

<<<<<<< HEAD
    with pytest.raises(pydantic.ValidationError, match="should be less than or equal to 2"):
=======
    with pytest.raises(pydantic.ValidationError, match="less than or equal to 2"):
>>>>>>> 2845e82d
        chat.RequestPayload(
            **{
                "messages": [{"role": "user", "content": "content"}],
                "temperature": 3.0,
            }
        )

    with pytest.raises(pydantic.ValidationError, match="at least 1 item"):
        chat.RequestPayload(
            **{
                "messages": [{"role": "user", "content": "content"}],
                "stop": [],
            }
        )

    with pytest.raises(pydantic.ValidationError, match="at least 1 item"):
        chat.RequestPayload(**{"messages": []})

    with pytest.raises(pydantic.ValidationError, match=r"(?i)field required"):
        chat.RequestPayload(**{})


def test_chat_response():
    chat.ResponsePayload(
        **{
            "created": 100,
            "model": "gpt-4",
            "choices": [
                {
                    "message": {"role": "user", "content": "content"},
                    "index": 0,
                },
            ],
            "usage": {
                "prompt_tokens": 1,
                "completion_tokens": 1,
                "total_tokens": 1,
            },
        }
    )

    chat.ResponsePayload(
        **{
            "id": "foobar",
            "created": 100,
            "model": "gpt-4",
            "object": "chat.completion",
            "choices": [
                {
                    "message": {"role": "user", "content": "content"},
                    "finish_reason": "stop",
                    "index": 0,
                },
            ],
            "usage": {
                "prompt_tokens": 1,
                "completion_tokens": 1,
                "total_tokens": 1,
            },
        }
    )

    with pytest.raises(pydantic.ValidationError, match=r"(?i)field required"):
        chat.ResponsePayload(**{"usage": {}})<|MERGE_RESOLUTION|>--- conflicted
+++ resolved
@@ -19,11 +19,7 @@
         }
     )
 
-<<<<<<< HEAD
-    with pytest.raises(pydantic.ValidationError, match="should be less than or equal to 2"):
-=======
     with pytest.raises(pydantic.ValidationError, match="less than or equal to 2"):
->>>>>>> 2845e82d
         chat.RequestPayload(
             **{
                 "messages": [{"role": "user", "content": "content"}],
