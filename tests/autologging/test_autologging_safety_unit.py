--- conflicted
+++ resolved
@@ -723,79 +723,6 @@
     assert original_error.exception == exc_to_raise
 
 
-<<<<<<< HEAD
-=======
-def test_safe_patch_augments_mlflow_warnings_and_preserves_others(
-    patch_destination, test_autologging_integration
-):
-    """
-    MLflow routines called by autologging patch code may issue warnings via the `warnings.warn`
-    API. In many cases, the user cannot remediate the cause of these warnings because
-    they result from the autologging patch implementation, rather than a user-facing API call.
-
-    This test case verifies that, for user clarity, such MLflow warnings are augmented with
-    context about their origin (i.e. MLflow's autologging patch implementation, rather than
-    user behavior) during autologging patch code execution.
-    """
-    mlflow_warning_kwargs = {
-        "message": "Mock MLflow warning",
-        "category": UserWarning,
-        "filename": mlflow.__file__,
-        "lineno": 7,
-    }
-    external_warning_kwargs = {
-        "message": "Mock external warning",
-        "category": UserWarning,
-        "filename": "/some/tensorflow/module.py",
-        "lineno": 14,
-    }
-
-    def patch_impl(original, *args, **kwargs):
-        warnings.warn_explicit(**mlflow_warning_kwargs)
-        warnings.warn_explicit(**external_warning_kwargs)
-
-    safe_patch(test_autologging_integration, patch_destination, "fn", patch_impl)
-
-    with pytest.warns(UserWarning) as user_warnings_from_patch, mock.patch(
-        "mlflow.utils.autologging_utils._logger.warning"
-    ) as logger_mock:
-        patch_destination.fn()
-
-    assert len(user_warnings_from_patch) == 1
-    # Verify that the warning message (which is the first argument to the UserWarning)
-    # issued via the standard warning mechanism (i.e. printing to `sys.stderr`) corresponds
-    # to the external warning
-    external_warning = user_warnings_from_patch[0]
-    assert external_warning.message.args[0] == "Mock external warning"
-    assert external_warning.lineno == 14
-    assert external_warning.filename == "/some/tensorflow/module.py"
-
-    # Verify that the warning message routed to the MLflow logger corresponds to the MLflow warning
-    assert logger_mock.call_count == 1
-    logger_warn_args = logger_mock.call_args[0]
-    message = logger_warn_args[0]
-    formatting_args = logger_warn_args[1:]
-    full_logger_warning = message % formatting_args
-    assert "Mock MLflow warning" in full_logger_warning
-    assert str(7) in full_logger_warning  # Ensure that the warning line number is present
-    assert mlflow.__file__ in full_logger_warning
-
-    with pytest.warns(UserWarning) as user_warnings_outside_patch:
-        warnings.warn_explicit(**mlflow_warning_kwargs)
-        warnings.warn_explicit(**external_warning_kwargs)
-
-    # Verify that MLflow warnings and external warnings are emitted as normal outside
-    # of autologging patch execution
-    assert set([warning.message.args[0] for warning in user_warnings_outside_patch]) == set(
-        ["Mock MLflow warning", "Mock external warning"]
-    )
-    assert set([warning.lineno for warning in user_warnings_outside_patch]) == set([7, 14])
-    assert set([warning.filename for warning in user_warnings_outside_patch]) == set(
-        [mlflow.__file__, "/some/tensorflow/module.py"]
-    )
-
-
->>>>>>> a4df3162
 @pytest.mark.usefixtures(test_mode_off.__name__)
 def test_safe_patch_succeeds_when_event_logging_throws_in_standard_mode(
     patch_destination, test_autologging_integration,
