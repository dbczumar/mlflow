--- conflicted
+++ resolved
@@ -229,14 +229,13 @@
     reloaded_source = HuggingFaceDatasetSource.from_json(source_json)
     assert json.loads(reloaded_source.to_json()) == parsed_source
 
-<<<<<<< HEAD
     reloaded_source = get_dataset_source_from_json(
         source_json, source_type=source._get_source_type()
     )
     assert isinstance(reloaded_source, HuggingFaceDatasetSource)
     assert type(source) == type(reloaded_source)
     assert reloaded_source.to_json() == source.to_json()
-=======
+
 
 def test_to_evaluation_dataset():
     import numpy as np
@@ -247,5 +246,4 @@
     evaluation_dataset = dataset.to_evaluation_dataset()
     assert isinstance(evaluation_dataset, EvaluationDataset)
     assert evaluation_dataset.features_data.equals(dataset.ds.to_pandas().drop("label", axis=1))
-    assert np.array_equal(evaluation_dataset.labels_data, dataset.ds.to_pandas()["label"].values)
->>>>>>> 3b5bef2b
+    assert np.array_equal(evaluation_dataset.labels_data, dataset.ds.to_pandas()["label"].values)