import os
import mock
import pytest

from azure.storage.blob import Blob, BlobPrefix, BlobProperties, BlockBlobService

from mlflow.store.artifact_repo import ArtifactRepository
from mlflow.store.azure_blob_artifact_repo import AzureBlobArtifactRepository
from mlflow.tracking.utils import _download_artifact_from_uri


TEST_ROOT_PATH = "some/path"
TEST_BLOB_CONTAINER_ROOT = "wasbs://container@account.blob.core.windows.net/"
TEST_URI = os.path.join(TEST_BLOB_CONTAINER_ROOT, TEST_ROOT_PATH)


class MockBlobList(object):
    def __init__(self, items, next_marker=None):
        self.items = items
        self.next_marker = next_marker

    def __iter__(self):
        return iter(self.items)


@pytest.fixture
def mock_client():
    # Make sure that our environment variable aren't set to actually access Azure
    old_access_key = os.environ.get('AZURE_STORAGE_ACCESS_KEY')
    if old_access_key is not None:
        del os.environ['AZURE_STORAGE_ACCESS_KEY']
    old_conn_string = os.environ.get('AZURE_STORAGE_CONNECTION_STRING')
    if old_conn_string is not None:
        del os.environ['AZURE_STORAGE_CONNECTION_STRING']

    yield mock.MagicMock(autospec=BlockBlobService)

    if old_access_key is not None:
        os.environ['AZURE_STORAGE_ACCESS_KEY'] = old_access_key
    if old_conn_string is not None:
        os.environ['AZURE_STORAGE_CONNECTION_STRING'] = old_conn_string


def test_artifact_uri_factory(mock_client):
    # pylint: disable=unused-argument
    # We pass in the mock_client here to clear Azure environment variables, but we don't use it;
    # We do need to set up a fake access key for the code to run though
    os.environ['AZURE_STORAGE_ACCESS_KEY'] = ''
    repo = ArtifactRepository.from_artifact_uri(TEST_URI, mock.Mock())
    assert isinstance(repo, AzureBlobArtifactRepository)
    del os.environ['AZURE_STORAGE_ACCESS_KEY']


def test_exception_if_no_env_vars(mock_client):
    # pylint: disable=unused-argument
    # We pass in the mock_client here to clear Azure environment variables, but we don't use it
    with pytest.raises(Exception, match="AZURE_STORAGE_CONNECTION_STRING"):
        AzureBlobArtifactRepository(TEST_URI)


def test_parse_wasbs_uri():
    parse = AzureBlobArtifactRepository.parse_wasbs_uri
    assert parse("wasbs://cont@acct.blob.core.windows.net/path") == ("cont", "acct", "path")
    assert parse("wasbs://cont@acct.blob.core.windows.net") == ("cont", "acct", "")
    assert parse("wasbs://cont@acct.blob.core.windows.net/") == ("cont", "acct", "")
    assert parse("wasbs://cont@acct.blob.core.windows.net/a/b") == ("cont", "acct", "a/b")
    with pytest.raises(Exception, match="WASBS URI must be of the form"):
        parse("wasbs://cont@acct.blob.core.evil.net/path")
    with pytest.raises(Exception, match="WASBS URI must be of the form"):
        parse("wasbs://cont@acct/path")
    with pytest.raises(Exception, match="WASBS URI must be of the form"):
        parse("wasbs://acct.blob.core.windows.net/path")
    with pytest.raises(Exception, match="WASBS URI must be of the form"):
        parse("wasbs://@acct.blob.core.windows.net/path")
    with pytest.raises(Exception, match="WASBS URI must be of the form"):
        parse("wasbs://cont@acctxblob.core.windows.net/path")
    with pytest.raises(Exception, match="Not a WASBS URI"):
        parse("wasb://cont@acct.blob.core.windows.net/path")


def test_list_artifacts_empty(mock_client):
    repo = AzureBlobArtifactRepository(TEST_URI, mock_client)
    mock_client.list_blobs.return_value = MockBlobList([])
    assert repo.list_artifacts() == []


def test_list_artifacts(mock_client):
    repo = AzureBlobArtifactRepository(TEST_URI, mock_client)

    # Create some files to return
    dir_prefix = BlobPrefix()
    dir_prefix.name = TEST_ROOT_PATH + "/dir"

    blob_props = BlobProperties()
    blob_props.content_length = 42
    blob = Blob(TEST_ROOT_PATH + "/file", props=blob_props)

    mock_client.list_blobs.return_value = MockBlobList([dir_prefix, blob])

    artifacts = repo.list_artifacts()
    assert artifacts[0].path == "dir"
    assert artifacts[0].is_dir is True
    assert artifacts[0].file_size is None
    assert artifacts[1].path == "file"
    assert artifacts[1].is_dir is False
    assert artifacts[1].file_size == 42


def test_log_artifact(mock_client, tmpdir):
    repo = AzureBlobArtifactRepository(TEST_URI, mock_client)

    d = tmpdir.mkdir("data")
    f = d.join("test.txt")
    f.write("hello world!")
    fpath = d + '/test.txt'
    fpath = fpath.strpath

    repo.log_artifact(fpath)
    mock_client.create_blob_from_path.assert_called_with(
        "container", TEST_ROOT_PATH + "/test.txt", fpath)


def test_log_artifacts(mock_client, tmpdir):
    repo = AzureBlobArtifactRepository(TEST_URI, mock_client)

    parentd = tmpdir.mkdir("data")
    subd = parentd.mkdir("subdir")
    parentd.join("a.txt").write("A")
    subd.join("b.txt").write("B")
    subd.join("c.txt").write("C")

    repo.log_artifacts(parentd.strpath)

    mock_client.create_blob_from_path.assert_has_calls([
        mock.call("container", TEST_ROOT_PATH + "/a.txt", parentd.strpath + "/a.txt"),
        mock.call("container", TEST_ROOT_PATH + "/subdir/b.txt", subd.strpath + "/b.txt"),
        mock.call("container", TEST_ROOT_PATH + "/subdir/c.txt", subd.strpath + "/c.txt"),
    ], any_order=True)


def test_download_file_artifact(mock_client, tmpdir):
    repo = AzureBlobArtifactRepository(TEST_URI, mock_client)

    mock_client.list_blobs.return_value = MockBlobList([])

    def create_file(container, cloud_path, local_path):
        # pylint: disable=unused-argument
        local_path = os.path.basename(local_path)
        f = tmpdir.join(local_path)
        f.write("hello world!")

    mock_client.get_blob_to_path.side_effect = create_file

    repo.download_artifacts("test.txt")
    assert os.path.exists(os.path.join(tmpdir.strpath, "test.txt"))
    mock_client.get_blob_to_path.assert_called_with(
        "container", TEST_ROOT_PATH + "/test.txt", mock.ANY)


def test_download_directory_artifact_succeeds_when_artifact_root_is_not_blob_container_root(
        mock_client, tmpdir):
    assert TEST_URI is not TEST_BLOB_CONTAINER_ROOT
    repo = AzureBlobArtifactRepository(TEST_URI, mock_client)

    file_path_1 = "file_1"
    file_path_2 = "file_2"

    blob_props_1 = BlobProperties()
    blob_props_1.content_length = 42
    blob_1 = Blob(os.path.join(TEST_ROOT_PATH, file_path_1), props=blob_props_1)

    blob_props_2 = BlobProperties()
    blob_props_2.content_length = 42
    blob_2 = Blob(os.path.join(TEST_ROOT_PATH, file_path_2), props=blob_props_2)

    def get_mock_listing(*args, **kwargs):
        """
        Produces a mock listing that only contains content if the
        specified prefix is the artifact root. This allows us to mock
        `list_artifacts` during the `_download_artifacts_into` subroutine
        without recursively listing the same artifacts at every level of the
        directory traversal.
        """
        # pylint: disable=unused-argument
        if os.path.abspath(kwargs["prefix"]) == os.path.abspath(TEST_ROOT_PATH):
            return MockBlobList([blob_1, blob_2])
        else:
            return MockBlobList([])

    def create_file(container, cloud_path, local_path):
        # pylint: disable=unused-argument
        fname = os.path.basename(local_path)
        f = tmpdir.join(fname)
        f.write("hello world!")

    mock_client.list_blobs.side_effect = get_mock_listing
    mock_client.get_blob_to_path.side_effect = create_file

    # Ensure that the root directory can be downloaded successfully
    repo.download_artifacts("")
    # Ensure that the `mkfile` side effect copied all of the download artifacts into `tmpdir`
    dir_contents = os.listdir(tmpdir.strpath)
    assert file_path_1 in dir_contents
    assert file_path_2 in dir_contents


def test_download_directory_artifact_succeeds_when_artifact_root_is_blob_container_root(
        mock_client, tmpdir):
    repo = AzureBlobArtifactRepository(TEST_BLOB_CONTAINER_ROOT, mock_client)

    subdir_path = "my_directory"
    dir_prefix = BlobPrefix()
    dir_prefix.name = subdir_path

    file_path_1 = "file_1"
    file_path_2 = "file_2"

    blob_props_1 = BlobProperties()
    blob_props_1.content_length = 42
    blob_1 = Blob(os.path.join(subdir_path, file_path_1), props=blob_props_1)

    blob_props_2 = BlobProperties()
    blob_props_2.content_length = 42
    blob_2 = Blob(os.path.join(subdir_path, file_path_2), props=blob_props_2)

    def get_mock_listing(*args, **kwargs):
        """
        Produces a mock listing that only contains content if the specified prefix is the artifact
        root or a relevant subdirectory. This allows us to mock `list_artifacts` during the
        `_download_artifacts_into` subroutine without recursively listing the same artifacts at
        every level of the directory traversal.
        """
        # pylint: disable=unused-argument
        if os.path.abspath(kwargs["prefix"]) == "/":
            return MockBlobList([dir_prefix])
        if os.path.abspath(kwargs["prefix"]) == os.path.abspath(subdir_path):
            return MockBlobList([blob_1, blob_2])
        else:
            return MockBlobList([])

    def create_file(container, cloud_path, local_path):
        # pylint: disable=unused-argument
        fname = os.path.basename(local_path)
        f = tmpdir.join(fname)
        f.write("hello world!")

    mock_client.list_blobs.side_effect = get_mock_listing
    mock_client.get_blob_to_path.side_effect = create_file

    # Ensure that the root directory can be downloaded successfully
    repo.download_artifacts("")
    # Ensure that the `mkfile` side effect copied all of the download artifacts into `tmpdir`
    dir_contents = os.listdir(tmpdir.strpath)
    assert file_path_1 in dir_contents
    assert file_path_2 in dir_contents


def test_download_artifact_throws_value_error_when_listed_blobs_do_not_contain_artifact_root_prefix(
        mock_client):
    repo = AzureBlobArtifactRepository(TEST_URI, mock_client)

    # Create a "bad blob" with a name that is not prefixed by the root path of the artifact store
    bad_blob_props = BlobProperties()
    bad_blob_props.content_length = 42
    bad_blob = Blob("file_path", props=bad_blob_props)

    def get_mock_listing(*args, **kwargs):
        """
        Produces a mock listing that only contains content if the
        specified prefix is the artifact root. This allows us to mock
        `list_artifacts` during the `_download_artifacts_into` subroutine
        without recursively listing the same artifacts at every level of the
        directory traversal.
        """
        # pylint: disable=unused-argument
        if os.path.abspath(kwargs["prefix"]) == os.path.abspath(TEST_ROOT_PATH):
            # Return a blob that is not prefixed by the root path of the artifact store. This
            # should result in an exception being raised
            return MockBlobList([bad_blob])
        else:
            return MockBlobList([])

    mock_client.list_blobs.side_effect = get_mock_listing

    with pytest.raises(ValueError) as exc:
        repo.download_artifacts("")

<<<<<<< HEAD
    assert "Azure blob does not begin with the specified artifact path" in exc.value.message


def test_tracking_download_file_artifact_from_absolute_azure_uri_succeeds(mock_client, tmpdir):
    os.environ['AZURE_STORAGE_ACCESS_KEY'] = ''

    mock_client.list_blobs.return_value = MockBlobList([])

    expected_file_text = "hello world!"
    def create_file(container, cloud_path, local_path):
        # pylint: disable=unused-argument
        local_path = os.path.basename(local_path)
        f = tmpdir.join(local_path)
        f.write(expected_file_text)

    mock_client.get_blob_to_path.side_effect = create_file

    orig_from_uri = ArtifactRepository.from_artifact_uri
    def mock_from_artifact_uri(artifact_uri, store):
        if artifact_uri.startswith("wasbs:/"):
            return AzureBlobArtifactRepository(artifact_uri, mock_client)
        else:
            return orig_from_uri(artifact_uri, store)

    with mock.patch(
            "mlflow.store.artifact_repo.ArtifactRepository.from_artifact_uri", 
            side_effect=mock_from_artifact_uri):
        uri = os.path.join(TEST_BLOB_CONTAINER_ROOT, "test.txt")
        output_path = _download_artifact_from_uri(uri, output_path=tmpdir.strpath)

    mock_client.get_blob_to_path.assert_called_with(
        "container", TEST_ROOT_PATH + "/test.txt", mock.ANY)
    assert os.path.exists(output_path)
    with open(output_path, "r") as f:
        assert f.read() == expected_file_text


def test_tracking_download_directory_artifact_from_absolute_azure_uri_succeeds(mock_client, tmpdir):
    artifact_dir_subpath = "mydirectory"
    artifact_uri = os.path.join(TEST_BLOB_CONTAINER_ROOT, artifact_dir_subpath)

    dir_prefix = BlobPrefix()
    dir_prefix.name = artifact_dir_subpath 

    file_path_1 = "file_1"
    file_path_2 = "file_2"

    blob_props_1 = BlobProperties()
    blob_props_1.content_length = 42
    blob_1 = Blob(os.path.join(artifact_dir_subpath, file_path_1), props=blob_props_1)

    blob_props_2 = BlobProperties()
    blob_props_2.content_length = 42
    blob_2 = Blob(os.path.join(artifact_dir_subpath, file_path_2), props=blob_props_2)

    def get_mock_listing(*args, **kwargs):
        """
        Produces a mock listing that only contains content if the specified prefix is the artifact
        root or a relevant subdirectory. This allows us to mock `list_artifacts` during the
        `_download_artifacts_into` subroutine without recursively listing the same artifacts at
        every level of the directory traversal.
        """
        # pylint: disable=unused-argument
        if os.path.abspath(kwargs["prefix"]) == "/":
            return MockBlobList([dir_prefix])
        if os.path.abspath(kwargs["prefix"]) == os.path.abspath(artifact_dir_subpath):
            return MockBlobList([blob_1, blob_2])
        else:
            return MockBlobList([])

    expected_file_text = "hello world!"
    def create_file(container, cloud_path, local_path):
        # pylint: disable=unused-argument
        local_path = os.path.basename(local_path)
        f = tmpdir.join(local_path)
        f.write(expected_file_text)

    mock_client.list_blobs.side_effect = get_mock_listing
    mock_client.get_blob_to_path.side_effect = create_file

    orig_from_uri = ArtifactRepository.from_artifact_uri
    def mock_from_artifact_uri(artifact_uri, store):
        if artifact_uri.startswith("wasbs:/"):
            return AzureBlobArtifactRepository(artifact_uri, mock_client)
        else:
            return orig_from_uri(artifact_uri, store)

    with mock.patch(
            "mlflow.store.artifact_repo.ArtifactRepository.from_artifact_uri", 
            side_effect=mock_from_artifact_uri):
        _download_artifact_from_uri(artifact_uri, output_path=tmpdir.strpath)

    # Ensure that the `mkfile` side effect copied all of the download artifacts into `tmpdir`
    dir_contents = os.listdir(tmpdir.strpath)
    assert file_path_1 in dir_contents
    assert file_path_2 in dir_contents
=======
    assert "Azure blob does not begin with the specified artifact path" in str(exc)
>>>>>>> 8525d887
<|MERGE_RESOLUTION|>--- conflicted
+++ resolved
@@ -285,103 +285,4 @@
     with pytest.raises(ValueError) as exc:
         repo.download_artifacts("")
 
-<<<<<<< HEAD
-    assert "Azure blob does not begin with the specified artifact path" in exc.value.message
-
-
-def test_tracking_download_file_artifact_from_absolute_azure_uri_succeeds(mock_client, tmpdir):
-    os.environ['AZURE_STORAGE_ACCESS_KEY'] = ''
-
-    mock_client.list_blobs.return_value = MockBlobList([])
-
-    expected_file_text = "hello world!"
-    def create_file(container, cloud_path, local_path):
-        # pylint: disable=unused-argument
-        local_path = os.path.basename(local_path)
-        f = tmpdir.join(local_path)
-        f.write(expected_file_text)
-
-    mock_client.get_blob_to_path.side_effect = create_file
-
-    orig_from_uri = ArtifactRepository.from_artifact_uri
-    def mock_from_artifact_uri(artifact_uri, store):
-        if artifact_uri.startswith("wasbs:/"):
-            return AzureBlobArtifactRepository(artifact_uri, mock_client)
-        else:
-            return orig_from_uri(artifact_uri, store)
-
-    with mock.patch(
-            "mlflow.store.artifact_repo.ArtifactRepository.from_artifact_uri", 
-            side_effect=mock_from_artifact_uri):
-        uri = os.path.join(TEST_BLOB_CONTAINER_ROOT, "test.txt")
-        output_path = _download_artifact_from_uri(uri, output_path=tmpdir.strpath)
-
-    mock_client.get_blob_to_path.assert_called_with(
-        "container", TEST_ROOT_PATH + "/test.txt", mock.ANY)
-    assert os.path.exists(output_path)
-    with open(output_path, "r") as f:
-        assert f.read() == expected_file_text
-
-
-def test_tracking_download_directory_artifact_from_absolute_azure_uri_succeeds(mock_client, tmpdir):
-    artifact_dir_subpath = "mydirectory"
-    artifact_uri = os.path.join(TEST_BLOB_CONTAINER_ROOT, artifact_dir_subpath)
-
-    dir_prefix = BlobPrefix()
-    dir_prefix.name = artifact_dir_subpath 
-
-    file_path_1 = "file_1"
-    file_path_2 = "file_2"
-
-    blob_props_1 = BlobProperties()
-    blob_props_1.content_length = 42
-    blob_1 = Blob(os.path.join(artifact_dir_subpath, file_path_1), props=blob_props_1)
-
-    blob_props_2 = BlobProperties()
-    blob_props_2.content_length = 42
-    blob_2 = Blob(os.path.join(artifact_dir_subpath, file_path_2), props=blob_props_2)
-
-    def get_mock_listing(*args, **kwargs):
-        """
-        Produces a mock listing that only contains content if the specified prefix is the artifact
-        root or a relevant subdirectory. This allows us to mock `list_artifacts` during the
-        `_download_artifacts_into` subroutine without recursively listing the same artifacts at
-        every level of the directory traversal.
-        """
-        # pylint: disable=unused-argument
-        if os.path.abspath(kwargs["prefix"]) == "/":
-            return MockBlobList([dir_prefix])
-        if os.path.abspath(kwargs["prefix"]) == os.path.abspath(artifact_dir_subpath):
-            return MockBlobList([blob_1, blob_2])
-        else:
-            return MockBlobList([])
-
-    expected_file_text = "hello world!"
-    def create_file(container, cloud_path, local_path):
-        # pylint: disable=unused-argument
-        local_path = os.path.basename(local_path)
-        f = tmpdir.join(local_path)
-        f.write(expected_file_text)
-
-    mock_client.list_blobs.side_effect = get_mock_listing
-    mock_client.get_blob_to_path.side_effect = create_file
-
-    orig_from_uri = ArtifactRepository.from_artifact_uri
-    def mock_from_artifact_uri(artifact_uri, store):
-        if artifact_uri.startswith("wasbs:/"):
-            return AzureBlobArtifactRepository(artifact_uri, mock_client)
-        else:
-            return orig_from_uri(artifact_uri, store)
-
-    with mock.patch(
-            "mlflow.store.artifact_repo.ArtifactRepository.from_artifact_uri", 
-            side_effect=mock_from_artifact_uri):
-        _download_artifact_from_uri(artifact_uri, output_path=tmpdir.strpath)
-
-    # Ensure that the `mkfile` side effect copied all of the download artifacts into `tmpdir`
-    dir_contents = os.listdir(tmpdir.strpath)
-    assert file_path_1 in dir_contents
-    assert file_path_2 in dir_contents
-=======
-    assert "Azure blob does not begin with the specified artifact path" in str(exc)
->>>>>>> 8525d887
+    assert "Azure blob does not begin with the specified artifact path" in str(exc)